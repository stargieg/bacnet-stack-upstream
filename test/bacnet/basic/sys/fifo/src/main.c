--- conflicted
+++ resolved
@@ -36,12 +36,7 @@
     uint8_t peek_buf[64] = {0};
     unsigned index = 0;
     unsigned count = 0;
-<<<<<<< HEAD
-    unsigned peek = 0;
-    unsigned i = 0;
-=======
     unsigned test_count = 0;
->>>>>>> 770be706
     bool status = 0;
 
     FIFO_Init(&test_buffer, data_store, sizeof(data_store));
