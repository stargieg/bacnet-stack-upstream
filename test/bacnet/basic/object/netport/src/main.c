--- conflicted
+++ resolved
@@ -9,12 +9,9 @@
 #include <zephyr/ztest.h>
 #include <bacnet/readrange.h>
 #include <bacnet/basic/object/netport.h>
-<<<<<<< HEAD
 #include <bacnet/basic/object/sc_netport.h>
 #include <bacnet/basic/object/bacfile.h>
-=======
 #include <property_test.h>
->>>>>>> 2b58f5b1
 
 /**
  * @addtogroup bacnet_tests
@@ -34,19 +31,12 @@
     bool status = false;
     unsigned count = 0;
     uint32_t object_instance = 0;
-<<<<<<< HEAD
-    bool status = false;
-    uint8_t port_type[] = { PORT_TYPE_ETHERNET, PORT_TYPE_ARCNET,
-        PORT_TYPE_MSTP, PORT_TYPE_PTP, PORT_TYPE_LONTALK, PORT_TYPE_BIP,
-        PORT_TYPE_ZIGBEE, PORT_TYPE_VIRTUAL, PORT_TYPE_NON_BACNET,
-        PORT_TYPE_BIP6, PORT_TYPE_SERIAL, PORT_TYPE_BSC, PORT_TYPE_MAX };
-=======
     uint8_t port_type[] = { PORT_TYPE_ETHERNET,   PORT_TYPE_ARCNET,
                             PORT_TYPE_MSTP,       PORT_TYPE_PTP,
                             PORT_TYPE_LONTALK,    PORT_TYPE_BIP,
                             PORT_TYPE_ZIGBEE,     PORT_TYPE_VIRTUAL,
                             PORT_TYPE_NON_BACNET, PORT_TYPE_BIP6,
-                            PORT_TYPE_MAX };
+                            PORT_TYPE_BSC, PORT_TYPE_MAX };
     const int known_fail_property_list[] = {
         PROP_IP_DNS_SERVER,
         PROP_BBMD_BROADCAST_DISTRIBUTION_TABLE,
@@ -55,7 +45,6 @@
         PROP_IPV6_DNS_SERVER,
         -1
     };
->>>>>>> 2b58f5b1
 
     while (port_type[port] != PORT_TYPE_MAX) {
         Network_Port_Init();
@@ -82,7 +71,6 @@
  * @}
  */
 
-<<<<<<< HEAD
 static void test_network_port_pending_param(void)
 {
 #ifdef BACDL_BSC
@@ -687,14 +675,6 @@
      ztest_unit_test(test_network_port_sc_certificates),
      ztest_unit_test(test_network_port_sc_status_encode_decode)
      );
-=======
-#if defined(CONFIG_ZTEST_NEW_API)
-ZTEST_SUITE(netport_tests, NULL, NULL, NULL, NULL, NULL);
-#else
-void test_main(void)
-{
-    ztest_test_suite(netport_tests, ztest_unit_test(test_network_port));
->>>>>>> 2b58f5b1
 
     ztest_run_test_suite(netport_tests);
 }
