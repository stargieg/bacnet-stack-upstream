--- conflicted
+++ resolved
@@ -26,7 +26,6 @@
 set(ZTST_DIR "${TST_DIR}/ztest/src")
 
 add_compile_definitions(
-<<<<<<< HEAD
 	BIG_ENDIAN=0
 	CONFIG_ZTEST=1
 	BACDL_BSC=1
@@ -37,11 +36,6 @@
 	MAX_TSM_TRANSACTIONS=0
 	BSC_CONF_TX_PRE=0
 	)
-=======
-    BIG_ENDIAN=0
-    CONFIG_ZTEST=1
-    )
->>>>>>> 2b58f5b1
 
 include_directories(
     ${SRC_DIR}
@@ -107,34 +101,39 @@
   add_executable(${PROJECT_NAME}
     ${PORTS_DIR}/win32/datetime-init.c
     # File(s) under test
-<<<<<<< HEAD
 	${SRC_DIR}/bacnet/basic/object/bacfile.c
-	${SRC_DIR}/bacnet/basic/object/netport.c
+    ${SRC_DIR}/bacnet/basic/object/netport.c
 	${SRC_DIR}/bacnet/basic/object/sc_netport.c
     # Support files and stubs (pathname alphabetical)
+    ${SRC_DIR}/bacnet/access_rule.c
+    ${SRC_DIR}/bacnet/bacaction.c
+    ${SRC_DIR}/bacnet/bacaddr.c
 	${SRC_DIR}/bacnet/arf.c
-	${SRC_DIR}/bacnet/bacapp.c
-	${SRC_DIR}/bacnet/bacdcode.c
-	${SRC_DIR}/bacnet/bacdevobjpropref.c
-	${SRC_DIR}/bacnet/bacerror.c
-	${SRC_DIR}/bacnet/bacint.c
-	${SRC_DIR}/bacnet/bacreal.c
-	${SRC_DIR}/bacnet/bacstr.c
-	${SRC_DIR}/bacnet/bactext.c
-	${SRC_DIR}/bacnet/basic/sys/bigend.c
-	${SRC_DIR}/bacnet/datalink/bvlc.c
-	${SRC_DIR}/bacnet/datetime.c
-	${SRC_DIR}/bacnet/basic/sys/days.c
+    ${SRC_DIR}/bacnet/bacapp.c
+    ${SRC_DIR}/bacnet/bacdcode.c
+    ${SRC_DIR}/bacnet/bacdest.c
+    ${SRC_DIR}/bacnet/bacdevobjpropref.c
+    ${SRC_DIR}/bacnet/bacerror.c
+    ${SRC_DIR}/bacnet/bacint.c
+    ${SRC_DIR}/bacnet/bacreal.c
+    ${SRC_DIR}/bacnet/bacstr.c
+    ${SRC_DIR}/bacnet/bactext.c
+    ${SRC_DIR}/bacnet/basic/sys/bigend.c
+    ${SRC_DIR}/bacnet/datalink/bvlc.c
+    ${SRC_DIR}/bacnet/datetime.c
+    ${SRC_DIR}/bacnet/basic/sys/days.c
 	${SRC_DIR}/bacnet/basic/sys/keylist.c
-	${SRC_DIR}/bacnet/indtext.c
-	${SRC_DIR}/bacnet/hostnport.c
-	${SRC_DIR}/bacnet/lighting.c
-	${SRC_DIR}/bacnet/proplist.c
-	${SRC_DIR}/bacnet/timestamp.c
-	${SRC_DIR}/bacnet/wp.c
-	${SRC_DIR}/bacnet/weeklyschedule.c
-	${SRC_DIR}/bacnet/bactimevalue.c
-	${SRC_DIR}/bacnet/dailyschedule.c
+    ${SRC_DIR}/bacnet/indtext.c
+    ${SRC_DIR}/bacnet/hostnport.c
+    ${SRC_DIR}/bacnet/lighting.c
+    ${SRC_DIR}/bacnet/proplist.c
+    ${SRC_DIR}/bacnet/timestamp.c
+    ${SRC_DIR}/bacnet/wp.c
+    ${SRC_DIR}/bacnet/weeklyschedule.c
+    ${SRC_DIR}/bacnet/bactimevalue.c
+    ${SRC_DIR}/bacnet/dailyschedule.c
+    ${SRC_DIR}/bacnet/calendar_entry.c
+    ${SRC_DIR}/bacnet/special_event.c
     ${SRC_DIR}/bacnet/datetime.c
 	${SRC_DIR}/bacnet/datalink/bsc/bsc-util.c
 	${SRC_DIR}/bacnet/basic/sys/debug.c
@@ -186,41 +185,4 @@
 	${ZTST_DIR}/ztest_mock.c
 	${ZTST_DIR}/ztest.c
     )
-endif()
-=======
-    ${SRC_DIR}/bacnet/basic/object/netport.c
-    # Support files and stubs (pathname alphabetical)
-    ${SRC_DIR}/bacnet/access_rule.c
-    ${SRC_DIR}/bacnet/bacaction.c
-    ${SRC_DIR}/bacnet/bacaddr.c
-    ${SRC_DIR}/bacnet/bacapp.c
-    ${SRC_DIR}/bacnet/bacdcode.c
-    ${SRC_DIR}/bacnet/bacdest.c
-    ${SRC_DIR}/bacnet/bacdevobjpropref.c
-    ${SRC_DIR}/bacnet/bacerror.c
-    ${SRC_DIR}/bacnet/bacint.c
-    ${SRC_DIR}/bacnet/bacreal.c
-    ${SRC_DIR}/bacnet/bacstr.c
-    ${SRC_DIR}/bacnet/bactext.c
-    ${SRC_DIR}/bacnet/basic/sys/bigend.c
-    ${SRC_DIR}/bacnet/datalink/bvlc.c
-    ${SRC_DIR}/bacnet/datetime.c
-    ${SRC_DIR}/bacnet/basic/sys/days.c
-    ${SRC_DIR}/bacnet/indtext.c
-    ${SRC_DIR}/bacnet/hostnport.c
-    ${SRC_DIR}/bacnet/lighting.c
-    ${SRC_DIR}/bacnet/proplist.c
-    ${SRC_DIR}/bacnet/timestamp.c
-    ${SRC_DIR}/bacnet/wp.c
-    ${SRC_DIR}/bacnet/weeklyschedule.c
-    ${SRC_DIR}/bacnet/bactimevalue.c
-    ${SRC_DIR}/bacnet/dailyschedule.c
-    ${SRC_DIR}/bacnet/calendar_entry.c
-    ${SRC_DIR}/bacnet/special_event.c
-    # Test and test library files
-    ./src/main.c
-    ${TST_DIR}/bacnet/basic/object/test/property_test.c
-    ${ZTST_DIR}/ztest_mock.c
-    ${ZTST_DIR}/ztest.c
-    )
->>>>>>> 2b58f5b1
+endif()