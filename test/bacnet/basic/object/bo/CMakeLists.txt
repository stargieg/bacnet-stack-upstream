--- conflicted
+++ resolved
@@ -65,16 +65,8 @@
     ${SRC_DIR}/bacnet/basic/sys/debug.c
     ${SRC_DIR}/bacnet/basic/sys/keylist.c
     # Test and test library files
-<<<<<<< HEAD
-	./src/main.c
-    ${TST_DIR}/bacnet/basic/object/mock/device_mock.c
-	${ZTST_DIR}/ztest_mock.c
-	${ZTST_DIR}/ztest.c
-	)
-=======
     ./src/main.c
     ${TST_DIR}/bacnet/basic/object/test/property_test.c
     ${ZTST_DIR}/ztest_mock.c
     ${ZTST_DIR}/ztest.c
-    )
->>>>>>> 2b58f5b1
+    )