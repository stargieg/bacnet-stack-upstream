--- conflicted
+++ resolved
@@ -63,11 +63,8 @@
     ${SRC_DIR}/bacnet/dailyschedule.c
     ${SRC_DIR}/bacnet/calendar_entry.c
     ${SRC_DIR}/bacnet/special_event.c
-<<<<<<< HEAD
+    ${SRC_DIR}/bacnet/channel_value.c
 	${SRC_DIR}/bacnet/secure_connect.c
-=======
-    ${SRC_DIR}/bacnet/channel_value.c
->>>>>>> 3329dff3
     # Test and test library files
     ./src/main.c
     ${TST_DIR}/bacnet/basic/object/test/device_mock.c
