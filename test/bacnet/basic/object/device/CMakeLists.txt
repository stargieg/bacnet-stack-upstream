# SPDX-License-Identifier: MIT

cmake_minimum_required(VERSION 3.10 FATAL_ERROR)

get_filename_component(basename ${CMAKE_CURRENT_SOURCE_DIR} NAME)
project(test_${basename}
    VERSION 1.0.0
    LANGUAGES C)


string(REGEX REPLACE
    "/test/bacnet/[a-zA-Z_/-]*$"
    "/src"
    SRC_DIR
    ${CMAKE_CURRENT_SOURCE_DIR})
string(REGEX REPLACE
    "/test/bacnet/[a-zA-Z_/-]*$"
    "/test"
    TST_DIR
    ${CMAKE_CURRENT_SOURCE_DIR})
set(ZTST_DIR "${TST_DIR}/ztest/src")

add_compile_definitions(
<<<<<<< HEAD
	BIG_ENDIAN=0
	CONFIG_ZTEST=1
	BSC_CONF_TX_PRE=0
	)
=======
    BIG_ENDIAN=0
    CONFIG_ZTEST=1
    BACNET_PROPERTY_ARRAY_LISTS=1
    )
>>>>>>> 2b58f5b1

include_directories(
    ${SRC_DIR}
    ${TST_DIR}/ztest/include
    )

add_executable(${PROJECT_NAME}
    # File(s) under test
    ${SRC_DIR}/bacnet/basic/object/device.c
    # Support files and stubs (pathname alphabetical)
    ${SRC_DIR}/bacnet/abort.c
    ${SRC_DIR}/bacnet/access_rule.c
    ${SRC_DIR}/bacnet/bacaction.c
    ${SRC_DIR}/bacnet/bacaddr.c
    ${SRC_DIR}/bacnet/bacapp.c
    ${SRC_DIR}/bacnet/bacdcode.c
    ${SRC_DIR}/bacnet/bacdest.c
    ${SRC_DIR}/bacnet/bacdevobjpropref.c
    ${SRC_DIR}/bacnet/bacerror.c
    ${SRC_DIR}/bacnet/bacint.c
    ${SRC_DIR}/bacnet/bacreal.c
    ${SRC_DIR}/bacnet/bacstr.c
    ${SRC_DIR}/bacnet/bactext.c
    ${SRC_DIR}/bacnet/bactimevalue.c
    ${SRC_DIR}/bacnet/basic/binding/address.c
    ${SRC_DIR}/bacnet/basic/object/acc.c
    ${SRC_DIR}/bacnet/basic/object/ai.c
    ${SRC_DIR}/bacnet/basic/object/ao.c
    ${SRC_DIR}/bacnet/basic/object/av.c
    ${SRC_DIR}/bacnet/basic/object/bi.c
    ${SRC_DIR}/bacnet/basic/object/bitstring_value.c
    ${SRC_DIR}/bacnet/basic/object/blo.c
    ${SRC_DIR}/bacnet/basic/object/bo.c
    ${SRC_DIR}/bacnet/basic/object/bv.c
    ${SRC_DIR}/bacnet/basic/object/calendar.c
    ${SRC_DIR}/bacnet/basic/object/channel.c
    ${SRC_DIR}/bacnet/basic/object/color_object.c
    ${SRC_DIR}/bacnet/basic/object/color_temperature.c
    ${SRC_DIR}/bacnet/basic/object/command.c
    ${SRC_DIR}/bacnet/basic/object/csv.c
    ${SRC_DIR}/bacnet/basic/object/iv.c
    ${SRC_DIR}/bacnet/basic/object/lc.c
    ${SRC_DIR}/bacnet/basic/object/lo.c
    ${SRC_DIR}/bacnet/basic/object/lsp.c
    ${SRC_DIR}/bacnet/basic/object/lsz.c
    ${SRC_DIR}/bacnet/basic/object/ms-input.c
    ${SRC_DIR}/bacnet/basic/object/mso.c
    ${SRC_DIR}/bacnet/basic/object/msv.c
    ${SRC_DIR}/bacnet/basic/object/netport.c
    ${SRC_DIR}/bacnet/basic/object/osv.c
    ${SRC_DIR}/bacnet/basic/object/piv.c
    ${SRC_DIR}/bacnet/basic/object/schedule.c
    ${SRC_DIR}/bacnet/basic/object/structured_view.c
    ${SRC_DIR}/bacnet/basic/object/time_value.c
    ${SRC_DIR}/bacnet/basic/object/trendlog.c
    ${SRC_DIR}/bacnet/basic/service/h_apdu.c
    ${SRC_DIR}/bacnet/basic/service/h_cov.c
    ${SRC_DIR}/bacnet/basic/service/h_wp.c
    ${SRC_DIR}/bacnet/basic/sys/bigend.c
    ${SRC_DIR}/bacnet/basic/sys/debug.c
    ${SRC_DIR}/bacnet/basic/sys/keylist.c
    ${SRC_DIR}/bacnet/basic/sys/linear.c
    ${SRC_DIR}/bacnet/basic/tsm/tsm.c
    ${SRC_DIR}/bacnet/datalink/bvlc.c
    ${SRC_DIR}/bacnet/cov.c
    ${SRC_DIR}/bacnet/datetime.c
    ${SRC_DIR}/bacnet/basic/sys/days.c
    ${SRC_DIR}/bacnet/dcc.c
    ${SRC_DIR}/bacnet/indtext.c
    ${SRC_DIR}/bacnet/hostnport.c
    ${SRC_DIR}/bacnet/lighting.c
    ${SRC_DIR}/bacnet/memcopy.c
    ${SRC_DIR}/bacnet/npdu.c
    ${SRC_DIR}/bacnet/proplist.c
    ${SRC_DIR}/bacnet/property.c
    ${SRC_DIR}/bacnet/reject.c
    ${SRC_DIR}/bacnet/timestamp.c
    ${SRC_DIR}/bacnet/wp.c
    ${SRC_DIR}/bacnet/weeklyschedule.c
    ${SRC_DIR}/bacnet/dailyschedule.c
    ${SRC_DIR}/bacnet/calendar_entry.c
    ${SRC_DIR}/bacnet/special_event.c
    ./stubs.c
    # Test and test library files
    ./src/main.c
    ${ZTST_DIR}/ztest_mock.c
    ${ZTST_DIR}/ztest.c
    )<|MERGE_RESOLUTION|>--- conflicted
+++ resolved
@@ -21,17 +21,11 @@
 set(ZTST_DIR "${TST_DIR}/ztest/src")
 
 add_compile_definitions(
-<<<<<<< HEAD
-	BIG_ENDIAN=0
-	CONFIG_ZTEST=1
-	BSC_CONF_TX_PRE=0
-	)
-=======
     BIG_ENDIAN=0
     CONFIG_ZTEST=1
     BACNET_PROPERTY_ARRAY_LISTS=1
+	BSC_CONF_TX_PRE=0
     )
->>>>>>> 2b58f5b1
 
 include_directories(
     ${SRC_DIR}
