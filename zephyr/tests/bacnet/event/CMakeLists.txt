# SPDX-License-Identifier: MIT

cmake_minimum_required(VERSION 3.13.1)

# Extract module path and names
string(REGEX REPLACE
  "/zephyr/tests/[a-zA-Z_/-]*$" ""
  BACNET_BASE
  ${CMAKE_CURRENT_SOURCE_DIR})
string(REGEX REPLACE
  "/zephyr/tests/" "/src/"
  BACNET_SRC_PATH
  ${CMAKE_CURRENT_SOURCE_DIR})
string(REGEX REPLACE
  "/zephyr/tests/" "/test/"
  BACNET_TEST_PATH
  ${CMAKE_CURRENT_SOURCE_DIR})
get_filename_component(BACNET_NAME ${BACNET_BASE} NAME)

# Update include path for this module
list(APPEND BACNET_INCLUDE ${BACNET_BASE}/src)

if(BOARD STREQUAL unit_testing)
  file(RELATIVE_PATH BACNET_INCLUDE $ENV{ZEPHYR_BASE} ${BACNET_BASE}/src)
  list(APPEND INCLUDE ${BACNET_INCLUDE})
  list(APPEND SOURCES
    ${BACNET_SRC_PATH}.c
    ${BACNET_TEST_PATH}/src/main.c
    )

  get_filename_component(BACNET_SRC ${BACNET_SRC_PATH} PATH)
  list(APPEND SOURCES
    ${BACNET_SRC}/bacaddr.c
    ${BACNET_SRC}/bacapp.c
    ${BACNET_SRC}/bacstr.c
    ${BACNET_SRC}/bacdcode.c
    ${BACNET_SRC}/bacdest.c
    ${BACNET_SRC}/bacstr.c
    ${BACNET_SRC}/bacint.c
    ${BACNET_SRC}/bacreal.c
    ${BACNET_SRC}/datetime.c
    ${BACNET_SRC}/basic/sys/days.c
    ${BACNET_SRC}/bacdevobjpropref.c
    ${BACNET_SRC}/authentication_factor.c
    ${BACNET_SRC}/bacpropstates.c
    # Dependencies of bacapp.c
    ${BACNET_SRC}/bactext.c
    ${BACNET_SRC}/indtext.c
    ${BACNET_SRC}/weeklyschedule.c
    ${BACNET_SRC}/calendar_entry.c
    ${BACNET_SRC}/special_event.c
    ${BACNET_SRC}/bactimevalue.c
    ${BACNET_SRC}/dailyschedule.c
    ${BACNET_SRC}/lighting.c
    ${BACNET_SRC}/timestamp.c
    ${BACNET_SRC}/hostnport.c
<<<<<<< HEAD
    ${BACNET_SRC}/sc_status.c 
=======
>>>>>>> 600508c3
  )

  set(CONF_FILE "${CONF_FILE};prj.unit_testing.conf")
  find_package(Zephyr COMPONENTS unittest REQUIRED HINTS $ENV{ZEPHYR_BASE})
  project(${BACNET_NAME})
else()
  find_package(Zephyr REQUIRED HINTS $ENV{ZEPHYR_BASE})
  project(${BACNET_NAME})

  target_include_directories(app PRIVATE ${BACNET_INCLUDE})
  target_sources(app PRIVATE
    ${BACNET_TEST_PATH}/src/main.c
    )
endif()

add_compile_definitions(CONFIG_ZTEST_NEW_API)  # For exposing deprecated Kconfig<|MERGE_RESOLUTION|>--- conflicted
+++ resolved
@@ -54,10 +54,6 @@
     ${BACNET_SRC}/lighting.c
     ${BACNET_SRC}/timestamp.c
     ${BACNET_SRC}/hostnport.c
-<<<<<<< HEAD
-    ${BACNET_SRC}/sc_status.c 
-=======
->>>>>>> 600508c3
   )
 
   set(CONF_FILE "${CONF_FILE};prj.unit_testing.conf")
