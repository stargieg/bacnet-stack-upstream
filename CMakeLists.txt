--- conflicted
+++ resolved
@@ -126,415 +126,415 @@
 find_package(Threads)
 
 if(BACDL_BSC)
-find_package(libwebsockets CONFIG REQUIRED)
-include_directories(${LIBWEBSOCKETS_INCLUDE_DIRS})
+  find_package(libwebsockets CONFIG REQUIRED)
+  include_directories(${LIBWEBSOCKETS_INCLUDE_DIRS})
 endif()
 
 add_library(${PROJECT_NAME}
-    src/bacnet/abort.c
-    src/bacnet/abort.h
-    src/bacnet/access_rule.c
-    src/bacnet/access_rule.h
-    src/bacnet/alarm_ack.c
-    src/bacnet/alarm_ack.h
-    src/bacnet/apdu.h
-    src/bacnet/arf.c
-    src/bacnet/arf.h
-    src/bacnet/assigned_access_rights.c
-    src/bacnet/assigned_access_rights.h
-    src/bacnet/authentication_factor.c
-    src/bacnet/authentication_factor_format.c
-    src/bacnet/authentication_factor_format.h
-    src/bacnet/authentication_factor.h
-    src/bacnet/awf.c
-    src/bacnet/awf.h
-    src/bacnet/bacaddr.c
-    src/bacnet/bacaddr.h
-    src/bacnet/bacapp.c
-    src/bacnet/bacapp.h
-    src/bacnet/bacdcode.c
-    src/bacnet/bacdcode.h
-    src/bacnet/bacdef.h
-    src/bacnet/bacdest.c
-    src/bacnet/bacdest.h
-    src/bacnet/bacdevobjpropref.c
-    src/bacnet/bacdevobjpropref.h
-    src/bacnet/bacenum.h
-    src/bacnet/bacerror.c
-    src/bacnet/bacerror.h
-    src/bacnet/bacint.c
-    src/bacnet/bacint.h
-    src/bacnet/bacprop.c
-    src/bacnet/bacprop.h
-    src/bacnet/bacpropstates.c
-    src/bacnet/bacpropstates.h
-    src/bacnet/bacreal.c
-    src/bacnet/bacreal.h
-    src/bacnet/bacstr.c
-    src/bacnet/bacstr.h
-    src/bacnet/bactext.c
-    src/bacnet/bactext.h
-    src/bacnet/bactimevalue.c
-    src/bacnet/bactimevalue.h
-    src/bacnet/dailyschedule.c
-    src/bacnet/dailyschedule.h
-    src/bacnet/weeklyschedule.c
-    src/bacnet/weeklyschedule.h
-    src/bacnet/special_event.c
-    src/bacnet/special_event.h
-    $<$<BOOL:${BACDL_BIP}>:src/bacnet/basic/bbmd/h_bbmd.c>
-    $<$<BOOL:${BACDL_BIP}>:src/bacnet/basic/bbmd/h_bbmd.h>
-    $<$<BOOL:${BACDL_BIP6}>:src/bacnet/basic/bbmd6/h_bbmd6.c>
-    $<$<BOOL:${BACDL_BIP6}>:src/bacnet/basic/bbmd6/h_bbmd6.h>
-    $<$<BOOL:${BACDL_BIP6}>:src/bacnet/basic/bbmd6/vmac.c>
-    $<$<BOOL:${BACDL_BIP6}>:src/bacnet/basic/bbmd6/vmac.h>
-    $<$<BOOL:${BACDL_BSC}>:src/bacnet/datalink/bsc/bvlc-sc.c>
-    $<$<BOOL:${BACDL_BSC}>:src/bacnet/datalink/bsc/bvlc-sc.h>
-    $<$<BOOL:${BACDL_BSC}>:src/bacnet/datalink/bsc/bsc-socket.c>
-    $<$<BOOL:${BACDL_BSC}>:src/bacnet/datalink/bsc/bsc-socket.h>
-    $<$<BOOL:${BACDL_BSC}>:src/bacnet/datalink/bsc/bsc-util.h>
-    $<$<BOOL:${BACDL_BSC}>:src/bacnet/datalink/bsc/bsc-util.c>
-    $<$<BOOL:${BACDL_BSC}>:src/bacnet/datalink/bsc/bsc-hub-connector.h>
-    $<$<BOOL:${BACDL_BSC}>:src/bacnet/datalink/bsc/bsc-hub-connector.c>
-    $<$<BOOL:${BACDL_BSC}>:src/bacnet/datalink/bsc/bsc-hub-function.h>
-    $<$<BOOL:${BACDL_BSC}>:src/bacnet/datalink/bsc/bsc-hub-function.c>
-    $<$<BOOL:${BACDL_BSC}>:src/bacnet/datalink/bsc/bsc-node-switch.h>
-    $<$<BOOL:${BACDL_BSC}>:src/bacnet/datalink/bsc/bsc-node-switch.c>
-    $<$<BOOL:${BACDL_BSC}>:src/bacnet/datalink/bsc/bsc-node.h>
-    $<$<BOOL:${BACDL_BSC}>:src/bacnet/datalink/bsc/bsc-node.c>
-    $<$<BOOL:${BACDL_BSC}>:src/bacnet/datalink/bsc/bsc-datalink.h>
-    $<$<BOOL:${BACDL_BSC}>:src/bacnet/datalink/bsc/bsc-datalink.c>
-    src/bacnet/basic/binding/address.c
-    src/bacnet/basic/binding/address.h
-    src/bacnet/basic/npdu/h_npdu.c
-    src/bacnet/basic/npdu/h_npdu.h
-    $<$<BOOL:${BAC_ROUTING}>:src/bacnet/basic/npdu/h_routed_npdu.c>
-    $<$<BOOL:${BAC_ROUTING}>:src/bacnet/basic/npdu/h_routed_npdu.h>
-    src/bacnet/basic/npdu/s_router.c
-    src/bacnet/basic/npdu/s_router.h
-    src/bacnet/basic/object/access_credential.c
-    src/bacnet/basic/object/access_credential.h
-    src/bacnet/basic/object/access_door.c
-    src/bacnet/basic/object/access_door.h
-    src/bacnet/basic/object/access_point.c
-    src/bacnet/basic/object/access_point.h
-    src/bacnet/basic/object/access_rights.c
-    src/bacnet/basic/object/access_rights.h
-    src/bacnet/basic/object/access_user.c
-    src/bacnet/basic/object/access_user.h
-    src/bacnet/basic/object/access_zone.c
-    src/bacnet/basic/object/access_zone.h
-    src/bacnet/basic/object/acc.c
-    src/bacnet/basic/object/ai.c
-    src/bacnet/basic/object/ai.h
-    src/bacnet/basic/object/ao.c
-    src/bacnet/basic/object/ao.h
-    src/bacnet/basic/object/av.c
-    src/bacnet/basic/object/av.h
-    src/bacnet/basic/object/bacfile.c
-    src/bacnet/basic/object/bacfile.h
-    src/bacnet/basic/object/bi.c
-    src/bacnet/basic/object/bi.h
-    src/bacnet/basic/object/blo.c
-    src/bacnet/basic/object/blo.h
-    src/bacnet/basic/object/bo.c
-    src/bacnet/basic/object/bo.h
-    src/bacnet/basic/object/bv.c
-    src/bacnet/basic/object/bv.h
-    src/bacnet/basic/object/channel.c
-    src/bacnet/basic/object/channel.h
-    src/bacnet/basic/object/calendar.c
-    src/bacnet/basic/object/calendar.h
-    src/bacnet/basic/object/color_object.c
-    src/bacnet/basic/object/color_object.h
-    src/bacnet/basic/object/color_temperature.c
-    src/bacnet/basic/object/color_temperature.h
-    # src/bacnet/basic/object/client/device-client.c
-    src/bacnet/basic/object/command.c
-    src/bacnet/basic/object/command.h
-    src/bacnet/basic/object/credential_data_input.c
-    src/bacnet/basic/object/credential_data_input.h
-    src/bacnet/basic/object/csv.c
-    src/bacnet/basic/object/csv.h
-    src/bacnet/basic/object/device.c
-    src/bacnet/basic/object/device.h
-    $<$<BOOL:${BAC_ROUTING}>:src/bacnet/basic/object/gateway/gw_device.c>
-    src/bacnet/basic/object/iv.c
-    src/bacnet/basic/object/iv.h
-    src/bacnet/basic/object/lc.c
-    src/bacnet/basic/object/lc.h
-    src/bacnet/basic/object/lo.c
-    src/bacnet/basic/object/lo.h
-    src/bacnet/basic/object/lsp.c
-    src/bacnet/basic/object/lsp.h
-    src/bacnet/basic/object/lsz.c
-    src/bacnet/basic/object/lsz.h
-    src/bacnet/basic/object/ms-input.c
-    src/bacnet/basic/object/ms-input.h
-    src/bacnet/basic/object/mso.c
-    src/bacnet/basic/object/mso.h
-    src/bacnet/basic/object/msv.c
-    src/bacnet/basic/object/msv.h
-    src/bacnet/basic/object/nc.c
-    src/bacnet/basic/object/nc.h
-    src/bacnet/basic/object/netport.c
-    src/bacnet/basic/object/netport.h
-    $<$<BOOL:${BACDL_BSC}>:src/bacnet/basic/object/sc_netport.c>
-    src/bacnet/basic/object/sc_netport.h
-    src/bacnet/basic/object/objects.c
-    src/bacnet/basic/object/objects.h
-    src/bacnet/basic/object/osv.c
-    src/bacnet/basic/object/osv.h
-    src/bacnet/basic/object/piv.c
-    src/bacnet/basic/object/piv.h
-    src/bacnet/basic/object/schedule.c
-    src/bacnet/basic/object/schedule.h
-    src/bacnet/basic/object/time_value.c
-    src/bacnet/basic/object/time_value.h
-    src/bacnet/basic/object/trendlog.c
-    src/bacnet/basic/object/trendlog.h
-    src/bacnet/basic/service/h_alarm_ack.c
-    src/bacnet/basic/service/h_alarm_ack.h
-    src/bacnet/basic/service/h_apdu.c
-    src/bacnet/basic/service/h_apdu.h
-    src/bacnet/basic/service/h_arf_a.c
-    src/bacnet/basic/service/h_arf_a.h
-    src/bacnet/basic/service/h_arf.c
-    src/bacnet/basic/service/h_arf.h
-    src/bacnet/basic/service/h_awf.c
-    src/bacnet/basic/service/h_awf.h
-    src/bacnet/basic/service/h_ccov.c
-    src/bacnet/basic/service/h_ccov.h
-    src/bacnet/basic/service/h_create_object.c
-    src/bacnet/basic/service/h_create_object.h
-    src/bacnet/basic/service/h_cov.c
-    src/bacnet/basic/service/h_cov.h
-    src/bacnet/basic/service/h_dcc.c
-    src/bacnet/basic/service/h_dcc.h
-    src/bacnet/basic/service/h_delete_object.c
-    src/bacnet/basic/service/h_delete_object.h
-    src/bacnet/basic/service/h_gas_a.c
-    src/bacnet/basic/service/h_gas_a.h
-    src/bacnet/basic/service/h_get_alarm_sum.c
-    src/bacnet/basic/service/h_get_alarm_sum.h
-    src/bacnet/basic/service/h_getevent_a.c
-    src/bacnet/basic/service/h_getevent_a.h
-    src/bacnet/basic/service/h_getevent.c
-    src/bacnet/basic/service/h_getevent.h
-    src/bacnet/basic/service/h_iam.c
-    src/bacnet/basic/service/h_iam.h
-    src/bacnet/basic/service/h_ihave.c
-    src/bacnet/basic/service/h_ihave.h
-    src/bacnet/basic/service/h_lso.c
-    src/bacnet/basic/service/h_lso.h
-    src/bacnet/basic/service/h_list_element.c
-    src/bacnet/basic/service/h_list_element.h
-    src/bacnet/basic/service/h_noserv.c
-    src/bacnet/basic/service/h_noserv.h
-    src/bacnet/basic/service/h_rd.c
-    src/bacnet/basic/service/h_rd.h
-    src/bacnet/basic/service/h_rp_a.c
-    src/bacnet/basic/service/h_rp_a.h
-    src/bacnet/basic/service/h_rp.c
-    src/bacnet/basic/service/h_rp.h
-    src/bacnet/basic/service/h_rpm_a.c
-    src/bacnet/basic/service/h_rpm_a.h
-    src/bacnet/basic/service/h_rpm.c
-    src/bacnet/basic/service/h_rpm.h
-    src/bacnet/basic/service/h_rr_a.c
-    src/bacnet/basic/service/h_rr_a.h
-    src/bacnet/basic/service/h_rr.c
-    src/bacnet/basic/service/h_rr.h
-    src/bacnet/basic/service/h_ts.c
-    src/bacnet/basic/service/h_ts.h
-    src/bacnet/basic/service/h_ucov.c
-    src/bacnet/basic/service/h_ucov.h
-    src/bacnet/basic/service/h_upt.c
-    src/bacnet/basic/service/h_upt.h
-    src/bacnet/basic/service/h_whohas.c
-    src/bacnet/basic/service/h_whohas.h
-    src/bacnet/basic/service/h_whois.c
-    src/bacnet/basic/service/h_whois.h
-    src/bacnet/basic/service/h_wp.c
-    src/bacnet/basic/service/h_wp.h
-    src/bacnet/basic/service/h_wpm.c
-    src/bacnet/basic/service/h_wpm.h
-    src/bacnet/basic/service/s_abort.c
-    src/bacnet/basic/service/s_abort.h
-    src/bacnet/basic/service/s_ack_alarm.c
-    src/bacnet/basic/service/s_ack_alarm.h
-    src/bacnet/basic/service/s_arfs.c
-    src/bacnet/basic/service/s_arfs.h
-    src/bacnet/basic/service/s_awfs.c
-    src/bacnet/basic/service/s_awfs.h
-    src/bacnet/basic/service/s_cevent.c
-    src/bacnet/basic/service/s_cevent.h
-    src/bacnet/basic/service/s_create_object.c
-    src/bacnet/basic/service/s_create_object.h
-    src/bacnet/basic/service/s_cov.c
-    src/bacnet/basic/service/s_cov.h
-    src/bacnet/basic/service/s_dcc.c
-    src/bacnet/basic/service/s_dcc.h
-    src/bacnet/basic/service/s_delete_object.c
-    src/bacnet/basic/service/s_delete_object.h
-    src/bacnet/basic/service/s_error.c
-    src/bacnet/basic/service/s_error.h
-    src/bacnet/basic/service/s_get_alarm_sum.c
-    src/bacnet/basic/service/s_get_alarm_sum.h
-    src/bacnet/basic/service/s_get_event.c
-    src/bacnet/basic/service/s_getevent.c
-    src/bacnet/basic/service/s_get_event.h
-    src/bacnet/basic/service/s_getevent.h
-    src/bacnet/basic/service/s_iam.c
-    src/bacnet/basic/service/s_iam.h
-    src/bacnet/basic/service/s_ihave.c
-    src/bacnet/basic/service/s_ihave.h
-    src/bacnet/basic/service/s_list_element.c
-    src/bacnet/basic/service/s_list_element.h
-    src/bacnet/basic/service/s_lso.c
-    src/bacnet/basic/service/s_lso.h
-    src/bacnet/basic/service/s_rd.c
-    src/bacnet/basic/service/s_rd.h
-    src/bacnet/basic/service/s_readrange.c
-    src/bacnet/basic/service/s_readrange.h
-    src/bacnet/basic/service/s_rp.c
-    src/bacnet/basic/service/s_rp.h
-    src/bacnet/basic/service/s_rpm.c
-    src/bacnet/basic/service/s_rpm.h
-    src/bacnet/basic/service/s_ts.c
-    src/bacnet/basic/service/s_ts.h
-    src/bacnet/basic/service/s_uevent.c
-    src/bacnet/basic/service/s_uevent.h
-    src/bacnet/basic/service/s_upt.c
-    src/bacnet/basic/service/s_upt.h
-    src/bacnet/basic/service/s_whohas.c
-    src/bacnet/basic/service/s_whohas.h
-    src/bacnet/basic/service/s_whois.c
-    src/bacnet/basic/service/s_whois.h
-    src/bacnet/basic/service/s_wp.c
-    src/bacnet/basic/service/s_wp.h
-    src/bacnet/basic/service/s_wpm.c
-    src/bacnet/basic/service/s_wpm.h
-    src/bacnet/basic/services.h
-    src/bacnet/basic/sys/bigend.c
-    src/bacnet/basic/sys/bigend.h
-    src/bacnet/basic/sys/color_rgb.c
-    src/bacnet/basic/sys/color_rgb.h
-    src/bacnet/basic/sys/days.c
-    src/bacnet/basic/sys/days.h
-    src/bacnet/basic/sys/debug.c
-    src/bacnet/basic/sys/debug.h
-    src/bacnet/basic/sys/fifo.c
-    src/bacnet/basic/sys/fifo.h
-    src/bacnet/basic/sys/filename.c
-    src/bacnet/basic/sys/filename.h
-    src/bacnet/basic/sys/key.h
-    src/bacnet/basic/sys/keylist.c
-    src/bacnet/basic/sys/keylist.h
-    src/bacnet/basic/sys/linear.c
-    src/bacnet/basic/sys/linear.h
-    src/bacnet/basic/sys/mstimer.c
-    src/bacnet/basic/sys/mstimer.h
-    src/bacnet/basic/sys/ringbuf.c
-    src/bacnet/basic/sys/ringbuf.h
-    src/bacnet/basic/sys/sbuf.c
-    src/bacnet/basic/sys/sbuf.h
-    src/bacnet/basic/tsm/tsm.c
-    src/bacnet/basic/tsm/tsm.h
-    src/bacnet/basic/sys/bits.h
-    src/bacnet/basic/sys/bytes.h
-    src/bacnet/config.h
-    src/bacnet/calendar_entry.c
-    src/bacnet/calendar_entry.h
-    src/bacnet/cov.c
-    src/bacnet/cov.h
-    src/bacnet/create_object.c
-    src/bacnet/create_object.h
-    src/bacnet/credential_authentication_factor.c
-    src/bacnet/credential_authentication_factor.h
-    src/bacnet/datalink/arcnet.h
-    src/bacnet/datalink/bacsec.c
-    src/bacnet/datalink/bacsec.h
-    src/bacnet/datalink/bip6.h
-    $<$<BOOL:${BACDL_BIP}>:src/bacnet/datalink/bip.h>
-    $<$<BOOL:${BACDL_BIP6}>:src/bacnet/datalink/bvlc6.c>
-    $<$<BOOL:${BACDL_BIP6}>:src/bacnet/datalink/bvlc6.h>
-    $<$<BOOL:${BACDL_BIP}>:src/bacnet/datalink/bvlc.h>
-    $<$<BOOL:${BACDL_BIP}>:src/bacnet/datalink/bvlc.c>
-    $<$<BOOL:${BACDL_MSTP}>:src/bacnet/datalink/crc.h>
-    $<$<BOOL:${BACDL_MSTP}>:src/bacnet/datalink/crc.c>
-    $<$<BOOL:${BACDL_MSTP}>:src/bacnet/datalink/cobs.h>
-    $<$<BOOL:${BACDL_MSTP}>:src/bacnet/datalink/cobs.c>
-    src/bacnet/datalink/datalink.c
-    src/bacnet/datalink/datalink.h
-    src/bacnet/datalink/dlenv.c
-    src/bacnet/datalink/dlenv.h
-    src/bacnet/datalink/dlmstp.h
-    src/bacnet/datalink/ethernet.h
-    $<$<BOOL:${BACDL_MSTP}>:src/bacnet/datalink/mstp.c>
-    src/bacnet/datalink/mstpdef.h
-    src/bacnet/datalink/mstp.h
-    src/bacnet/datalink/mstptext.c
-    src/bacnet/datalink/mstptext.h
-    src/bacnet/datetime.c
-    src/bacnet/datetime.h
-    src/bacnet/dcc.c
-    src/bacnet/dcc.h
-    src/bacnet/delete_object.c
-    src/bacnet/delete_object.h
-    src/bacnet/event.c
-    src/bacnet/event.h
-    src/bacnet/get_alarm_sum.c
-    src/bacnet/get_alarm_sum.h
-    src/bacnet/getevent.c
-    src/bacnet/getevent.h
-    src/bacnet/hostnport.c
-    src/bacnet/hostnport.h
-    src/bacnet/iam.c
-    src/bacnet/iam.h
-    src/bacnet/ihave.c
-    src/bacnet/ihave.h
-    src/bacnet/indtext.c
-    src/bacnet/indtext.h
-    src/bacnet/lighting.c
-    src/bacnet/lighting.h
-    src/bacnet/list_element.c
-    src/bacnet/list_element.h
-    src/bacnet/lso.c
-    src/bacnet/lso.h
-    src/bacnet/memcopy.c
-    src/bacnet/memcopy.h
-    src/bacnet/npdu.c
-    src/bacnet/npdu.h
-    src/bacnet/property.c
-    src/bacnet/property.h
-    src/bacnet/proplist.c
-    src/bacnet/proplist.h
-    src/bacnet/ptransfer.c
-    src/bacnet/ptransfer.h
-    src/bacnet/rd.c
-    src/bacnet/rd.h
-    src/bacnet/readrange.c
-    src/bacnet/readrange.h
-    src/bacnet/reject.c
-    src/bacnet/reject.h
-    src/bacnet/rp.c
-    src/bacnet/rp.h
-    src/bacnet/rpm.c
-    src/bacnet/rpm.h
-    src/bacnet/timestamp.c
-    src/bacnet/timestamp.h
-    src/bacnet/timesync.c
-    src/bacnet/timesync.h
-    src/bacnet/version.h
-    src/bacnet/whohas.c
-    src/bacnet/whohas.h
-    src/bacnet/whois.c
-    src/bacnet/whois.h
-    src/bacnet/wp.c
-    src/bacnet/wp.h
-    src/bacnet/wpm.c
-    src/bacnet/wpm.h)
+  src/bacnet/abort.c
+  src/bacnet/abort.h
+  src/bacnet/access_rule.c
+  src/bacnet/access_rule.h
+  src/bacnet/alarm_ack.c
+  src/bacnet/alarm_ack.h
+  src/bacnet/apdu.h
+  src/bacnet/arf.c
+  src/bacnet/arf.h
+  src/bacnet/assigned_access_rights.c
+  src/bacnet/assigned_access_rights.h
+  src/bacnet/authentication_factor.c
+  src/bacnet/authentication_factor_format.c
+  src/bacnet/authentication_factor_format.h
+  src/bacnet/authentication_factor.h
+  src/bacnet/awf.c
+  src/bacnet/awf.h
+  src/bacnet/bacaddr.c
+  src/bacnet/bacaddr.h
+  src/bacnet/bacapp.c
+  src/bacnet/bacapp.h
+  src/bacnet/bacdcode.c
+  src/bacnet/bacdcode.h
+  src/bacnet/bacdef.h
+  src/bacnet/bacdest.c
+  src/bacnet/bacdest.h
+  src/bacnet/bacdevobjpropref.c
+  src/bacnet/bacdevobjpropref.h
+  src/bacnet/bacenum.h
+  src/bacnet/bacerror.c
+  src/bacnet/bacerror.h
+  src/bacnet/bacint.c
+  src/bacnet/bacint.h
+  src/bacnet/bacprop.c
+  src/bacnet/bacprop.h
+  src/bacnet/bacpropstates.c
+  src/bacnet/bacpropstates.h
+  src/bacnet/bacreal.c
+  src/bacnet/bacreal.h
+  src/bacnet/bacstr.c
+  src/bacnet/bacstr.h
+  src/bacnet/bactext.c
+  src/bacnet/bactext.h
+  src/bacnet/bactimevalue.c
+  src/bacnet/bactimevalue.h
+  src/bacnet/dailyschedule.c
+  src/bacnet/dailyschedule.h
+  src/bacnet/weeklyschedule.c
+  src/bacnet/weeklyschedule.h
+  src/bacnet/special_event.c
+  src/bacnet/special_event.h
+  $<$<BOOL:${BACDL_BIP}>:src/bacnet/basic/bbmd/h_bbmd.c>
+  $<$<BOOL:${BACDL_BIP}>:src/bacnet/basic/bbmd/h_bbmd.h>
+  $<$<BOOL:${BACDL_BIP6}>:src/bacnet/basic/bbmd6/h_bbmd6.c>
+  $<$<BOOL:${BACDL_BIP6}>:src/bacnet/basic/bbmd6/h_bbmd6.h>
+  $<$<BOOL:${BACDL_BIP6}>:src/bacnet/basic/bbmd6/vmac.c>
+  $<$<BOOL:${BACDL_BIP6}>:src/bacnet/basic/bbmd6/vmac.h>
+  $<$<BOOL:${BACDL_BSC}>:src/bacnet/datalink/bsc/bvlc-sc.c>
+  $<$<BOOL:${BACDL_BSC}>:src/bacnet/datalink/bsc/bvlc-sc.h>
+  $<$<BOOL:${BACDL_BSC}>:src/bacnet/datalink/bsc/bsc-socket.c>
+  $<$<BOOL:${BACDL_BSC}>:src/bacnet/datalink/bsc/bsc-socket.h>
+  $<$<BOOL:${BACDL_BSC}>:src/bacnet/datalink/bsc/bsc-util.h>
+  $<$<BOOL:${BACDL_BSC}>:src/bacnet/datalink/bsc/bsc-util.c>
+  $<$<BOOL:${BACDL_BSC}>:src/bacnet/datalink/bsc/bsc-hub-connector.h>
+  $<$<BOOL:${BACDL_BSC}>:src/bacnet/datalink/bsc/bsc-hub-connector.c>
+  $<$<BOOL:${BACDL_BSC}>:src/bacnet/datalink/bsc/bsc-hub-function.h>
+  $<$<BOOL:${BACDL_BSC}>:src/bacnet/datalink/bsc/bsc-hub-function.c>
+  $<$<BOOL:${BACDL_BSC}>:src/bacnet/datalink/bsc/bsc-node-switch.h>
+  $<$<BOOL:${BACDL_BSC}>:src/bacnet/datalink/bsc/bsc-node-switch.c>
+  $<$<BOOL:${BACDL_BSC}>:src/bacnet/datalink/bsc/bsc-node.h>
+  $<$<BOOL:${BACDL_BSC}>:src/bacnet/datalink/bsc/bsc-node.c>
+  $<$<BOOL:${BACDL_BSC}>:src/bacnet/datalink/bsc/bsc-datalink.h>
+  $<$<BOOL:${BACDL_BSC}>:src/bacnet/datalink/bsc/bsc-datalink.c>
+  src/bacnet/basic/binding/address.c
+  src/bacnet/basic/binding/address.h
+  src/bacnet/basic/npdu/h_npdu.c
+  src/bacnet/basic/npdu/h_npdu.h
+  $<$<BOOL:${BAC_ROUTING}>:src/bacnet/basic/npdu/h_routed_npdu.c>
+  $<$<BOOL:${BAC_ROUTING}>:src/bacnet/basic/npdu/h_routed_npdu.h>
+  src/bacnet/basic/npdu/s_router.c
+  src/bacnet/basic/npdu/s_router.h
+  src/bacnet/basic/object/access_credential.c
+  src/bacnet/basic/object/access_credential.h
+  src/bacnet/basic/object/access_door.c
+  src/bacnet/basic/object/access_door.h
+  src/bacnet/basic/object/access_point.c
+  src/bacnet/basic/object/access_point.h
+  src/bacnet/basic/object/access_rights.c
+  src/bacnet/basic/object/access_rights.h
+  src/bacnet/basic/object/access_user.c
+  src/bacnet/basic/object/access_user.h
+  src/bacnet/basic/object/access_zone.c
+  src/bacnet/basic/object/access_zone.h
+  src/bacnet/basic/object/acc.c
+  src/bacnet/basic/object/ai.c
+  src/bacnet/basic/object/ai.h
+  src/bacnet/basic/object/ao.c
+  src/bacnet/basic/object/ao.h
+  src/bacnet/basic/object/av.c
+  src/bacnet/basic/object/av.h
+  src/bacnet/basic/object/bacfile.c
+  src/bacnet/basic/object/bacfile.h
+  src/bacnet/basic/object/bi.c
+  src/bacnet/basic/object/bi.h
+  src/bacnet/basic/object/blo.c
+  src/bacnet/basic/object/blo.h
+  src/bacnet/basic/object/bo.c
+  src/bacnet/basic/object/bo.h
+  src/bacnet/basic/object/bv.c
+  src/bacnet/basic/object/bv.h
+  src/bacnet/basic/object/channel.c
+  src/bacnet/basic/object/channel.h
+  src/bacnet/basic/object/calendar.c
+  src/bacnet/basic/object/calendar.h
+  src/bacnet/basic/object/color_object.c
+  src/bacnet/basic/object/color_object.h
+  src/bacnet/basic/object/color_temperature.c
+  src/bacnet/basic/object/color_temperature.h
+  # src/bacnet/basic/object/client/device-client.c
+  src/bacnet/basic/object/command.c
+  src/bacnet/basic/object/command.h
+  src/bacnet/basic/object/credential_data_input.c
+  src/bacnet/basic/object/credential_data_input.h
+  src/bacnet/basic/object/csv.c
+  src/bacnet/basic/object/csv.h
+  src/bacnet/basic/object/device.c
+  src/bacnet/basic/object/device.h
+  $<$<BOOL:${BAC_ROUTING}>:src/bacnet/basic/object/gateway/gw_device.c>
+  src/bacnet/basic/object/iv.c
+  src/bacnet/basic/object/iv.h
+  src/bacnet/basic/object/lc.c
+  src/bacnet/basic/object/lc.h
+  src/bacnet/basic/object/lo.c
+  src/bacnet/basic/object/lo.h
+  src/bacnet/basic/object/lsp.c
+  src/bacnet/basic/object/lsp.h
+  src/bacnet/basic/object/lsz.c
+  src/bacnet/basic/object/lsz.h
+  src/bacnet/basic/object/ms-input.c
+  src/bacnet/basic/object/ms-input.h
+  src/bacnet/basic/object/mso.c
+  src/bacnet/basic/object/mso.h
+  src/bacnet/basic/object/msv.c
+  src/bacnet/basic/object/msv.h
+  src/bacnet/basic/object/nc.c
+  src/bacnet/basic/object/nc.h
+  src/bacnet/basic/object/netport.c
+  src/bacnet/basic/object/netport.h
+  $<$<BOOL:${BACDL_BSC}>:src/bacnet/basic/object/sc_netport.c>
+  src/bacnet/basic/object/sc_netport.h
+  src/bacnet/basic/object/objects.c
+  src/bacnet/basic/object/objects.h
+  src/bacnet/basic/object/osv.c
+  src/bacnet/basic/object/osv.h
+  src/bacnet/basic/object/piv.c
+  src/bacnet/basic/object/piv.h
+  src/bacnet/basic/object/schedule.c
+  src/bacnet/basic/object/schedule.h
+  src/bacnet/basic/object/time_value.c
+  src/bacnet/basic/object/time_value.h
+  src/bacnet/basic/object/trendlog.c
+  src/bacnet/basic/object/trendlog.h
+  src/bacnet/basic/service/h_alarm_ack.c
+  src/bacnet/basic/service/h_alarm_ack.h
+  src/bacnet/basic/service/h_apdu.c
+  src/bacnet/basic/service/h_apdu.h
+  src/bacnet/basic/service/h_arf_a.c
+  src/bacnet/basic/service/h_arf_a.h
+  src/bacnet/basic/service/h_arf.c
+  src/bacnet/basic/service/h_arf.h
+  src/bacnet/basic/service/h_awf.c
+  src/bacnet/basic/service/h_awf.h
+  src/bacnet/basic/service/h_ccov.c
+  src/bacnet/basic/service/h_ccov.h
+  src/bacnet/basic/service/h_create_object.c
+  src/bacnet/basic/service/h_create_object.h
+  src/bacnet/basic/service/h_cov.c
+  src/bacnet/basic/service/h_cov.h
+  src/bacnet/basic/service/h_dcc.c
+  src/bacnet/basic/service/h_dcc.h
+  src/bacnet/basic/service/h_delete_object.c
+  src/bacnet/basic/service/h_delete_object.h
+  src/bacnet/basic/service/h_gas_a.c
+  src/bacnet/basic/service/h_gas_a.h
+  src/bacnet/basic/service/h_get_alarm_sum.c
+  src/bacnet/basic/service/h_get_alarm_sum.h
+  src/bacnet/basic/service/h_getevent_a.c
+  src/bacnet/basic/service/h_getevent_a.h
+  src/bacnet/basic/service/h_getevent.c
+  src/bacnet/basic/service/h_getevent.h
+  src/bacnet/basic/service/h_iam.c
+  src/bacnet/basic/service/h_iam.h
+  src/bacnet/basic/service/h_ihave.c
+  src/bacnet/basic/service/h_ihave.h
+  src/bacnet/basic/service/h_lso.c
+  src/bacnet/basic/service/h_lso.h
+  src/bacnet/basic/service/h_list_element.c
+  src/bacnet/basic/service/h_list_element.h
+  src/bacnet/basic/service/h_noserv.c
+  src/bacnet/basic/service/h_noserv.h
+  src/bacnet/basic/service/h_rd.c
+  src/bacnet/basic/service/h_rd.h
+  src/bacnet/basic/service/h_rp_a.c
+  src/bacnet/basic/service/h_rp_a.h
+  src/bacnet/basic/service/h_rp.c
+  src/bacnet/basic/service/h_rp.h
+  src/bacnet/basic/service/h_rpm_a.c
+  src/bacnet/basic/service/h_rpm_a.h
+  src/bacnet/basic/service/h_rpm.c
+  src/bacnet/basic/service/h_rpm.h
+  src/bacnet/basic/service/h_rr_a.c
+  src/bacnet/basic/service/h_rr_a.h
+  src/bacnet/basic/service/h_rr.c
+  src/bacnet/basic/service/h_rr.h
+  src/bacnet/basic/service/h_ts.c
+  src/bacnet/basic/service/h_ts.h
+  src/bacnet/basic/service/h_ucov.c
+  src/bacnet/basic/service/h_ucov.h
+  src/bacnet/basic/service/h_upt.c
+  src/bacnet/basic/service/h_upt.h
+  src/bacnet/basic/service/h_whohas.c
+  src/bacnet/basic/service/h_whohas.h
+  src/bacnet/basic/service/h_whois.c
+  src/bacnet/basic/service/h_whois.h
+  src/bacnet/basic/service/h_wp.c
+  src/bacnet/basic/service/h_wp.h
+  src/bacnet/basic/service/h_wpm.c
+  src/bacnet/basic/service/h_wpm.h
+  src/bacnet/basic/service/s_abort.c
+  src/bacnet/basic/service/s_abort.h
+  src/bacnet/basic/service/s_ack_alarm.c
+  src/bacnet/basic/service/s_ack_alarm.h
+  src/bacnet/basic/service/s_arfs.c
+  src/bacnet/basic/service/s_arfs.h
+  src/bacnet/basic/service/s_awfs.c
+  src/bacnet/basic/service/s_awfs.h
+  src/bacnet/basic/service/s_cevent.c
+  src/bacnet/basic/service/s_cevent.h
+  src/bacnet/basic/service/s_create_object.c
+  src/bacnet/basic/service/s_create_object.h
+  src/bacnet/basic/service/s_cov.c
+  src/bacnet/basic/service/s_cov.h
+  src/bacnet/basic/service/s_dcc.c
+  src/bacnet/basic/service/s_dcc.h
+  src/bacnet/basic/service/s_delete_object.c
+  src/bacnet/basic/service/s_delete_object.h
+  src/bacnet/basic/service/s_error.c
+  src/bacnet/basic/service/s_error.h
+  src/bacnet/basic/service/s_get_alarm_sum.c
+  src/bacnet/basic/service/s_get_alarm_sum.h
+  src/bacnet/basic/service/s_get_event.c
+  src/bacnet/basic/service/s_getevent.c
+  src/bacnet/basic/service/s_get_event.h
+  src/bacnet/basic/service/s_getevent.h
+  src/bacnet/basic/service/s_iam.c
+  src/bacnet/basic/service/s_iam.h
+  src/bacnet/basic/service/s_ihave.c
+  src/bacnet/basic/service/s_ihave.h
+  src/bacnet/basic/service/s_list_element.c
+  src/bacnet/basic/service/s_list_element.h
+  src/bacnet/basic/service/s_lso.c
+  src/bacnet/basic/service/s_lso.h
+  src/bacnet/basic/service/s_rd.c
+  src/bacnet/basic/service/s_rd.h
+  src/bacnet/basic/service/s_readrange.c
+  src/bacnet/basic/service/s_readrange.h
+  src/bacnet/basic/service/s_rp.c
+  src/bacnet/basic/service/s_rp.h
+  src/bacnet/basic/service/s_rpm.c
+  src/bacnet/basic/service/s_rpm.h
+  src/bacnet/basic/service/s_ts.c
+  src/bacnet/basic/service/s_ts.h
+  src/bacnet/basic/service/s_uevent.c
+  src/bacnet/basic/service/s_uevent.h
+  src/bacnet/basic/service/s_upt.c
+  src/bacnet/basic/service/s_upt.h
+  src/bacnet/basic/service/s_whohas.c
+  src/bacnet/basic/service/s_whohas.h
+  src/bacnet/basic/service/s_whois.c
+  src/bacnet/basic/service/s_whois.h
+  src/bacnet/basic/service/s_wp.c
+  src/bacnet/basic/service/s_wp.h
+  src/bacnet/basic/service/s_wpm.c
+  src/bacnet/basic/service/s_wpm.h
+  src/bacnet/basic/services.h
+  src/bacnet/basic/sys/bigend.c
+  src/bacnet/basic/sys/bigend.h
+  src/bacnet/basic/sys/color_rgb.c
+  src/bacnet/basic/sys/color_rgb.h
+  src/bacnet/basic/sys/days.c
+  src/bacnet/basic/sys/days.h
+  src/bacnet/basic/sys/debug.c
+  src/bacnet/basic/sys/debug.h
+  src/bacnet/basic/sys/fifo.c
+  src/bacnet/basic/sys/fifo.h
+  src/bacnet/basic/sys/filename.c
+  src/bacnet/basic/sys/filename.h
+  src/bacnet/basic/sys/key.h
+  src/bacnet/basic/sys/keylist.c
+  src/bacnet/basic/sys/keylist.h
+  src/bacnet/basic/sys/linear.c
+  src/bacnet/basic/sys/linear.h
+  src/bacnet/basic/sys/mstimer.c
+  src/bacnet/basic/sys/mstimer.h
+  src/bacnet/basic/sys/ringbuf.c
+  src/bacnet/basic/sys/ringbuf.h
+  src/bacnet/basic/sys/sbuf.c
+  src/bacnet/basic/sys/sbuf.h
+  src/bacnet/basic/tsm/tsm.c
+  src/bacnet/basic/tsm/tsm.h
+  src/bacnet/basic/sys/bits.h
+  src/bacnet/basic/sys/bytes.h
+  src/bacnet/config.h
+  src/bacnet/calendar_entry.c
+  src/bacnet/calendar_entry.h
+  src/bacnet/cov.c
+  src/bacnet/cov.h
+  src/bacnet/create_object.c
+  src/bacnet/create_object.h
+  src/bacnet/credential_authentication_factor.c
+  src/bacnet/credential_authentication_factor.h
+  src/bacnet/datalink/arcnet.h
+  src/bacnet/datalink/bacsec.c
+  src/bacnet/datalink/bacsec.h
+  src/bacnet/datalink/bip6.h
+  $<$<BOOL:${BACDL_BIP}>:src/bacnet/datalink/bip.h>
+  $<$<BOOL:${BACDL_BIP6}>:src/bacnet/datalink/bvlc6.c>
+  $<$<BOOL:${BACDL_BIP6}>:src/bacnet/datalink/bvlc6.h>
+  $<$<BOOL:${BACDL_BIP}>:src/bacnet/datalink/bvlc.h>
+  $<$<BOOL:${BACDL_BIP}>:src/bacnet/datalink/bvlc.c>
+  $<$<BOOL:${BACDL_MSTP}>:src/bacnet/datalink/crc.h>
+  $<$<BOOL:${BACDL_MSTP}>:src/bacnet/datalink/crc.c>
+  $<$<BOOL:${BACDL_MSTP}>:src/bacnet/datalink/cobs.h>
+  $<$<BOOL:${BACDL_MSTP}>:src/bacnet/datalink/cobs.c>
+  src/bacnet/datalink/datalink.c
+  src/bacnet/datalink/datalink.h
+  src/bacnet/datalink/dlenv.c
+  src/bacnet/datalink/dlenv.h
+  src/bacnet/datalink/dlmstp.h
+  src/bacnet/datalink/ethernet.h
+  $<$<BOOL:${BACDL_MSTP}>:src/bacnet/datalink/mstp.c>
+  src/bacnet/datalink/mstpdef.h
+  src/bacnet/datalink/mstp.h
+  src/bacnet/datalink/mstptext.c
+  src/bacnet/datalink/mstptext.h
+  src/bacnet/datetime.c
+  src/bacnet/datetime.h
+  src/bacnet/dcc.c
+  src/bacnet/dcc.h
+  src/bacnet/delete_object.c
+  src/bacnet/delete_object.h
+  src/bacnet/event.c
+  src/bacnet/event.h
+  src/bacnet/get_alarm_sum.c
+  src/bacnet/get_alarm_sum.h
+  src/bacnet/getevent.c
+  src/bacnet/getevent.h
+  src/bacnet/hostnport.c
+  src/bacnet/hostnport.h
+  src/bacnet/iam.c
+  src/bacnet/iam.h
+  src/bacnet/ihave.c
+  src/bacnet/ihave.h
+  src/bacnet/indtext.c
+  src/bacnet/indtext.h
+  src/bacnet/lighting.c
+  src/bacnet/lighting.h
+  src/bacnet/list_element.c
+  src/bacnet/list_element.h
+  src/bacnet/lso.c
+  src/bacnet/lso.h
+  src/bacnet/memcopy.c
+  src/bacnet/memcopy.h
+  src/bacnet/npdu.c
+  src/bacnet/npdu.h
+  src/bacnet/property.c
+  src/bacnet/property.h
+  src/bacnet/proplist.c
+  src/bacnet/proplist.h
+  src/bacnet/ptransfer.c
+  src/bacnet/ptransfer.h
+  src/bacnet/rd.c
+  src/bacnet/rd.h
+  src/bacnet/readrange.c
+  src/bacnet/readrange.h
+  src/bacnet/reject.c
+  src/bacnet/reject.h
+  src/bacnet/rp.c
+  src/bacnet/rp.h
+  src/bacnet/rpm.c
+  src/bacnet/rpm.h
+  src/bacnet/timestamp.c
+  src/bacnet/timestamp.h
+  src/bacnet/timesync.c
+  src/bacnet/timesync.h
+  src/bacnet/version.h
+  src/bacnet/whohas.c
+  src/bacnet/whohas.h
+  src/bacnet/whois.c
+  src/bacnet/whois.h
+  src/bacnet/wp.c
+  src/bacnet/wp.h
+  src/bacnet/wpm.c
+  src/bacnet/wpm.h)
 target_sources(
   ${PROJECT_NAME}
   PRIVATE
@@ -567,9 +567,9 @@
   PRINT_ENABLED=1)
 
 if(BACDL_BSC)
-target_link_libraries(${PROJECT_NAME} PUBLIC Threads::Threads ${LIB_WEBSOCKETS_LIBRARIES} )
+  target_link_libraries(${PROJECT_NAME} PUBLIC Threads::Threads ${LIB_WEBSOCKETS_LIBRARIES} )
 else()
-target_link_libraries(${PROJECT_NAME} PUBLIC Threads::Threads)
+  target_link_libraries(${PROJECT_NAME} PUBLIC Threads::Threads)
 endif()
 
 add_library(
@@ -591,9 +591,9 @@
   target_link_libraries(${PROJECT_NAME} PUBLIC m)
   add_compile_definitions(BACNET_PORT=linux)
 
-if(BACDL_BSC)
-  find_package(OpenSSL)
-endif()
+  if(BACDL_BSC)
+    find_package(OpenSSL)
+  endif()
 
   target_sources(${PROJECT_NAME} PRIVATE
     ports/linux/bacport.h
@@ -614,9 +614,9 @@
   set(BACNET_PORT_DIRECTORY_PATH ${CMAKE_CURRENT_LIST_DIR}/ports/win32)
   add_compile_definitions(BACNET_PORT=win32)
 
-if(BACDL_BSC)
-  find_package(OpenSSL)
-endif()
+  if(BACDL_BSC)
+    find_package(OpenSSL)
+  endif()
 
   target_link_libraries(${PROJECT_NAME} PUBLIC wsock32)
 
@@ -644,16 +644,13 @@
   message(STATUS "BACNET: building for APPLE")
   set(BACNET_PORT_DIRECTORY_PATH ${CMAKE_CURRENT_LIST_DIR}/ports/bsd)
   add_compile_definitions(BACNET_PORT=bsd)
-<<<<<<< HEAD
-
-if(BACDL_BSC)
-  execute_process (
-         COMMAND bash -c "brew --prefix openssl"
-         OUTPUT_VARIABLE OPEN_SSL_DIR OUTPUT_STRIP_TRAILING_WHITESPACE
-  )
-endif()
-=======
->>>>>>> 770be706
+
+  if(BACDL_BSC)
+    execute_process (
+      COMMAND bash -c "brew --prefix openssl"
+      OUTPUT_VARIABLE OPEN_SSL_DIR OUTPUT_STRIP_TRAILING_WHITESPACE
+    )
+  endif()
 
   target_sources(${PROJECT_NAME} PRIVATE
     ports/bsd/bacport.h
@@ -679,12 +676,8 @@
 
 target_include_directories(${PROJECT_NAME} PUBLIC
   $<BUILD_INTERFACE:${BACNET_PORT_DIRECTORY_PATH}>
-<<<<<<< HEAD
   $<$<BOOL:${BACDL_BSC}>:${OPEN_SSL_DIR}/include>
   )
-=======
-)
->>>>>>> 770be706
 
 #
 # examples
@@ -750,25 +743,24 @@
 
   if(BACNET_BUILD_BACPOLL_APP)
     add_executable(bacpoll
-        apps/server-client/main.c
-        src/bacnet/basic/client/bac-task.c
-        src/bacnet/basic/client/bac-data.c
-        src/bacnet/basic/client/bac-rw.c)
+      apps/server-client/main.c
+      src/bacnet/basic/client/bac-task.c
+      src/bacnet/basic/client/bac-data.c
+      src/bacnet/basic/client/bac-rw.c)
     target_link_libraries(bacpoll PRIVATE ${PROJECT_NAME})
   endif(BACNET_BUILD_BACPOLL_APP)
 
   if(BACNET_BUILD_BACDISCOVER_APP)
-  add_executable(bacdiscover
-        apps/server-discover/main.c
-        src/bacnet/basic/client/bac-discover.c
-        src/bacnet/basic/client/bac-rw.c)
+    add_executable(bacdiscover
+      apps/server-discover/main.c
+      src/bacnet/basic/client/bac-discover.c
+      src/bacnet/basic/client/bac-rw.c)
   target_link_libraries(bacdiscover PRIVATE ${PROJECT_NAME})
   endif(BACNET_BUILD_BACDISCOVER_APP)
 
-  if(NOT BACDL_ETHERNET)
+  if(BACDL_BIP OR BACDL_BIP6)
     add_executable(readbdt apps/readbdt/main.c)
     target_link_libraries(readbdt PRIVATE ${PROJECT_NAME})
-
     add_executable(readfdt apps/readfdt/main.c)
     target_link_libraries(readfdt PRIVATE ${PROJECT_NAME})
   endif()
