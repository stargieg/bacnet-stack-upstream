# tools - only if you need them.
# Most platforms have this already defined
# CC = gcc
# AR = ar
# MAKE = make
# SIZE = size
#
# Assumes rm and cp are available

# Passing parameters via command line or from Makefile export to this one
BACNET_DEFINES ?=

# BACnet Library
BACNET_LIB_DIR = $(realpath ./lib)
BACNET_LIB_NAME = bacnet
BACNET_LIB_TARGET = $(BACNET_LIB_DIR)/lib$(BACNET_LIB_NAME).a
BACNET_LIB ?= -L$(BACNET_LIB_DIR) -l$(BACNET_LIB_NAME)

# choose a datalink to build the example applications
# Use BACDL=mstp or BACDL=bip and BBMD=server when invoking make

ifeq (${BACDL_DEFINE},)
ifeq (${BACDL},ethernet)
BACDL_DEFINE=-DBACDL_ETHERNET=1
endif
ifeq (${BACDL},arcnet)
BACDL_DEFINE=-DBACDL_ARCNET=1
endif
ifeq (${BACDL},mstp)
BACDL_DEFINE=-DBACDL_MSTP=1
endif
ifeq (${BACDL},bip)
BACDL_DEFINE=-DBACDL_BIP=1
endif
ifeq (${BACDL},bip6)
BACDL_DEFINE=-DBACDL_BIP6=1
endif
ifeq (${BACDL},bsc)
BACDL_DEFINE=-DBACDL_BSC=1
BACNET_DEFINE=-DBACFILE=1
endif
ifeq (${BACDL},none)
BACDL_DEFINE=-DBACDL_NONE=1
endif
ifeq (${BACDL},bip-mstp)
BACDL_DEFINE=-DBACDL_ROUTER=1
endif
ifeq (${BACDL},bip-bip6)
BACDL_DEFINE=-DBACDL_ROUTER=1
endif
ifeq (${BACDL},all)
BACDL_DEFINE=-DBACDL_ALL=1
endif
ifeq (${BACDL},)
BACDL_DEFINE ?= -DBACDL_BIP=1
BBMD_DEFINE ?= -DBBMD_ENABLED=1 -DBBMD_CLIENT_ENABLED
endif

ifeq (${BBMD},none)
BBMD_DEFINE = -DBBMD_ENABLED=0
endif
ifeq (${BBMD},server)
BBMD_DEFINE = -DBBMD_ENABLED=1
endif
ifeq (${BBMD},client)
BBMD_DEFINE = -DBBMD_ENABLED=0 -DBBMD_CLIENT_ENABLED
endif
ifeq (${BBMD},full)
BBMD_DEFINE = -DBBMD_ENABLED=1 -DBBMD_CLIENT_ENABLED
endif

endif

# Define WEAK_FUNC for unsupported or specific compilers
BACNET_DEFINES += $(BACDL_DEFINE)
BACNET_DEFINES += $(BBMD_DEFINE)
BACNET_DEFINES += -DWEAK_FUNC=
BACNET_DEFINES += $(MAKE_DEFINE)

# Choose a BACnet Ports Directory for the example applications target OS
ifeq (${BACNET_PORT},)
	ifeq ($(OS),Windows_NT)
		BACNET_PORT = win32
	else
		UNAME_S := $(shell uname -s)
		ifeq ($(UNAME_S),Linux)
			BACNET_PORT = linux
		endif
		ifeq ($(UNAME_S),Darwin)
			BACNET_PORT = bsd
		endif
		ifeq ($(UNAME_S),FreeBSD)
			BACNET_PORT = bsd
		endif
		ifeq ($(UNAME_S),OpenBSD)
			BACNET_PORT = bsd
		endif
	endif
endif

# linux, win32, bsd
BACNET_PORT ?= linux

# build in uci integration - use UCI=1 when invoking make
ifeq (${UCI},1)
BACNET_DEFINES += -DBAC_UCI
UCI_LIB_DIR ?= /usr/local/lib
BACNET_LIB += -L$(UCI_LIB_DIR) -luci
endif
# OS specific builds
ifeq (${BACNET_PORT},linux)
PFLAGS = -pthread
TARGET_EXT =
SYSTEM_LIB=-lc,-lgcc,-lrt,-lm
ifeq (${BACDL},bsc)
# note: install libwebsockets libssl libcrypto and lcap to build for BACnet/SC
SYSTEM_LIB += -lwebsockets -lssl -lcrypto -lcap
endif
endif
ifeq (${BACNET_PORT},bsd)
PFLAGS = -pthread
TARGET_EXT =
SYSTEM_LIB=-lc,-lm
ifeq (${BACDL},bsc)
# note: install libwebsockets libssl and libcrypto to build for BACnet/SC
SYSTEM_LIB += -lwebsockets -lssl -lcrypto
endif
CSTANDARD = -std=c99
endif
ifeq (${BACNET_PORT},win32)
# winget install --id=MSYS2.MSYS2  -e
# pacman -Syu mingw-w64-i686-toolchain
# add alias make=mingw32-make.exe to .bashrc
TARGET_EXT = .exe
SYSTEM_LIB=-lws2_32,-lgcc,-lm,-liphlpapi,-lwinmm
BACNET_DEFINES += -D_NO_OLDNAMES
endif

# source file locations
BACNET_PORT_DIR =  $(realpath ../ports/$(BACNET_PORT))
BACNET_SRC_DIR =  $(realpath ../src)

# Compiler flag to set the C Standard level.
# c89   - "ANSI" C - ISO C90
# gnu89 - c89 plus GNU extensions
# c90   - "ANSI" C - ISO C90
# gnu90 - C90 with GNU extensions
# c99   - ISO C99 standard
# gnu99 - C99 plus GNU extensions
# c11   - C11
# gnu11 - C11 plus GNU extensions
# c17   - C11 with corrections
# note: default is compiled as ANSI C for widest compiler compatibilty
# note: code that requires newer language features must use __STDC_VERSION__
CSTANDARD ?= -std=gnu89

#build for release (default) or debug
OPTIMIZATION ?= -Os
DEBUGGING ?=
# enable all relevant warnings that find bugs
WARNING_ALL := -Wall -Wextra -pedantic
WARNING_ALL += -Wfloat-equal -Wconversion
WARNING_ALL += -Wredundant-decls -Wswitch-default
WARNING_ALL += -Wunused-variable
# don't warn about conversion, sign, compares, long long and attributes
# since they are common in embedded
WARNING_ALL += -Wno-sign-conversion -Wno-conversion -Wno-sign-compare
WARNING_ALL += -Wno-long-long -Wno-attributes
# don't warn about implicit fallthrough since it's common in network protocols
WARNING_ALL += -Wno-implicit-fallthrough
#WARNING_ALL += -Werror
WARNINGS ?= $(WARNING_ALL)
# dead code removal
ifeq (${BUILD},debug)
OPTIMIZATION = -O0
DEBUGGING = -g -DDEBUG_ENABLED=1
ifeq (${BACDL_DEFINE},-DBACDL_BIP=1)
BACNET_DEFINES += -DBIP_DEBUG
endif
endif

ifeq (${LEGACY},true)
# disable deprecated function warnings for legacy builds
BACNET_DEFINES += -DBACNET_STACK_DEPRECATED_DISABLE
endif

BACNET_DEFINES += -DPRINT_ENABLED=1
BACNET_DEFINES += -DBACAPP_ALL
BACNET_DEFINES += -DBACFILE
BACNET_DEFINES += -DINTRINSIC_REPORTING
BACNET_DEFINES += -DBACNET_TIME_MASTER
BACNET_DEFINES += -DBACNET_PROPERTY_LISTS=1
BACNET_DEFINES += -DBACNET_PROTOCOL_REVISION=24

# put all the flags together
INCLUDES = -I$(BACNET_SRC_DIR) -I$(BACNET_PORT_DIR)
CFLAGS += $(WARNINGS) $(DEBUGGING) $(OPTIMIZATION) $(BACNET_DEFINES) $(INCLUDES)
CFLAGS += $(CSTANDARD)
ifneq (${BACNET_LIB},)
LFLAGS += $(BACNET_LIB)
endif
# BACnet library depends on system flags.
# System flags must go after BACnet library flags.
LFLAGS += -Wl,$(SYSTEM_LIB)
# GCC dead code removal
CFLAGS += -ffunction-sections -fdata-sections
ifeq ($(shell uname -s),Darwin)
LFLAGS += -Wl,-dead_strip
else
LFLAGS += -Wl,--gc-sections
endif
# Debug linker commands
# LFLAGS += -Wl,-v

.EXPORT_ALL_VARIABLES:

SUBDIRS = lib readprop writeprop readfile writefile reinit server dcc \
	whohas whois iam ucov scov timesync epics readpropm readrange \
	writepropm uptransfer getevent uevent abort error event ack-alarm \
	server-client add-list-element remove-list-element create-object \
	delete-object server-discover apdu writegroup

ifeq (${BACDL_DEFINE},-DBACDL_BIP=1)
	SUBDIRS += whoisrouter iamrouter initrouter whatisnetnum netnumis
	ifneq (${BBMD},none)
	SUBDIRS += readbdt readfdt writebdt
	endif
endif

ifeq (${BACNET_PORT},linux)
ifneq (${OSTYPE},cygwin)
	SUBDIRS += mstpcap mstpcrc
endif
endif

ifeq (${BACNET_PORT},win32)
	SUBDIRS += mstpcap mstpcrc
endif

ifeq (${BACNET_PORT},bsd)
	SUBDIRS += mstpcap mstpcrc
endif

#####
# Define target-specific fuzzing flags
#####

# AFL
fuzz-afl: CC=afl-gcc
fuzz-afl: FUZZ_FLAGS=-DFUZZING=1
fuzz-afl: LFLAGS += $(FUZZ_FLAGS)
fuzz-afl: CFLAGS += $(FUZZ_FLAGS)
fuzz-afl: export AFL_USE_ASAN=1

# LIBFUZZER
fuzz-libfuzzer: CC=clang
fuzz-libfuzzer: FUZZ_FLAGS=-DFUZZING=1 -fsanitize=fuzzer,address -g3 -Og -fno-optimize-sibling-calls -fno-omit-frame-pointer
fuzz-libfuzzer: LFLAGS += $(FUZZ_FLAGS)
fuzz-libfuzzer: CFLAGS += $(FUZZ_FLAGS)

#####
# Fuzz setup end
#####

.PHONY: all clean
TARGETS = all clean

$(TARGETS): %: $(patsubst %, %.%, $(SUBDIRS))

$(foreach TGT, $(TARGETS), $(patsubst %, %.$(TGT), $(SUBDIRS))):
	$(MAKE) -C $(subst ., , $@)

.PHONY: lib
lib: lib/Makefile Makefile $(BACNET_LIB_TARGET)

$(BACNET_LIB_TARGET):
	$(MAKE) -B -C lib

clean:
	$(MAKE) -C lib clean

.PHONY: gateway
gateway: $(BACNET_LIB_TARGET)
	$(MAKE) -B -C $@

.PHONY: abort
abort: $(BACNET_LIB_TARGET)
	$(MAKE) -B -C $@

.PHONY: ack-alarm
ack-alarm: $(BACNET_LIB_TARGET)
	$(MAKE) -B -C $@

.PHONY: add-list-element
add-list-element: $(BACNET_LIB_TARGET)
	$(MAKE) -B -C $@ clean all

.PHONY: apdu
apdu: $(BACNET_LIB_TARGET)
	$(MAKE) -B -C $@

.PHONY: blinkt
blinkt:
	$(MAKE) -C $@

.PHONY: create-object
create-object: $(BACNET_LIB_TARGET)
	$(MAKE) -B -C $@

.PHONY: dcc
dcc: $(BACNET_LIB_TARGET)
	$(MAKE) -B -C $@

.PHONY: delete-object
delete-object: $(BACNET_LIB_TARGET)
	$(MAKE) -B -C $@

.PHONY: epics
epics: $(BACNET_LIB_TARGET)
	$(MAKE) -B -C $@

.PHONY: error
error: $(BACNET_LIB_TARGET)
	$(MAKE) -B -C $@

.PHONY: event
event: $(BACNET_LIB_TARGET)
	$(MAKE) -B -C $@

.PHONY: getevent
getevent: $(BACNET_LIB_TARGET)
	$(MAKE) -B -C $@

.PHONY: iam
iam: $(BACNET_LIB_TARGET)
	$(MAKE) -B -C $@

.PHONY: iamrouter
iamrouter: $(BACNET_LIB_TARGET)
	$(MAKE) -B -C $@

.PHONY: initrouter
initrouter: $(BACNET_LIB_TARGET)
	$(MAKE) -B -C $@

.PHONY: whatisnetnum
whatisnetnum: $(BACNET_LIB_TARGET)
	$(MAKE) -B -C $@

.PHONY: netnumis
netnumis: $(BACNET_LIB_TARGET)
	$(MAKE) -B -C $@

.PHONY: mstpcap
mstpcap:
	$(MAKE) -B -C $@

.PHONY: mstpcrc
mstpcrc:
	$(MAKE) -B -C $@

.PHONY: piface
piface:
	$(MAKE) -B -C $@

.PHONY: ptransfer
ptransfer: $(BACNET_LIB_TARGET)
	$(MAKE) -B -C $@

.PHONY: readprop
readprop: $(BACNET_LIB_TARGET)
	$(MAKE) -B -C $@

.PHONY: readpropm
readpropm: $(BACNET_LIB_TARGET)
	$(MAKE) -B -C $@

.PHONY: readbdt
readbdt: $(BACNET_LIB_TARGET)
	$(MAKE) -B -C $@

.PHONY: readfdt
readfdt: $(BACNET_LIB_TARGET)
	$(MAKE) -B -C $@

.PHONY: readfile
readfile: $(BACNET_LIB_TARGET)
	$(MAKE) -B -C $@

.PHONY: readrange
readrange: $(BACNET_LIB_TARGET)
	$(MAKE) -B -C $@

.PHONY: reinit
reinit: $(BACNET_LIB_TARGET)
	$(MAKE) -B -C $@

.PHONY: remove-list-element
remove-list-element: $(BACNET_LIB_TARGET)
	$(MAKE) -B -C $@ clean all

.PHONY: scov
scov: $(BACNET_LIB_TARGET)
	$(MAKE) -B -C $@

.PHONY: server
server: $(BACNET_LIB_TARGET)
	$(MAKE) -B -C $@

.PHONY: server-client
server-client: $(BACNET_LIB_TARGET)
	$(MAKE) -B -C $@

.PHONY: server-discover
server-discover: $(BACNET_LIB_TARGET)
	$(MAKE) -B -C $@

.PHONY: timesync
timesync: $(BACNET_LIB_TARGET)
	$(MAKE) -B -C $@

.PHONY: uevent
uevent: $(BACNET_LIB_TARGET)
	$(MAKE) -B -C $@

.PHONY: uptransfer
uptransfer: $(BACNET_LIB_TARGET)
	$(MAKE) -B -C $@

.PHONY: whois
whois: $(BACNET_LIB_TARGET)
	$(MAKE) -B -C $@

.PHONY: writebdt
writebdt: $(BACNET_LIB_TARGET)
	$(MAKE) -B -C $@

.PHONY: writefile
writefile: $(BACNET_LIB_TARGET)
	$(MAKE) -B -C $@

.PHONY: router
router:
	$(MAKE) -B -C $@

.PHONY: router-ipv6
router-ipv6: $(BACNET_LIB_TARGET)
	$(MAKE) -B -C $@

.PHONY: router-ipv6-clean
router-ipv6-clean:
	$(MAKE) -C router-ipv6 clean

.PHONY: router-mstp
router-mstp: $(BACNET_LIB_TARGET)
	$(MAKE) -B -C $@

.PHONY: router-mstp-clean
router-mstp-clean:
	$(MAKE) -C router-mstp clean

.PHONY: fuzz-libfuzzer
fuzz-libfuzzer: $(BACNET_LIB_TARGET)
	$(MAKE) -B -C $@

.PHONY: fuzz-afl
fuzz-afl: $(BACNET_LIB_TARGET)
	$(MAKE) -B -C $@

.PHONY: writepropm
writepropm: $(BACNET_LIB_TARGET)
	$(MAKE) -B -C $@

<<<<<<< HEAD
.PHONY: sc-hub
sc-hub: $(BACNET_LIB_TARGET)
=======
.PHONY: writegroup
writegroup: $(BACNET_LIB_TARGET)
>>>>>>> 3329dff3
	$(MAKE) -B -C $@<|MERGE_RESOLUTION|>--- conflicted
+++ resolved
@@ -471,11 +471,10 @@
 writepropm: $(BACNET_LIB_TARGET)
 	$(MAKE) -B -C $@
 
-<<<<<<< HEAD
+.PHONY: writegroup
+writegroup: $(BACNET_LIB_TARGET)
+	$(MAKE) -B -C $@
+
 .PHONY: sc-hub
 sc-hub: $(BACNET_LIB_TARGET)
-=======
-.PHONY: writegroup
-writegroup: $(BACNET_LIB_TARGET)
->>>>>>> 3329dff3
 	$(MAKE) -B -C $@