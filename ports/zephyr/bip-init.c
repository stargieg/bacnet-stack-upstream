/*####COPYRIGHTBEGIN####
 -------------------------------------------
 Copyright (C) 2005 Steve Karg

 This program is free software; you can redistribute it and/or
 modify it under the terms of the GNU General Public License
 as published by the Free Software Foundation; either version 2
 of the License, or (at your option) any later version.

 This program is distributed in the hope that it will be useful,
 but WITHOUT ANY WARRANTY; without even the implied warranty of
 MERCHANTABILITY or FITNESS FOR A PARTICULAR PURPOSE.  See the
 GNU General Public License for more details.

 You should have received a copy of the GNU General Public License
 along with this program; if not, write to:
 The Free Software Foundation, Inc.
 59 Temple Place - Suite 330
 Boston, MA  02111-1307, USA.

 As a special exception, if other files instantiate templates or
 use macros or inline functions from this file, or you compile
 this file and link it with other works to produce a work based
 on this file, this file does not by itself cause the resulting
 work to be covered by the GNU General Public License. However
 the source code for this file must still be made available in
 accordance with section (3) of the GNU General Public License.

 This exception does not invalidate any other reasons why a work
 based on this file might be covered by the GNU General Public
 License.
 -------------------------------------------
####COPYRIGHTEND####*/

#include <stdint.h>
#include <stdbool.h>
#include <zephyr/device.h>
#include <zephyr/init.h>
#include <zephyr/kernel.h>
#include <zephyr/sys/printk.h>
#include <zephyr/net/net_ip.h>
#include <zephyr/net/socket.h>
#include <zephyr/net/socket_select.h>
#include "bacnet/bacdcode.h"
#include "bacnet/bacint.h"
#include "bacnet/datalink/bip.h"
#include "bacnet/basic/sys/debug.h"
#include "bacnet/basic/bbmd/h_bbmd.h"

/* Logging module registration is already done in ports/zephyr/main.c */
#include <zephyr/logging/log.h>
#include <zephyr/logging/log_ctrl.h>

LOG_MODULE_DECLARE(bacnet, CONFIG_BACNETSTACK_LOG_LEVEL);

#define THIS_FILE "bip-init.c"

/* zephyr sockets */
static int BIP_Socket = -1;
static int BIP_Broadcast_Socket = -1;

/* NOTE: we store address and port in network byte order
   since BACnet/IP uses network byte order for all address byte arrays
*/
/* port to use - stored here in network byte order */
static uint16_t BIP_Port = htons(CONFIG_BACDL_BIP_PORT);
/* IP address - stored here in network byte order */
static struct in_addr BIP_Address;
/* IP broadcast address - stored here in network byte order */
static struct in_addr BIP_Broadcast_Addr;

/* Used by inet_ntoa */
#if CONFIG_BACNETSTACK_LOG_LEVEL
static char ipv4_addr_str[16] = { 0 };
#else
static char ipv4_addr_str[] = "";
#endif

/**
 * @brief Return a string representation of an IPv4 address
 * @param a - IPv4 address
 * @return Pointer to global string
 */
char *inet_ntoa(struct in_addr *a)
{
    if (IS_ENABLED(CONFIG_BACNETSTACK_LOG_LEVEL)) {
        snprintf(ipv4_addr_str, sizeof(ipv4_addr_str), "%d.%d.%d.%d",
            a->s4_addr[0], a->s4_addr[1], a->s4_addr[2], a->s4_addr[3]);
    }

    return &ipv4_addr_str[0];
}

/**
 * @brief Print the IPv4 address with debug info
 * @param str - debug info string
 * @param addr - IPv4 address
 */
static void debug_print_ipv4(const char *str,
    const struct in_addr *addr,
    const unsigned int port,
    const unsigned int count)
{
<<<<<<< HEAD
    LOG_DBG("%s %s:%hu (%u bytes)", str, inet_ntoa((struct in_addr*) &addr),
=======
    LOG_DBG("%s %s:%hu (%u bytes)", str, inet_ntoa((struct in_addr *)&addr),
>>>>>>> 600508c3
        ntohs(port), count);
}

/**
 * @brief Set the BACnet IPv4 UDP port number
 * @param port - IPv4 UDP port number - in host byte order
 */
void bip_set_port(uint16_t port)
{
    BIP_Port = htons(port);
}

/**
 * @brief Get the BACnet IPv4 UDP port number
 * @return IPv4 UDP port number - in host byte order
 */
uint16_t bip_get_port(void)
{
    return ntohs(BIP_Port);
}

/**
 * @brief Get the IPv4 address for my interface. Used for sending src address.
 * @param addr - BACnet datalink address
 */
void bip_get_my_address(BACNET_ADDRESS *addr)
{
    unsigned int i = 0;

    if (addr) {
        addr->mac_len = BIP_ADDRESS_MAX; /* 6 */
        memcpy(&addr->mac[0], &BIP_Address.s_addr, IP_ADDRESS_MAX); /* 4 */
        memcpy(&addr->mac[IP_ADDRESS_MAX], &BIP_Port, sizeof(BIP_Port));
        /* local only, no routing */
        addr->net = 0;
        /* no SLEN */
        addr->len = 0;
        for (i = 0; i < MAX_MAC_LEN; i++) {
            /* no SADR */
            addr->adr[i] = 0;
        }
    }
}

/**
 * Get the IPv4 broadcast address for my interface.
 *
 * @param addr - BACnet datalink address
 */

void bip_get_broadcast_address(BACNET_ADDRESS *dest)
{
    int i = 0;

    if (dest) {
        dest->mac_len = BIP_ADDRESS_MAX;
        memcpy(&dest->mac[0], &BIP_Broadcast_Addr.s_addr, IP_ADDRESS_MAX);
        memcpy(&dest->mac[IP_ADDRESS_MAX], &BIP_Port, sizeof(BIP_Port));
        dest->net = BACNET_BROADCAST_NETWORK;
        dest->len = 0;
        for (i = 0; i < MAX_MAC_LEN; i++) {
            dest->adr[i] = 0;
        }
    }
    return;
}

/**
 * Set the BACnet/IP address
 *
 * @param addr - network IPv4 address
 */
bool bip_set_addr(BACNET_IP_ADDRESS *addr)
{
    if (addr) {
        memcpy(&BIP_Address.s_addr, &addr->address[0], IP_ADDRESS_MAX);
        BIP_Port = htons(addr->port);
        return true;
    }
    return false;
}

/**
 * @brief Get the BACnet/IP address
 * @param addr - network IPv4 address
 * @return true if the address was retrieved
 */
bool bip_get_addr(BACNET_IP_ADDRESS *addr)
{
    if (addr) {
        memcpy(&addr->address[0], &BIP_Address.s_addr, IP_ADDRESS_MAX);
        addr->port = ntohs(BIP_Port);
        return true;
    }
    return false;
}

/**
 * @brief Set the BACnet/IP address
 * @param addr - network IPv4 address
 * @return true if the address was set
 */
bool bip_set_broadcast_addr(BACNET_IP_ADDRESS *addr)
{
    if (addr) {
        memcpy(&BIP_Broadcast_Addr.s_addr, &addr->address[0], IP_ADDRESS_MAX);
        return true;
    }
    return false;
}

/**
 * Get the BACnet/IP address
 *
 * @return BACnet/IP address
 */
bool bip_get_broadcast_addr(BACNET_IP_ADDRESS *addr)
{
    if (addr) {
        memcpy(&addr->address[0], &BIP_Broadcast_Addr.s_addr, IP_ADDRESS_MAX);
        addr->port = ntohs(BIP_Port);
        return true;
    }
    return false;
}

/**
 * @brief Set the BACnet/IP subnet mask CIDR prefix
 * @return true if the subnet mask CIDR prefix is set
 */
bool bip_set_subnet_prefix(uint8_t prefix)
{
    /* not something we do within this driver */
    return false;
}

/**
 * @brief Get the BACnet/IP subnet mask CIDR prefix
 * @return subnet mask CIDR prefix 1..32
 */
uint8_t bip_get_subnet_prefix(void)
{
    uint32_t address = 0;
    uint32_t broadcast = 0;
    uint32_t mask = 0xFFFFFFFE;
    uint8_t prefix = 0;

    address = BIP_Address.s_addr;
    broadcast = BIP_Broadcast_Addr.s_addr;
    /* calculate the subnet prefix from the broadcast address */
    for (prefix = 1; prefix <= 32; prefix++) {
        if ((address | mask) == broadcast) {
            break;
        }
        mask = mask << 1;
    }

    return prefix;
}

/**
 * The send function for BACnet/IP driver layer
 *
 * @param dest - Points to a BACNET_IP_ADDRESS structure containing the
 *  destination address.
 * @param mtu - the bytes of data to send
 * @param mtu_len - the number of bytes of data to send
 *
 * @return Upon successful completion, returns the number of bytes sent.
 *  Otherwise, -1 shall be returned and errno set to indicate the error.
 */
int bip_send_mpdu(BACNET_IP_ADDRESS *dest, uint8_t *mtu, uint16_t mtu_len)
{
    struct sockaddr_in bip_dest = { 0 };

    /* assumes that the driver has already been initialized */
    if (BIP_Socket < 0) {
        LOG_ERR("%s:%d - Socket not initialized!", THIS_FILE, __LINE__);
        return BIP_Socket;
    }

    /* load destination IP address */
    bip_dest.sin_family = AF_INET;
    memcpy(&bip_dest.sin_addr.s_addr, &dest->address[0], IP_ADDRESS_MAX);
    bip_dest.sin_port = htons(dest->port);

    /* Send the packet */
    debug_print_ipv4(
        "Sending MPDU->", &bip_dest.sin_addr, bip_dest.sin_port, mtu_len);
    return zsock_sendto(BIP_Socket, (char *)mtu, mtu_len, 0,
        (struct sockaddr *)&bip_dest, sizeof(struct sockaddr));
}

/**
 * BACnet/IP Datalink Receive handler.
 *
 * @param src - returns the source address
 * @param npdu - returns the NPDU buffer
 * @param max_npdu -maximum size of the NPDU buffer
 * @param timeout - number of milliseconds to wait for a packet
 *
 * @return Number of bytes received, or 0 if none or timeout.
 */
uint16_t bip_receive(
    BACNET_ADDRESS *src, uint8_t *npdu, uint16_t max_npdu, unsigned timeout)
{
    uint16_t npdu_len = 0; /* return value */
    zsock_fd_set read_fds;
    int max = 0;
    struct zsock_timeval select_timeout;
    struct sockaddr_in sin = { 0 };
    BACNET_IP_ADDRESS addr = { { 0 } };
    socklen_t sin_len = sizeof(sin);
    int received_bytes = 0;
    int offset = 0;
    uint16_t i = 0;
    int socket;

    /* Make sure the socket is open */
    if (BIP_Socket < 0) {
        return 0;
    }

    /* we could just use a non-blocking socket, but that consumes all
       the CPU time.  We can use a timeout; it is only supported as
       a select. */
    if (timeout >= 1000) {
        select_timeout.tv_sec = timeout / 1000;
        select_timeout.tv_usec =
            1000 * (timeout - select_timeout.tv_sec * 1000);
    } else {
        select_timeout.tv_sec = 0;
        select_timeout.tv_usec = 1000 * timeout;
    }
    ZSOCK_FD_ZERO(&read_fds);
    ZSOCK_FD_SET(BIP_Socket, &read_fds);
    ZSOCK_FD_SET(BIP_Broadcast_Socket, &read_fds);

    max = BIP_Socket > BIP_Broadcast_Socket ? BIP_Socket : BIP_Broadcast_Socket;

    /* see if there is a packet for us */
    if (zsock_select(max + 1, &read_fds, NULL, NULL, &select_timeout) > 0) {
<<<<<<< HEAD
        socket = ZSOCK_FD_ISSET(BIP_Socket, &read_fds) ? BIP_Socket :
            BIP_Broadcast_Socket;
        received_bytes = zsock_recvfrom(socket, (char *)&npdu[0], max_npdu,
            0, (struct sockaddr *)&sin, &sin_len);
    }
    else 
    {
=======
        socket =
            FD_ISSET(BIP_Socket, &read_fds) ? BIP_Socket : BIP_Broadcast_Socket;
        received_bytes = zsock_recvfrom(socket, (char *)&npdu[0], max_npdu, 0,
            (struct sockaddr *)&sin, &sin_len);
    } else {
>>>>>>> 600508c3
        return 0;
    }

    /* See if there is a problem */
    if (received_bytes < 0) {
        LOG_WRN("%s:%d - RX zsock_recvfrom() error: %d", THIS_FILE, __LINE__,
            received_bytes);
        return 0;
    }
    /* no problem, just no bytes */
    if (received_bytes == 0) {
        return 0;
    }
    /* the signature of a BACnet/IP packet */
    if (npdu[0] != BVLL_TYPE_BACNET_IP) {
        LOG_WRN("%s:%d - RX bad packet", THIS_FILE, __LINE__);
        return 0;
    }

    /* Data link layer addressing between B/IPv4 nodes consists of a 32-bit
       IPv4 address followed by a two-octet UDP port number (both of which
       shall be transmitted with the most significant octet first). This
       address shall be referred to as a B/IPv4 address.
    */

    memcpy(&addr.address[0], &sin.sin_addr.s_addr, IP_ADDRESS_MAX);
    addr.port = ntohs(sin.sin_port);

    debug_print_ipv4(
        "Received MPDU->", &sin.sin_addr, sin.sin_port, received_bytes);
    /* pass the packet into the BBMD handler */
    offset = socket == BIP_Socket
        ? bvlc_handler(&addr, src, npdu, received_bytes)
        : bvlc_broadcast_handler(&addr, src, npdu, received_bytes);
    if (offset > 0) {
        npdu_len = received_bytes - offset;
        debug_print_ipv4(
            "Received NPDU->", &sin.sin_addr, sin.sin_port, npdu_len);
        if (npdu_len <= max_npdu) {
            /* shift the buffer to return a valid NPDU */
            for (i = 0; i < npdu_len; i++) {
                npdu[i] = npdu[offset + i];
            }
        } else {
            LOG_WRN("%s:%d - NPDU dropped!", THIS_FILE, __LINE__);
            npdu_len = 0;
        }
    }

    return npdu_len;
}

/**
 * The common send function for BACnet/IP application layer
 *
 * @param dest - Points to a #BACNET_ADDRESS structure containing the
 *  destination address.
 * @param npdu_data - Points to a BACNET_NPDU_DATA structure containing the
 *  destination network layer control flags and data.
 * @param mtu - the bytes of data to send
 * @param mtu_len - the number of bytes of data to send
 * @return Upon successful completion, returns the number of bytes sent.
 *  Otherwise, -1 shall be returned and errno set to indicate the error.
 */
int bip_send_pdu(BACNET_ADDRESS *dest,
    BACNET_NPDU_DATA *npdu_data,
    uint8_t *pdu,
    unsigned pdu_len)
{
    dest->net = BACNET_BROADCAST_NETWORK;
    return bvlc_send_pdu(dest, npdu_data, pdu, pdu_len);
}

/** Gets the local IP address and local broadcast address from the system,
 *  and saves it into the BACnet/IP data structures.
 *
 * @param ifname [in] The named interface to use for the network layer.
 *        Eg, for Linux, ifname is eth0, ath0, arc0, and others.
 */
void bip_set_interface(char *ifname)
{
    struct net_if *iface = 0;
    int index = -1;
    uint8_t x = 0;
    BACNET_IP_ADDRESS unicast = { 0 };
    BACNET_IP_ADDRESS broadcast = { 0 };

    /* Network byte order */
    unicast.port = ntohs(BIP_Port);
    broadcast.port = ntohs(BIP_Port);
    LOG_INF("bip_set_interface()");
    LOG_INF("UDP port: %d", unicast.port);
    if (ifname) {
        index = atoi(ifname);
        /* if index is zero, discern between "0" and a parse error */
        if (!index && strcmp(ifname, "0")) {
            LOG_ERR("%s:%d - Argument must parse to an integer", THIS_FILE,
                __LINE__);
        } else {
            iface = net_if_get_by_index(index);
            if (iface) {
                LOG_INF("Using iface %d", index);
            } else {
                LOG_ERR(
                    "%s:%d - No iface at index %d", THIS_FILE, __LINE__, index);
            }
        }
    }
    if (index == -1) {
        LOG_WRN("%s:%d - No valid interface specified - using default ",
            THIS_FILE, __LINE__);
        iface = net_if_get_default();
    }
    if (iface) {
        LOG_INF("Interface set.");
#if defined(CONFIG_BACDL_BIP_ADDRESS_INDEX)
        LOG_INF("Config unicast address %d/%d",
            CONFIG_BACDL_BIP_ADDRESS_INDEX, NET_IF_MAX_IPV4_ADDR);
        index = CONFIG_BACDL_BIP_ADDRESS_INDEX;
#else
        int i;
        char hr_addr[NET_IPV4_ADDR_LEN];
        index = 0;
        for (i = 0; i < NET_IF_MAX_IPV4_ADDR; i++) {
            struct net_if_addr *if_addr = &iface->config.ip.ipv4->unicast[i];

            if (!if_addr->is_used) {
                continue;
            }
            index = i;
            LOG_INF("IPv4 address: %s",
                net_addr_ntop(AF_INET, &if_addr->address.in_addr, hr_addr,
                    NET_IPV4_ADDR_LEN));
            LOG_INF("Subnet: %s",
                net_addr_ntop(AF_INET, &iface->config.ip.ipv4->netmask, hr_addr,
                    NET_IPV4_ADDR_LEN));
            LOG_INF("Router: %s",
                net_addr_ntop(AF_INET, &iface->config.ip.ipv4->gw, hr_addr,
                    NET_IPV4_ADDR_LEN));
            break;
        }
#endif
        if (index >= NET_IF_MAX_IPV4_ADDR) {
            LOG_ERR("%s:%d - IPv4 address index of %d is out of range (0-%d)",
                THIS_FILE, __LINE__, index, NET_IF_MAX_IPV4_ADDR - 1);
            return;
        }
        LOG_INF("Using IPv4 address at index %d", index);
        /* Build the broadcast address from the unicast and netmask */
        struct net_if_addr *if_addr = &iface->config.ip.ipv4->unicast[index];
        for (x = 0; x < IP_ADDRESS_MAX; x++) {
            unicast.address[x] = if_addr->address.in_addr.s4_addr[x];
            broadcast.address[x] = if_addr->address.in_addr.s4_addr[x] |
                ~iface->config.ip.ipv4->netmask.s4_addr[x];
        }
        bip_set_addr(&unicast);
        bip_set_broadcast_addr(&broadcast);
<<<<<<< HEAD

        /* net_if -> net_if_config . net_if_ip . net_if_ipv4 -> net_if_addr . net_addr . in_addr . s4_addr[4] */
        LOG_INF("   Unicast: %s", inet_ntoa(&interface->config.ip.ipv4->unicast->address.in_addr));
        LOG_INF(" Broadcast: %s", inet_ntoa(&BIP_Broadcast_Addr));
        LOG_INF("   Netmask: %s", inet_ntoa(&interface->config.ip.ipv4->netmask));
    }
    else
    {
        LOG_ERR("%s:%d - Failed to set interface", THIS_FILE, __LINE__);
=======
        LOG_INF("BACnet/IP Unicast: %u.%u.%u.%u:%d", unicast.address[0],
            unicast.address[1], unicast.address[2], unicast.address[3], 
            unicast.port);
        LOG_INF("BACnet/IP Broadcast: %u.%u.%u.%u", broadcast.address[0],
            broadcast.address[1], broadcast.address[2], broadcast.address[3]);
    } else {
        LOG_ERR("%s:%d - Failed to set iface", THIS_FILE, __LINE__);
>>>>>>> 600508c3
    }
}

static int createSocket(struct sockaddr_in *sin)
{
    int sock_fd = -1;
    const int sockopt = 1;
    int status = -1;

    /* assumes that the driver has already been initialized */
    sock_fd = zsock_socket(AF_INET, SOCK_DGRAM, IPPROTO_UDP);
    if (sock_fd < 0) {
        LOG_ERR("%s:%d - Failed to create socket", THIS_FILE, __LINE__);
        return sock_fd;
    } else {
        LOG_DBG("Socket created");
    }

    /* Allow us to use the same socket for sending and receiving */
    /* This makes sure that the src port is correct when sending */
    status = zsock_setsockopt(
        sock_fd, SOL_SOCKET, SO_REUSEADDR, &sockopt, sizeof(sockopt));
    if (status < 0) {
        zsock_close(sock_fd);
        return status;
    }

    /* bind the socket to the local port number and IP address */
    status = zsock_bind(
        sock_fd, (const struct sockaddr *)sin, sizeof(struct sockaddr));
    if (status < 0) {
        zsock_close(sock_fd);
        LOG_ERR("%s:%d - zsock_bind() failure", THIS_FILE, __LINE__);
        return status;
    } else {
        LOG_DBG("Socket bound");
    }

    return sock_fd;
}

/** Initialize the BACnet/IP services at the given interface.
 * @ingroup DLBIP
 * -# Gets the local IP address and local broadcast address from the system,
 *  and saves it into the BACnet/IP data structures.
 * -# Opens a UDP socket
 * -# Configures the socket for sending and receiving
 * -# Configures the socket so it can send broadcasts
 * -# Binds the socket to the local IP address at the specified port for
 *    BACnet/IP (by default, 0xBAC0 = 47808).
 *
 * @note For Zephyr, ifname is the index number of the interface as a string.
 *
 * @param ifname [in] The named interface to use for the network layer.
 *        If NULL, the default interface is assigned.
 * @return True if the socket is successfully opened for BACnet/IP,
 *        else False if the socket functions fail.
 */
bool bip_init(char *ifname)
{
    struct sockaddr_in sin = { 0 };
    int sock_fd;

    bip_set_interface(ifname);

    if (BIP_Address.s_addr == 0) {
        LOG_ERR("%s:%d - Failed to get an IP address on interface: %s\n",
            THIS_FILE, __LINE__, ifname ? ifname : "[default]");
        return false;
    }

    /* bind the socket to the local port number and IP address */
    sin.sin_family = AF_INET;
    sin.sin_port = BIP_Port;

    sin.sin_addr.s_addr = BIP_Address.s_addr;
    sock_fd = createSocket(&sin);
    BIP_Socket = sock_fd;
    if (sock_fd < 0) {
        return false;
    }

    sin.sin_addr.s_addr = htonl(INADDR_ANY);
    sock_fd = createSocket(&sin);
    BIP_Broadcast_Socket = sock_fd;
    if (sock_fd < 0) {
        return false;
    }

    bvlc_init();

    LOG_DBG("bip_init() success");
    return true;
}

/**
 * @brief Determine if this BACnet/IP datalink is valid
 * @return true if the BACnet/IP datalink is valid
 */
bool bip_valid(void)
{
    return (BIP_Socket != -1);
}

/** Cleanup and close out the BACnet/IP services by closing the socket.
 * @ingroup DLBIP
 */
void bip_cleanup(void)
{
    LOG_DBG("bip_cleanup()");

    BIP_Port = 0;
    memset(&BIP_Address, 0, sizeof(BIP_Address));
    memset(&BIP_Broadcast_Addr, 0, sizeof(BIP_Broadcast_Addr));

    if (BIP_Socket != -1) {
        zsock_close(BIP_Socket);
    }
    BIP_Socket = -1;

    return;
}<|MERGE_RESOLUTION|>--- conflicted
+++ resolved
@@ -101,11 +101,7 @@
     const unsigned int port,
     const unsigned int count)
 {
-<<<<<<< HEAD
-    LOG_DBG("%s %s:%hu (%u bytes)", str, inet_ntoa((struct in_addr*) &addr),
-=======
     LOG_DBG("%s %s:%hu (%u bytes)", str, inet_ntoa((struct in_addr *)&addr),
->>>>>>> 600508c3
         ntohs(port), count);
 }
 
@@ -348,21 +344,11 @@
 
     /* see if there is a packet for us */
     if (zsock_select(max + 1, &read_fds, NULL, NULL, &select_timeout) > 0) {
-<<<<<<< HEAD
-        socket = ZSOCK_FD_ISSET(BIP_Socket, &read_fds) ? BIP_Socket :
-            BIP_Broadcast_Socket;
-        received_bytes = zsock_recvfrom(socket, (char *)&npdu[0], max_npdu,
-            0, (struct sockaddr *)&sin, &sin_len);
-    }
-    else 
-    {
-=======
         socket =
             FD_ISSET(BIP_Socket, &read_fds) ? BIP_Socket : BIP_Broadcast_Socket;
         received_bytes = zsock_recvfrom(socket, (char *)&npdu[0], max_npdu, 0,
             (struct sockaddr *)&sin, &sin_len);
     } else {
->>>>>>> 600508c3
         return 0;
     }
 
@@ -520,17 +506,6 @@
         }
         bip_set_addr(&unicast);
         bip_set_broadcast_addr(&broadcast);
-<<<<<<< HEAD
-
-        /* net_if -> net_if_config . net_if_ip . net_if_ipv4 -> net_if_addr . net_addr . in_addr . s4_addr[4] */
-        LOG_INF("   Unicast: %s", inet_ntoa(&interface->config.ip.ipv4->unicast->address.in_addr));
-        LOG_INF(" Broadcast: %s", inet_ntoa(&BIP_Broadcast_Addr));
-        LOG_INF("   Netmask: %s", inet_ntoa(&interface->config.ip.ipv4->netmask));
-    }
-    else
-    {
-        LOG_ERR("%s:%d - Failed to set interface", THIS_FILE, __LINE__);
-=======
         LOG_INF("BACnet/IP Unicast: %u.%u.%u.%u:%d", unicast.address[0],
             unicast.address[1], unicast.address[2], unicast.address[3], 
             unicast.port);
@@ -538,7 +513,6 @@
             broadcast.address[1], broadcast.address[2], broadcast.address[3]);
     } else {
         LOG_ERR("%s:%d - Failed to set iface", THIS_FILE, __LINE__);
->>>>>>> 600508c3
     }
 }
 
