/**
 * @file
 * @brief Utilities for the BACnet_Application_Data_Value
 * @author Steve Karg <skarg@users.sourceforge.net>
 * @date 2005
 * @copyright SPDX-License-Identifier: GPL-2.0-or-later WITH GCC-exception-2.0
 */
#include <stdint.h>
#include <stdbool.h>
#include <string.h>
#include <stdio.h>
#include <stdlib.h> /* for strtol */
#include <ctype.h> /* for isalnum */
#include <errno.h>
#include <math.h>
#if (__STDC_VERSION__ >= 199901L) && defined(__STDC_ISO_10646__)
#include <wchar.h>
#include <wctype.h>
#endif
/* BACnet Stack defines - first */
#include "bacnet/bacdef.h"
/* BACnet Stack API */
#include "bacnet/access_rule.h"
#include "bacnet/bacdcode.h"
#include "bacnet/bacint.h"
#include "bacnet/bacreal.h"
#include "bacnet/bacapp.h"
#include "bacnet/bactext.h"
#include "bacnet/datetime.h"
#include "bacnet/bacstr.h"
#include "bacnet/bacaction.h"
#include "bacnet/lighting.h"
#include "bacnet/hostnport.h"
#include "bacnet/secure_connect.h"
#include "bacnet/weeklyschedule.h"
#include "bacnet/calendar_entry.h"
#include "bacnet/special_event.h"
#include "bacnet/channel_value.h"
#include "bacnet/basic/sys/platform.h"

#if defined(BACAPP_SCALE)
/**
 * @brief Encode a BACnetScale value.
 *
 *  BACnetScale ::= CHOICE {
 *      float-scale [0] REAL,
 *      integer-scale [1] INTEGER
 *  }
 *
 * @param apdu - buffer to encode to
 * @param value - value to encode
 * @return number of bytes encoded
 */
static int bacnet_scale_encode(uint8_t *apdu, const BACNET_SCALE *value)
{
    int apdu_len = 0;

    if (value) {
        if (value->float_scale) {
            apdu_len += encode_context_real(apdu, 0, value->type.real_scale);
        } else {
            apdu_len +=
                encode_context_signed(apdu, 1, value->type.integer_scale);
        }
    }

    return apdu_len;
}
#endif

#if defined(BACAPP_SCALE)
/**
 * @brief Decode a BACnetScale value.
 *
 *  BACnetScale ::= CHOICE {
 *      float-scale [0] REAL,
 *      integer-scale [1] INTEGER
 *  }
 *
 * @param apdu - buffer to decode to
 * @param apdu_size - size of the buffer
 * @param value - value to encode
 * @return number of bytes decoded, or BACNET_STATUS_ERROR on error
 */
static int
bacnet_scale_decode(const uint8_t *apdu, size_t apdu_size, BACNET_SCALE *value)
{
    int apdu_len = 0;
    BACNET_TAG tag = { 0 };
    int32_t signed_value = 0;
    float real_value = 0.0f;

    if (!apdu) {
        return BACNET_STATUS_ERROR;
    }
    apdu_len = bacnet_tag_decode(apdu, apdu_size, &tag);
    if (apdu_len <= 0) {
        return BACNET_STATUS_ERROR;
    }
    switch (tag.number) {
        case 0:
            apdu_len = bacnet_real_context_decode(
                apdu, apdu_size, tag.number, &real_value);
            if (apdu_len > 0) {
                value->float_scale = true;
                value->type.real_scale = real_value;
            }
            break;
        case 1:
            apdu_len = bacnet_signed_context_decode(
                apdu, apdu_size, tag.number, &signed_value);
            if (apdu_len > 0) {
                value->float_scale = false;
                value->type.integer_scale = signed_value;
            }
            break;
        default:
            return BACNET_STATUS_ERROR;
    }

    return apdu_len;
}
#endif

#if defined(BACAPP_SCALE)
static bool
bacnet_scale_same(const BACNET_SCALE *value1, const BACNET_SCALE *value2)
{
    bool status = false;

    if (value1 && value2) {
        status = true;
        if (value1->float_scale != value2->float_scale) {
            status = false;
        } else {
            if (value1->float_scale) {
                if (islessgreater(
                        value1->type.real_scale, value2->type.real_scale)) {
                    status = false;
                }
            } else {
                if (value1->type.integer_scale != value2->type.integer_scale) {
                    status = false;
                }
            }
        }
    }

    return status;
}
#endif

#if defined(BACAPP_SHED_LEVEL)
/**
 * @brief Encode a BACnetScale value.
 *
 *  BACnetScale ::= CHOICE {
 *      float-scale [0] REAL,
 *      integer-scale [1] INTEGER
 *  }
 *
 * @param apdu - buffer to encode to
 * @param value - value to encode
 * @return number of bytes encoded
 */
static int
bacnet_shed_level_encode(uint8_t *apdu, const BACNET_SHED_LEVEL *value)
{
    int apdu_len = 0;

    if (!value) {
        return 0;
    }
    switch (value->type) {
        case BACNET_SHED_TYPE_PERCENT:
            apdu_len = encode_context_unsigned(apdu, 0, value->value.percent);
            break;
        case BACNET_SHED_TYPE_AMOUNT:
            apdu_len = encode_context_real(apdu, 2, value->value.amount);
            break;
        case BACNET_SHED_TYPE_LEVEL:
            apdu_len = encode_context_unsigned(apdu, 1, value->value.level);
            break;
        default:
            break;
    }

    return apdu_len;
}
#endif

#if defined(BACAPP_SHED_LEVEL)
/**
 * @brief Decode a BACnetShedLevel value.
 *
 *  BACnetShedLevel ::= CHOICE {
 *      percent [0] Unsigned,
 *      level [1] Unsigned,
 *      amount [2] REAL
 *  }
 *
 * @param apdu - buffer to decode to
 * @param apdu_size - size of the buffer
 * @param value - value to encode
 * @return number of bytes decoded, or BACNET_STATUS_ERROR on error
 */
static int bacnet_shed_level_decode(
    const uint8_t *apdu, size_t apdu_size, BACNET_SHED_LEVEL *value)
{
    int apdu_len = 0;
    BACNET_TAG tag = { 0 };
    BACNET_UNSIGNED_INTEGER unsigned_value = 0;
    float real_value = 0.0f;

    if (!apdu) {
        return BACNET_STATUS_ERROR;
    }
    apdu_len = bacnet_tag_decode(apdu, apdu_size, &tag);
    if (apdu_len <= 0) {
        return BACNET_STATUS_ERROR;
    }
    switch (tag.number) {
        case 0:
            /* percent - Unsigned */
            apdu_len = bacnet_unsigned_context_decode(
                apdu, apdu_size, tag.number, &unsigned_value);
            if (apdu_len > 0) {
                value->value.percent = unsigned_value;
                value->type = BACNET_SHED_TYPE_PERCENT;
            }
            break;
        case 1:
            /* level - Unsigned */
            apdu_len = bacnet_unsigned_context_decode(
                apdu, apdu_size, tag.number, &unsigned_value);
            if (apdu_len > 0) {
                value->value.level = unsigned_value;
                value->type = BACNET_SHED_TYPE_LEVEL;
            }
            break;

        case 2:
            apdu_len = bacnet_real_context_decode(
                apdu, apdu_size, tag.number, &real_value);
            if (apdu_len > 0) {
                value->type = BACNET_SHED_TYPE_AMOUNT;
                value->value.amount = real_value;
            }
            break;
        default:
            return BACNET_STATUS_ERROR;
    }

    return apdu_len;
}
#endif

#if defined(BACAPP_SHED_LEVEL)
static bool bacnet_shed_level_same(
    const BACNET_SHED_LEVEL *value1, const BACNET_SHED_LEVEL *value2)
{
    bool status = false;

    if (value1 && value2) {
        status = true;
        if (value1->type != value2->type) {
            status = false;
        } else {
            switch (value1->type) {
                case BACNET_SHED_TYPE_PERCENT:
                    if (value1->value.percent != value2->value.percent) {
                        status = false;
                    }
                    break;
                case BACNET_SHED_TYPE_AMOUNT:
                    if (islessgreater(
                            value1->value.amount, value2->value.amount)) {
                        status = false;
                    }
                    break;
                case BACNET_SHED_TYPE_LEVEL:
                    if (value1->value.level != value2->value.level) {
                        status = false;
                    }
                    break;
                default:
                    break;
            }
        }
    }

    return status;
}
#endif

/**
 * @brief Encode application data given by a pointer into the APDU.
 * @param apdu - Pointer to the buffer to encode to, or NULL for length
 * @param value - Pointer to the application data value to encode from
 * @return number of bytes encoded
 */
int bacapp_encode_application_data(
    uint8_t *apdu, const BACNET_APPLICATION_DATA_VALUE *value)
{
    int apdu_len = 0; /* total length of the apdu, return value */

    if (value) {
        switch (value->tag) {
#if defined(BACAPP_NULL)
            case BACNET_APPLICATION_TAG_NULL:
                if (apdu) {
                    apdu[0] = value->tag;
                }
                apdu_len++;
                break;
#endif
#if defined(BACAPP_BOOLEAN)
            case BACNET_APPLICATION_TAG_BOOLEAN:
                apdu_len =
                    encode_application_boolean(apdu, value->type.Boolean);
                break;
#endif
#if defined(BACAPP_UNSIGNED)
            case BACNET_APPLICATION_TAG_UNSIGNED_INT:
                apdu_len =
                    encode_application_unsigned(apdu, value->type.Unsigned_Int);
                break;
#endif
#if defined(BACAPP_SIGNED)
            case BACNET_APPLICATION_TAG_SIGNED_INT:
                apdu_len =
                    encode_application_signed(apdu, value->type.Signed_Int);
                break;
#endif
#if defined(BACAPP_REAL)
            case BACNET_APPLICATION_TAG_REAL:
                apdu_len = encode_application_real(apdu, value->type.Real);
                break;
#endif
#if defined(BACAPP_DOUBLE)
            case BACNET_APPLICATION_TAG_DOUBLE:
                apdu_len = encode_application_double(apdu, value->type.Double);
                break;
#endif
#if defined(BACAPP_OCTET_STRING)
            case BACNET_APPLICATION_TAG_OCTET_STRING:
                apdu_len = encode_application_octet_string(
                    apdu, &value->type.Octet_String);
                break;
#endif
#if defined(BACAPP_CHARACTER_STRING)
            case BACNET_APPLICATION_TAG_CHARACTER_STRING:
                apdu_len = encode_application_character_string(
                    apdu, &value->type.Character_String);
                break;
#endif
#if defined(BACAPP_BIT_STRING)
            case BACNET_APPLICATION_TAG_BIT_STRING:
                apdu_len =
                    encode_application_bitstring(apdu, &value->type.Bit_String);
                break;
#endif
#if defined(BACAPP_ENUMERATED)
            case BACNET_APPLICATION_TAG_ENUMERATED:
                apdu_len =
                    encode_application_enumerated(apdu, value->type.Enumerated);
                break;
#endif
#if defined(BACAPP_DATE)
            case BACNET_APPLICATION_TAG_DATE:
                apdu_len = encode_application_date(apdu, &value->type.Date);
                break;
#endif
#if defined(BACAPP_TIME)
            case BACNET_APPLICATION_TAG_TIME:
                apdu_len = encode_application_time(apdu, &value->type.Time);
                break;
#endif
#if defined(BACAPP_OBJECT_ID)
            case BACNET_APPLICATION_TAG_OBJECT_ID:
                apdu_len = encode_application_object_id(
                    apdu, value->type.Object_Id.type,
                    value->type.Object_Id.instance);
                break;
#endif
            case BACNET_APPLICATION_TAG_EMPTYLIST:
                /* Empty data list */
                apdu_len = 0; /* EMPTY */
                break;
#if defined(BACAPP_DATETIME)
            case BACNET_APPLICATION_TAG_DATETIME:
                apdu_len = bacapp_encode_datetime(apdu, &value->type.Date_Time);
                break;
#endif
#if defined(BACAPP_DATERANGE)
            case BACNET_APPLICATION_TAG_DATERANGE:
                apdu_len =
                    bacnet_daterange_encode(apdu, &value->type.Date_Range);
                break;
#endif
#if defined(BACAPP_LIGHTING_COMMAND)
            case BACNET_APPLICATION_TAG_LIGHTING_COMMAND:
                /* BACnetLightingCommand */
                apdu_len = lighting_command_encode(
                    apdu, &value->type.Lighting_Command);
                break;
#endif
#if defined(BACAPP_XY_COLOR)
            case BACNET_APPLICATION_TAG_XY_COLOR:
                /* BACnetxyColor */
                apdu_len = xy_color_encode(apdu, &value->type.XY_Color);
                break;
#endif
#if defined(BACAPP_COLOR_COMMAND)
            case BACNET_APPLICATION_TAG_COLOR_COMMAND:
                /* BACnetColorCommand */
                apdu_len =
                    color_command_encode(apdu, &value->type.Color_Command);
                break;
#endif
#if defined(BACAPP_WEEKLY_SCHEDULE)
            case BACNET_APPLICATION_TAG_WEEKLY_SCHEDULE:
                /* BACnetWeeklySchedule */
                apdu_len = bacnet_weeklyschedule_encode(
                    apdu, &value->type.Weekly_Schedule);
                break;
#endif
#if defined(BACAPP_CALENDAR_ENTRY)
            case BACNET_APPLICATION_TAG_CALENDAR_ENTRY:
                /* BACnetCalendarEntry */
                apdu_len = bacnet_calendar_entry_encode(
                    apdu, &value->type.Calendar_Entry);
                break;
#endif
#if defined(BACAPP_SPECIAL_EVENT)
            case BACNET_APPLICATION_TAG_SPECIAL_EVENT:
                /* BACnetSpecialEvent */
                apdu_len = bacnet_special_event_encode(
                    apdu, &value->type.Special_Event);
                break;
#endif
#if defined(BACAPP_HOST_N_PORT)
            case BACNET_APPLICATION_TAG_HOST_N_PORT:
                /* BACnetHostNPort */
                apdu_len = host_n_port_encode(apdu, &value->type.Host_Address);
                break;
#endif
#if defined(BACAPP_DEVICE_OBJECT_PROPERTY_REFERENCE)
            case BACNET_APPLICATION_TAG_DEVICE_OBJECT_PROPERTY_REFERENCE:
                /* BACnetDeviceObjectPropertyReference */
                apdu_len = bacapp_encode_device_obj_property_ref(
                    apdu, &value->type.Device_Object_Property_Reference);
                break;
#endif
#if defined(BACAPP_DEVICE_OBJECT_REFERENCE)
            case BACNET_APPLICATION_TAG_DEVICE_OBJECT_REFERENCE:
                /* BACnetDeviceObjectReference */
                apdu_len = bacapp_encode_device_obj_ref(
                    apdu, &value->type.Device_Object_Reference);
                break;
#endif
#if defined(BACAPP_OBJECT_PROPERTY_REFERENCE)
            case BACNET_APPLICATION_TAG_OBJECT_PROPERTY_REFERENCE:
                /* BACnetObjectPropertyReference */
                apdu_len = bacapp_encode_obj_property_ref(
                    apdu, &value->type.Object_Property_Reference);
                break;
#endif
#if defined(BACAPP_DESTINATION)
            case BACNET_APPLICATION_TAG_DESTINATION:
                /* BACnetDestination */
                apdu_len =
                    bacnet_destination_encode(apdu, &value->type.Destination);
                break;
#endif
#if defined(BACAPP_BDT_ENTRY)
            case BACNET_APPLICATION_TAG_BDT_ENTRY:
                /* BACnetBDTEntry */
                apdu_len =
                    bacnet_bdt_entry_encode(apdu, &value->type.BDT_Entry);
                break;
#endif
#if defined(BACAPP_FDT_ENTRY)
            case BACNET_APPLICATION_TAG_FDT_ENTRY:
                /* BACnetFDTEntry */
                apdu_len =
                    bacnet_fdt_entry_encode(apdu, &value->type.FDT_Entry);
                break;
#endif
#if defined(BACAPP_ACTION_COMMAND)
            case BACNET_APPLICATION_TAG_ACTION_COMMAND:
                /* BACnetActionCommand */
                apdu_len = bacnet_action_command_encode(
                    apdu, &value->type.Action_Command);
                break;
#endif
#if defined(BACAPP_SCALE)
            case BACNET_APPLICATION_TAG_SCALE:
                /* BACnetScale */
                apdu_len = bacnet_scale_encode(apdu, &value->type.Scale);
                break;
#endif
#if defined(BACAPP_SHED_LEVEL)
            case BACNET_APPLICATION_TAG_SHED_LEVEL:
                /* BACnetShedLevel */
                apdu_len =
                    bacnet_shed_level_encode(apdu, &value->type.Shed_Level);
                break;
#endif
#if defined(BACAPP_ACCESS_RULE)
            case BACNET_APPLICATION_TAG_ACCESS_RULE:
                /* BACnetAccessRule */
                apdu_len =
                    bacapp_encode_access_rule(apdu, &value->type.Access_Rule);
                break;
#endif
<<<<<<< HEAD
#if defined (BACAPP_SECURE_CONNECT)
            case BACNET_APPLICATION_TAG_SC_FAILED_CONNECTION_REQUEST:
                apdu_len = bacapp_encode_SCFailedConnectionRequest(
                    apdu, &value->type.SC_Failed_Req);
                break;
            case BACNET_APPLICATION_TAG_SC_HUB_FUNCTION_CONNECTION_STATUS:
                apdu_len = bacapp_encode_SCHubFunctionConnection(
                    apdu, &value->type.SC_Hub_Function_Status);
                break;
            case BACNET_APPLICATION_TAG_SC_DIRECT_CONNECTION_STATUS:
                apdu_len = bacapp_encode_SCDirectConnection(
                    apdu, &value->type.SC_Direct_Status);
                break;
            case BACNET_APPLICATION_TAG_SC_HUB_CONNECTION_STATUS:
                apdu_len = bacapp_encode_SCHubConnection(
                    apdu, &value->type.SC_Hub_Status);
=======
#if defined(BACAPP_CHANNEL_VALUE)
            case BACNET_APPLICATION_TAG_CHANNEL_VALUE:
                /* BACnetChannelValue */
                apdu_len = bacnet_channel_value_type_encode(
                    apdu, &value->type.Channel_Value);
>>>>>>> 3329dff3
                break;
#endif
            default:
                break;
        }
    }

    return apdu_len;
}

/**
 * @brief Decode application tagged data and store it into value.
 * @param apdu  Receive buffer
 * @param apdu_size Size of the receive buffer
 * @param tag_data_type  Data type of the given tag
 * @param len_value_type  Count of bytes of given tag
 * @param value  Pointer to the application value structure,
 *               used to store the decoded value to.
 *
 * @return Number of octets consumed (could be zero).
 * Parameter value->tag set to MAX_BACNET_APPLICATION_TAG when
 * the number of octets consumed is zero and there is an error
 * in the decoding, or BACNET_STATUS_ERROR/ABORT/REJECT if malformed.
 */
int bacapp_data_decode(
    const uint8_t *apdu,
    uint32_t apdu_size,
    uint8_t tag_data_type,
    uint32_t len_value_type,
    BACNET_APPLICATION_DATA_VALUE *value)
{
    int len = 0;

    if (value) {
        switch (tag_data_type) {
#if defined(BACAPP_NULL)
            case BACNET_APPLICATION_TAG_NULL:
                /* nothing else to do */
                break;
#endif
#if defined(BACAPP_BOOLEAN)
            case BACNET_APPLICATION_TAG_BOOLEAN:
                value->type.Boolean = decode_boolean(len_value_type);
                break;
#endif
#if defined(BACAPP_UNSIGNED)
            case BACNET_APPLICATION_TAG_UNSIGNED_INT:
                len = bacnet_unsigned_decode(
                    apdu, apdu_size, len_value_type, &value->type.Unsigned_Int);
                break;
#endif
#if defined(BACAPP_SIGNED)
            case BACNET_APPLICATION_TAG_SIGNED_INT:
                len = bacnet_signed_decode(
                    apdu, apdu_size, len_value_type, &value->type.Signed_Int);
                break;
#endif
#if defined(BACAPP_REAL)
            case BACNET_APPLICATION_TAG_REAL:
                len = bacnet_real_decode(
                    apdu, apdu_size, len_value_type, &(value->type.Real));
                break;
#endif
#if defined(BACAPP_DOUBLE)
            case BACNET_APPLICATION_TAG_DOUBLE:
                len = bacnet_double_decode(
                    apdu, apdu_size, len_value_type, &(value->type.Double));
                break;
#endif
#if defined(BACAPP_OCTET_STRING)
            case BACNET_APPLICATION_TAG_OCTET_STRING:
                len = bacnet_octet_string_decode(
                    apdu, apdu_size, len_value_type, &value->type.Octet_String);
                break;
#endif
#if defined(BACAPP_CHARACTER_STRING)
            case BACNET_APPLICATION_TAG_CHARACTER_STRING:
                len = bacnet_character_string_decode(
                    apdu, apdu_size, len_value_type,
                    &value->type.Character_String);
                break;
#endif
#if defined(BACAPP_BIT_STRING)
            case BACNET_APPLICATION_TAG_BIT_STRING:
                len = bacnet_bitstring_decode(
                    apdu, apdu_size, len_value_type, &value->type.Bit_String);
                break;
#endif
#if defined(BACAPP_ENUMERATED)
            case BACNET_APPLICATION_TAG_ENUMERATED:
                len = bacnet_enumerated_decode(
                    apdu, apdu_size, len_value_type, &value->type.Enumerated);
                break;
#endif
#if defined(BACAPP_DATE)
            case BACNET_APPLICATION_TAG_DATE:
                len = bacnet_date_decode(
                    apdu, apdu_size, len_value_type, &value->type.Date);
                break;
#endif
#if defined(BACAPP_TIME)
            case BACNET_APPLICATION_TAG_TIME:
                len = bacnet_time_decode(
                    apdu, apdu_size, len_value_type, &value->type.Time);
                break;
#endif
#if defined(BACAPP_OBJECT_ID)
            case BACNET_APPLICATION_TAG_OBJECT_ID: {
                len = bacnet_object_id_decode(
                    apdu, apdu_size, len_value_type,
                    &value->type.Object_Id.type,
                    &value->type.Object_Id.instance);
            } break;
#endif
#if defined(BACAPP_TIMESTAMP)
            case BACNET_APPLICATION_TAG_TIMESTAMP:
                len = bacnet_timestamp_decode(
                    apdu, apdu_size, &value->type.Time_Stamp);
                break;
#endif
#if defined(BACAPP_DATETIME)
            case BACNET_APPLICATION_TAG_DATETIME:
                len = bacnet_datetime_decode(
                    apdu, apdu_size, &value->type.Date_Time);
                break;
#endif
#if defined(BACAPP_DATERANGE)
            case BACNET_APPLICATION_TAG_DATERANGE:
                len = bacnet_daterange_decode(
                    apdu, apdu_size, &value->type.Date_Range);
                break;
#endif
#if defined(BACAPP_LIGHTING_COMMAND)
            case BACNET_APPLICATION_TAG_LIGHTING_COMMAND:
                len = lighting_command_decode(
                    apdu, apdu_size, &value->type.Lighting_Command);
                break;
#endif
#if defined(BACAPP_XY_COLOR)
            case BACNET_APPLICATION_TAG_XY_COLOR:
                /* BACnetxyColor */
                len = xy_color_decode(apdu, apdu_size, &value->type.XY_Color);
                break;
#endif
#if defined(BACAPP_COLOR_COMMAND)
            case BACNET_APPLICATION_TAG_COLOR_COMMAND:
                /* BACnetColorCommand */
                len = color_command_decode(
                    apdu, apdu_size, NULL, &value->type.Color_Command);
                break;
#endif
#if defined(BACAPP_WEEKLY_SCHEDULE)
            case BACNET_APPLICATION_TAG_WEEKLY_SCHEDULE:
                len = bacnet_weeklyschedule_decode(
                    apdu, apdu_size, &value->type.Weekly_Schedule);
                break;
#endif
#if defined(BACAPP_CALENDAR_ENTRY)
            case BACNET_APPLICATION_TAG_CALENDAR_ENTRY:
                len = bacnet_calendar_entry_decode(
                    apdu, apdu_size, &value->type.Calendar_Entry);
                break;
#endif
#if defined(BACAPP_SPECIAL_EVENT)
            case BACNET_APPLICATION_TAG_SPECIAL_EVENT:
                len = bacnet_special_event_decode(
                    apdu, apdu_size, &value->type.Special_Event);
                break;
#endif
#if defined(BACAPP_HOST_N_PORT)
            case BACNET_APPLICATION_TAG_HOST_N_PORT:
                len = host_n_port_decode(
                    apdu, apdu_size, NULL, &value->type.Host_Address);
                break;
#endif
#if defined(BACAPP_DEVICE_OBJECT_PROPERTY_REFERENCE)
            case BACNET_APPLICATION_TAG_DEVICE_OBJECT_PROPERTY_REFERENCE:
                /* BACnetDeviceObjectPropertyReference */
                len = bacnet_device_object_property_reference_decode(apdu,
                    apdu_size, &value->type.Device_Object_Property_Reference);
                break;
#endif
#if defined(BACAPP_DEVICE_OBJECT_REFERENCE)
            case BACNET_APPLICATION_TAG_DEVICE_OBJECT_REFERENCE:
                /* BACnetDeviceObjectReference */
                len = bacnet_device_object_reference_decode(
                    apdu, apdu_size, &value->type.Device_Object_Reference);
                break;
#endif
#if defined(BACAPP_OBJECT_PROPERTY_REFERENCE)
            case BACNET_APPLICATION_TAG_OBJECT_PROPERTY_REFERENCE:
                /* BACnetObjectPropertyReference */
                len = bacapp_decode_obj_property_ref(
                    apdu, apdu_size, &value->type.Object_Property_Reference);
                break;
#endif
#if defined(BACAPP_DESTINATION)
            case BACNET_APPLICATION_TAG_DESTINATION:
                /* BACnetDestination */
                len = bacnet_destination_decode(
                    apdu, apdu_size, &value->type.Destination);
                break;
#endif
#if defined(BACAPP_SECURE_CONNECT)
            case BACNET_APPLICATION_TAG_SC_FAILED_CONNECTION_REQUEST:
                len = bacapp_decode_SCFailedConnectionRequest(
                    apdu, len_value_type, &value->type.SC_Failed_Req);
                break;
            case BACNET_APPLICATION_TAG_SC_HUB_FUNCTION_CONNECTION_STATUS:
                len = bacapp_decode_SCHubFunctionConnection(
                    apdu, len_value_type, &value->type.SC_Hub_Function_Status);
                break;
            case BACNET_APPLICATION_TAG_SC_DIRECT_CONNECTION_STATUS:
                len = bacapp_decode_SCDirectConnection(
                    apdu, len_value_type, &value->type.SC_Direct_Status);
                break;
            case BACNET_APPLICATION_TAG_SC_HUB_CONNECTION_STATUS:
                len = bacapp_decode_SCHubConnection(
                    apdu, len_value_type, &value->type.SC_Hub_Status);
                break;
#endif
            default:
                break;
        }
    }

    if ((len == 0) && (tag_data_type != BACNET_APPLICATION_TAG_NULL) &&
        (tag_data_type != BACNET_APPLICATION_TAG_BOOLEAN) &&
        (tag_data_type != BACNET_APPLICATION_TAG_OCTET_STRING)) {
        /* indicate that we were not able to decode the value */
        if (value) {
            value->tag = MAX_BACNET_APPLICATION_TAG;
        }
    }

    return len;
}

/**
 * @brief Decode the data and store it into value.
 * @param apdu  Receive buffer
 * @param tag_data_type  Data type of the given tag
 * @param len_value_type  Count of bytes of given tag
 * @param value  Pointer to the application value structure,
 *               used to store the decoded value to.
 *
 * @return Number of octets consumed
 * @deprecated Use bacapp_data_decode() instead.
 */
int bacapp_decode_data(
    const uint8_t *apdu,
    uint8_t tag_data_type,
    uint32_t len_value_type,
    BACNET_APPLICATION_DATA_VALUE *value)
{
    return bacapp_data_decode(
        apdu, MAX_APDU, tag_data_type, len_value_type, value);
}

/**
 * @brief Decode the BACnet Application Data
 *
 * @param apdu - buffer of data to be decoded
 * @param apdu_len_max - number of bytes in the buffer
 * @param value - decoded value, if decoded
 *
 * @return the number of apdu bytes consumed, 0 on bad args, or
 * BACNET_STATUS_ERROR
 */
int bacapp_decode_application_data(
    const uint8_t *apdu,
    uint32_t apdu_size,
    BACNET_APPLICATION_DATA_VALUE *value)
{
    int len = 0;
    int apdu_len = 0;
    BACNET_TAG tag = { 0 };

    if (!value) {
        return 0;
    }
    len = bacnet_tag_decode(apdu, apdu_size, &tag);
    if ((len > 0) && tag.application) {
        value->context_specific = false;
        value->tag = tag.number;
        apdu_len += len;
        len = bacapp_data_decode(
            &apdu[apdu_len], apdu_size - apdu_len, tag.number,
            tag.len_value_type, value);
        if ((len >= 0) && (value->tag != MAX_BACNET_APPLICATION_TAG)) {
            apdu_len += len;
        } else {
            apdu_len = BACNET_STATUS_ERROR;
        }
        value->next = NULL;
    } else if (apdu && (apdu_size > 0)) {
        apdu_len = BACNET_STATUS_ERROR;
    }

    return apdu_len;
}

/*
** Usage: Similar to strtok. Call function the first time with new_apdu and
*new_adu_len set to apdu buffer
** to be processed. Subsequent calls should pass in NULL.
**
** Returns true if a application message is correctly parsed.
** Returns false if no more application messages are available.
**
** This function is NOT thread safe.
**
** Notes: The _safe suffix is there because the function should be relatively
*safe against buffer overruns.
**
*/

bool bacapp_decode_application_data_safe(
    const uint8_t *new_apdu,
    uint32_t new_apdu_len,
    BACNET_APPLICATION_DATA_VALUE *value)
{
    /* The static variables that store the apdu buffer between function calls */
    static const uint8_t *apdu = NULL;
    static uint32_t apdu_len_remaining = 0;
    static uint32_t apdu_len = 0;
    int len = 0;
    int tag_len = 0;
    BACNET_TAG tag = { 0 };

    bool ret = false;

    if (new_apdu != NULL) {
        apdu = new_apdu;
        apdu_len_remaining = new_apdu_len;
        apdu_len = 0;
    }
    if (!value) {
        return ret;
    }
    tag_len = bacnet_tag_decode(&apdu[apdu_len], apdu_len_remaining, &tag);
    if ((tag_len > 0) && tag.application) {
        /* If tag_len is zero, then the tag information is truncated */
        value->context_specific = false;
        apdu_len += tag_len;
        apdu_len_remaining -= tag_len;
        /* The tag is boolean then len_value_type is interpreted as value,
            not length, so don't bother checking with apdu_len_remaining */
        if (tag.number == BACNET_APPLICATION_TAG_BOOLEAN ||
            (tag.len_value_type <= apdu_len_remaining)) {
            value->tag = tag.number;
            len = bacapp_data_decode(
                &apdu[apdu_len], apdu_len_remaining, tag.number,
                tag.len_value_type, value);
            if (value->tag != MAX_BACNET_APPLICATION_TAG) {
                apdu_len += len;
                apdu_len_remaining -= len;
                ret = true;
            } else {
                ret = false;
            }
        }
        value->next = NULL;
    }

    return ret;
}

/**
 * @brief Decode the data to determine the data length
 * @param apdu  Pointer to the received data.
 * @param tag_number  Data type to be decoded.
 * @param len_value_type  Length of the data in bytes.
 * @return datalength for the given tag, or INT_MAX if out of range.
 * @deprecated Use bacnet_application_data_length() instead.
 */
int bacapp_decode_data_len(
    const uint8_t *apdu, uint8_t tag_number, uint32_t len_value_type)
{
    (void)apdu;
    return bacnet_application_data_length(tag_number, len_value_type);
}

/**
 * @brief Determine the BACnet Application Data number of APDU bytes consumed
 * @param apdu - buffer of data to be decoded
 * @param apdu_size - number of bytes in the buffer
 * @return  number of bytes decoded, or zero if errors occur
 * @deprecated Use bacnet_enclosed_data_length() instead.
 */
int bacapp_decode_application_data_len(const uint8_t *apdu, unsigned apdu_size)
{
    int len = 0;
    int tag_len = 0;
    int decode_len = 0;
    BACNET_TAG tag = { 0 };

    if (!bacnet_is_context_specific(apdu, apdu_size)) {
        tag_len = bacnet_tag_decode(apdu, apdu_size, &tag);
        if (tag_len > 0) {
            len += tag_len;
            decode_len =
                bacnet_application_data_length(tag.number, tag.len_value_type);
            len += decode_len;
        }
    }

    return len;
}

/**
 * @brief Encode a BACnet Context tagged data,
 * or enclosed data for complex types
 * @param apdu - buffer to encode to, or NULL for length
 * @param context_tag_number - context tag number
 * @param value - value to encode
 * @return number of bytes encoded
 */
int bacapp_encode_context_data_value(
    uint8_t *apdu,
    uint8_t context_tag_number,
    const BACNET_APPLICATION_DATA_VALUE *value)
{
    int apdu_len = 0; /* total length of the apdu, return value */
    int len;

    if (value) {
        switch (value->tag) {
#if defined(BACAPP_NULL)
            case BACNET_APPLICATION_TAG_NULL:
                apdu_len = encode_context_null(apdu, context_tag_number);
                break;
#endif
#if defined(BACAPP_BOOLEAN)
            case BACNET_APPLICATION_TAG_BOOLEAN:
                apdu_len = encode_context_boolean(
                    apdu, context_tag_number, value->type.Boolean);
                break;
#endif
#if defined(BACAPP_UNSIGNED)
            case BACNET_APPLICATION_TAG_UNSIGNED_INT:
                apdu_len = encode_context_unsigned(
                    apdu, context_tag_number, value->type.Unsigned_Int);
                break;
#endif
#if defined(BACAPP_SIGNED)
            case BACNET_APPLICATION_TAG_SIGNED_INT:
                apdu_len = encode_context_signed(
                    apdu, context_tag_number, value->type.Signed_Int);
                break;
#endif
#if defined(BACAPP_REAL)
            case BACNET_APPLICATION_TAG_REAL:
                apdu_len = encode_context_real(
                    apdu, context_tag_number, value->type.Real);
                break;
#endif
#if defined(BACAPP_DOUBLE)
            case BACNET_APPLICATION_TAG_DOUBLE:
                apdu_len = encode_context_double(
                    apdu, context_tag_number, value->type.Double);
                break;
#endif
#if defined(BACAPP_OCTET_STRING)
            case BACNET_APPLICATION_TAG_OCTET_STRING:
                apdu_len = encode_context_octet_string(
                    apdu, context_tag_number, &value->type.Octet_String);
                break;
#endif
#if defined(BACAPP_CHARACTER_STRING)
            case BACNET_APPLICATION_TAG_CHARACTER_STRING:
                apdu_len = encode_context_character_string(
                    apdu, context_tag_number, &value->type.Character_String);
                break;
#endif
#if defined(BACAPP_BIT_STRING)
            case BACNET_APPLICATION_TAG_BIT_STRING:
                apdu_len = encode_context_bitstring(
                    apdu, context_tag_number, &value->type.Bit_String);
                break;
#endif
#if defined(BACAPP_ENUMERATED)
            case BACNET_APPLICATION_TAG_ENUMERATED:
                apdu_len = encode_context_enumerated(
                    apdu, context_tag_number, value->type.Enumerated);
                break;
#endif
#if defined(BACAPP_DATE)
            case BACNET_APPLICATION_TAG_DATE:
                apdu_len = encode_context_date(
                    apdu, context_tag_number, &value->type.Date);
                break;
#endif
#if defined(BACAPP_TIME)
            case BACNET_APPLICATION_TAG_TIME:
                apdu_len = encode_context_time(
                    apdu, context_tag_number, &value->type.Time);
                break;
#endif
#if defined(BACAPP_OBJECT_ID)
            case BACNET_APPLICATION_TAG_OBJECT_ID:
                apdu_len = encode_context_object_id(
                    apdu, context_tag_number, value->type.Object_Id.type,
                    value->type.Object_Id.instance);
                break;
#endif
            case BACNET_APPLICATION_TAG_TIMESTAMP:
            case BACNET_APPLICATION_TAG_DATETIME:
            case BACNET_APPLICATION_TAG_DATERANGE:
            case BACNET_APPLICATION_TAG_LIGHTING_COMMAND:
            case BACNET_APPLICATION_TAG_XY_COLOR:
            case BACNET_APPLICATION_TAG_CALENDAR_ENTRY:
            case BACNET_APPLICATION_TAG_SPECIAL_EVENT:
            case BACNET_APPLICATION_TAG_COLOR_COMMAND:
            case BACNET_APPLICATION_TAG_WEEKLY_SCHEDULE:
            case BACNET_APPLICATION_TAG_HOST_N_PORT:
            case BACNET_APPLICATION_TAG_DEVICE_OBJECT_PROPERTY_REFERENCE:
            case BACNET_APPLICATION_TAG_DEVICE_OBJECT_REFERENCE:
            case BACNET_APPLICATION_TAG_OBJECT_PROPERTY_REFERENCE:
            case BACNET_APPLICATION_TAG_DESTINATION:
            case BACNET_APPLICATION_TAG_BDT_ENTRY:
            case BACNET_APPLICATION_TAG_FDT_ENTRY:
            case BACNET_APPLICATION_TAG_ACTION_COMMAND:
            case BACNET_APPLICATION_TAG_SCALE:
            case BACNET_APPLICATION_TAG_SHED_LEVEL:
            case BACNET_APPLICATION_TAG_ACCESS_RULE:
                /* complex data is enclosed in open/close tags */
                len = encode_opening_tag(apdu, context_tag_number);
                apdu_len += len;
                if (apdu) {
                    apdu += len;
                }
                len = bacapp_encode_application_data(apdu, value);
                apdu_len += len;
                if (apdu) {
                    apdu += len;
                }
                len = encode_closing_tag(apdu, context_tag_number);
                apdu_len += len;
                break;
#if defined(BACAPP_SECURE_CONNECT)
            case BACNET_APPLICATION_TAG_SC_FAILED_CONNECTION_REQUEST:
                apdu_len = bacapp_encode_context_SCFailedConnectionRequest(
                    apdu, context_tag_number, &value->type.SC_Failed_Req);
                break;
            case BACNET_APPLICATION_TAG_SC_HUB_FUNCTION_CONNECTION_STATUS:
                apdu_len = bacapp_encode_context_SCHubFunctionConnection(apdu,
                    context_tag_number, &value->type.SC_Hub_Function_Status);
                break;
            case BACNET_APPLICATION_TAG_SC_DIRECT_CONNECTION_STATUS:
                apdu_len = bacapp_encode_context_SCDirectConnection(
                    apdu, context_tag_number, &value->type.SC_Direct_Status);
                break;
            case BACNET_APPLICATION_TAG_SC_HUB_CONNECTION_STATUS:
                apdu_len = bacapp_encode_context_SCHubConnection(
                    apdu, context_tag_number, &value->type.SC_Hub_Status);
                break;
#endif
            default:
                (void)len;
                break;
        }
    }

    return apdu_len;
}

/**
 * @brief Lookup an application tag for specific context tagged data
 * @param property - object property identifier
 * @param tag_number - context tag number used in the property
 * @return application tag, or MAX_BACNET_APPLICATION_TAG if not known
 * @deprecated Use bacapp_known_property_tag() instead.
 * @note This function was accurate for data constructed as a SEQUENCE,
 * but not for data that used CHOICE. It is deprecated.
 */
BACNET_APPLICATION_TAG
bacapp_context_tag_type(BACNET_PROPERTY_ID property, uint8_t tag_number)
{
    int tag = MAX_BACNET_APPLICATION_TAG;

    (void)tag_number;
    tag = bacapp_known_property_tag(MAX_BACNET_OBJECT_TYPE, property);
    if (tag == -1) {
        tag = MAX_BACNET_APPLICATION_TAG;
    }

    return (BACNET_APPLICATION_TAG)tag;
}

/**
 * @brief Encode a BACnet Context tagged data
 * @param apdu - buffer to encode to, or NULL for length
 * @param value - value to encode from
 * @param property - object property identifier
 * @return number of bytes encoded
 * @deprecated Use bacapp_encode_known_property() instead.
 */
int bacapp_encode_context_data(
    uint8_t *apdu,
    BACNET_APPLICATION_DATA_VALUE *value,
    BACNET_PROPERTY_ID property)
{
    BACNET_OBJECT_TYPE object_type = MAX_BACNET_OBJECT_TYPE;

    return bacapp_encode_known_property(apdu, value, object_type, property);
}

/**
 * @brief Decode context encoded data
 *
 * @param apdu - buffer of data to be decoded
 * @param apdu_size - number of bytes in the buffer
 * @param value - stores the decoded property value
 * @param property - context property identifier
 * @return  number of bytes decoded, or #BACNET_STATUS_ERROR
 * @deprecated Use bacapp_decode_known_property() instead.
 */
int bacapp_decode_context_data(
    const uint8_t *apdu,
    unsigned apdu_size,
    BACNET_APPLICATION_DATA_VALUE *value,
    BACNET_PROPERTY_ID property)
{
    BACNET_OBJECT_TYPE object_type = MAX_BACNET_OBJECT_TYPE;

    return bacapp_decode_known_property(
        apdu, apdu_size, value, object_type, property);
}

#if defined(BACAPP_COMPLEX_TYPES)
/**
 * @brief Context or Application tagged property value decoding
 *
 * @param apdu - buffer of data to be decoded
 * @param apdu_size - number of bytes in the buffer
 * @param value - stores the decoded property value
 * @param property - context property identifier
 * @return  number of bytes decoded, or #BACNET_STATUS_ERROR
 * @deprecated Use bacapp_decode_known_property() instead.
 */
int bacapp_decode_generic_property(
    const uint8_t *apdu,
    int apdu_size,
    BACNET_APPLICATION_DATA_VALUE *value,
    BACNET_PROPERTY_ID prop)
{
    int apdu_len = BACNET_STATUS_ERROR;

    if (apdu && (apdu_size > 0)) {
        if (IS_CONTEXT_SPECIFIC(*apdu)) {
            apdu_len = bacapp_decode_context_data(apdu, apdu_size, value, prop);
        } else {
            apdu_len = bacapp_decode_application_data(apdu, apdu_size, value);
        }
    }

    return apdu_len;
}
#endif

/**
 * @brief Decode BACnetPriorityValue complex data - one element only
 *
 *  BACnetPriorityValue ::= CHOICE {
 *      null NULL,
 *      real REAL,
 *      enumerated ENUMERATED,
 *      unsigned Unsigned,
 *      boolean BOOLEAN,
 *      integer INTEGER,
 *      double Double,
 *      time Time,
 *      characterstring CharacterString,
 *      octetstring OCTET STRING,
 *      bitstring BIT STRING,
 *      date Date,
 *      objectidentifier BACnetObjectIdentifier,
 *      constructed-value [0] ABSTRACT-SYNTAX.&Type,
 *      datetime [1] BACnetDateTime
 *  }
 *
 * @param apdu - buffer of data to be decoded
 * @param apdu_size - number of bytes in the buffer
 * @param value - stores the decoded property value
 * @param property - context property identifier
 * @return  number of bytes decoded, or #BACNET_STATUS_ERROR
 */
static int decode_priority_array_value(
    const uint8_t *apdu,
    unsigned apdu_size,
    BACNET_APPLICATION_DATA_VALUE *value,
    BACNET_OBJECT_TYPE object_type)
{
    int apdu_len = 0;
#if defined(BACAPP_COMPLEX_TYPES)
    int len = 0;
    BACNET_APPLICATION_TAG tag = MAX_BACNET_APPLICATION_TAG;

    if (bacnet_is_opening_tag_number(apdu, apdu_size, 0, &len)) {
        /* constructed-value [0] ABSTRACT-SYNTAX.&Type */
        apdu_len += len;
        /* adjust application tag for complex types */
        if (object_type == OBJECT_COLOR) {
            /* Properties using BACnetxyColor */
            tag = BACNET_APPLICATION_TAG_XY_COLOR;
        } else if (
            (object_type == OBJECT_DATETIME_PATTERN_VALUE) ||
            (object_type == OBJECT_DATETIME_VALUE)) {
            /* Properties using BACnetDateTime */
            tag = BACNET_APPLICATION_TAG_DATETIME;
        }
        if (tag != MAX_BACNET_APPLICATION_TAG) {
            len = bacapp_decode_application_tag_value(
                &apdu[apdu_len], apdu_size - apdu_len, tag, value);
            if (len < 0) {
                return BACNET_STATUS_ERROR;
            }
            apdu_len += len;
        }
        if (!bacnet_is_closing_tag_number(
                &apdu[apdu_len], apdu_size - apdu_len, 0, &len)) {
            return BACNET_STATUS_ERROR;
        }
        apdu_len += len;
    } else if (bacnet_is_opening_tag_number(apdu, apdu_size, 1, &len)) {
        /* datetime [1] BACnetDateTime */
        apdu_len += len;
        /* adjust application tag for complex types */
        tag = BACNET_APPLICATION_TAG_DATETIME;
        len = bacapp_decode_application_tag_value(
            &apdu[apdu_len], apdu_size - apdu_len, tag, value);
        if (len < 0) {
            return BACNET_STATUS_ERROR;
        }
        apdu_len += len;
        if (!bacnet_is_closing_tag_number(
                &apdu[apdu_len], apdu_size - apdu_len, 1, &len)) {
            return BACNET_STATUS_ERROR;
        }
        apdu_len += len;
    } else
#endif
    {
        apdu_len = bacapp_decode_application_data(apdu, apdu_size, value);
    }

    return apdu_len;
}

/**
 * @brief Determine a pseudo application tag for a known property
 * @param object_type - BACNET_OBJECT_TYPE
 * @param property - BACNET_PROPERTY_ID
 * @return pseudo BACNET_APPLICATION_TAG or -1 if not known
 */
int bacapp_known_property_tag(
    BACNET_OBJECT_TYPE object_type, BACNET_PROPERTY_ID property)
{
#if defined(BACAPP_COMPLEX_TYPES)
    switch (property) {
        case PROP_ZONE_MEMBERS:
        case PROP_DOOR_MEMBERS:
        case PROP_SUBORDINATE_LIST:
        case PROP_REPRESENTS:
        case PROP_ACCESS_EVENT_CREDENTIAL:
        case PROP_ACCESS_DOORS:
        case PROP_ZONE_FROM:
        case PROP_ZONE_TO:
        case PROP_CREDENTIALS_IN_ZONE:
        case PROP_LAST_CREDENTIAL_ADDED:
        case PROP_LAST_CREDENTIAL_REMOVED:
        case PROP_ENTRY_POINTS:
        case PROP_EXIT_POINTS:
        case PROP_MEMBERS:
        case PROP_MEMBER_OF:
        case PROP_CREDENTIALS:
        case PROP_ACCOMPANIMENT:
        case PROP_BELONGS_TO:
        case PROP_LAST_ACCESS_POINT:
        case PROP_ENERGY_METER_REF:
        case PROP_TARGET_REFERENCES:
            /* Properties using BACnetDeviceObjectReference */
            return BACNET_APPLICATION_TAG_DEVICE_OBJECT_REFERENCE;

        case PROP_TIME_OF_ACTIVE_TIME_RESET:
        case PROP_TIME_OF_STATE_COUNT_RESET:
        case PROP_CHANGE_OF_STATE_TIME:
        case PROP_MAXIMUM_VALUE_TIMESTAMP:
        case PROP_MINIMUM_VALUE_TIMESTAMP:
        case PROP_VALUE_CHANGE_TIME:
        case PROP_START_TIME:
        case PROP_STOP_TIME:
        case PROP_MODIFICATION_DATE:
        case PROP_UPDATE_TIME:
        case PROP_COUNT_CHANGE_TIME:
        case PROP_LAST_CREDENTIAL_ADDED_TIME:
        case PROP_LAST_CREDENTIAL_REMOVED_TIME:
        case PROP_ACTIVATION_TIME:
        case PROP_EXPIRATION_TIME:
        case PROP_LAST_USE_TIME:
            /* Properties using BACnetDateTime value */
            return BACNET_APPLICATION_TAG_DATETIME;

        case PROP_OBJECT_PROPERTY_REFERENCE:
        case PROP_LOG_DEVICE_OBJECT_PROPERTY:
        case PROP_LIST_OF_OBJECT_PROPERTY_REFERENCES:
            /* Properties using BACnetDeviceObjectPropertyReference */
            return BACNET_APPLICATION_TAG_DEVICE_OBJECT_PROPERTY_REFERENCE;

        case PROP_MANIPULATED_VARIABLE_REFERENCE:
        case PROP_CONTROLLED_VARIABLE_REFERENCE:
        case PROP_INPUT_REFERENCE:
            /* Properties using BACnetObjectPropertyReference */
            return BACNET_APPLICATION_TAG_OBJECT_PROPERTY_REFERENCE;

        case PROP_EVENT_TIME_STAMPS:
        case PROP_LAST_RESTORE_TIME:
        case PROP_TIME_OF_DEVICE_RESTART:
        case PROP_ACCESS_EVENT_TIME:
            /* Properties using BACnetTimeStamp */
            return BACNET_APPLICATION_TAG_TIMESTAMP;

        case PROP_DEFAULT_COLOR:
            /* Properties using BACnetxyColor */
            return BACNET_APPLICATION_TAG_XY_COLOR;

        case PROP_TRACKING_VALUE:
        case PROP_PRESENT_VALUE:
            if (object_type == OBJECT_COLOR) {
                /* Properties using BACnetxyColor */
                return BACNET_APPLICATION_TAG_XY_COLOR;
            } else if (
                (object_type == OBJECT_DATETIME_PATTERN_VALUE) ||
                (object_type == OBJECT_DATETIME_VALUE)) {
                /* Properties using BACnetDateTime */
                return BACNET_APPLICATION_TAG_DATETIME;
            } else if (object_type == OBJECT_CHANNEL) {
                /* Properties using BACnetChannelValue */
                return BACNET_APPLICATION_TAG_CHANNEL_VALUE;
            }
            /* note: primitive application tagged present-values return '-1' */
            return -1;

        case PROP_COLOR_COMMAND:
            /* Properties using BACnetColorCommand */
            return BACNET_APPLICATION_TAG_COLOR_COMMAND;

        case PROP_LIGHTING_COMMAND:
            /* Properties using BACnetLightingCommand */
            return BACNET_APPLICATION_TAG_LIGHTING_COMMAND;

        case PROP_WEEKLY_SCHEDULE:
            /* BACnetWeeklySchedule ([7] BACnetDailySchedule*/
            return BACNET_APPLICATION_TAG_WEEKLY_SCHEDULE;

        case PROP_PRIORITY_ARRAY:
            /* [16] BACnetPriorityValue : 16x values (simple property) */
            return -1;

        case PROP_LIST_OF_GROUP_MEMBERS:
            /* Properties using ReadAccessSpecification */
            return -1;

        case PROP_EXCEPTION_SCHEDULE:
            /* BACnetSpecialEvent (Schedule) */
            return BACNET_APPLICATION_TAG_SPECIAL_EVENT;

        case PROP_DATE_LIST:
            /* BACnetCalendarEntry */
            return BACNET_APPLICATION_TAG_CALENDAR_ENTRY;

        case PROP_ACTIVE_COV_SUBSCRIPTIONS:
            /* FIXME: BACnetCOVSubscription */
            return -1;

        case PROP_EFFECTIVE_PERIOD:
            /* BACnetDateRange (Schedule) */
            return BACNET_APPLICATION_TAG_DATERANGE;

        case PROP_RECIPIENT_LIST:
            /* Properties using BACnetDestination */
            return BACNET_APPLICATION_TAG_DESTINATION;

        case PROP_TIME_SYNCHRONIZATION_RECIPIENTS:
        case PROP_RESTART_NOTIFICATION_RECIPIENTS:
        case PROP_UTC_TIME_SYNCHRONIZATION_RECIPIENTS:
            /* FIXME: Properties using BACnetRecipient */
            return -1;

        case PROP_DEVICE_ADDRESS_BINDING:
        case PROP_MANUAL_SLAVE_ADDRESS_BINDING:
        case PROP_SLAVE_ADDRESS_BINDING:
            /* FIXME: BACnetAddressBinding */
            return -1;

        case PROP_ACTION:
            /* BACnetActionCommand */
            return BACNET_APPLICATION_TAG_ACTION_COMMAND;
        case PROP_SCALE:
            /* BACnetScale */
            return BACNET_APPLICATION_TAG_SCALE;
        case PROP_ACTUAL_SHED_LEVEL:
        case PROP_EXPECTED_SHED_LEVEL:
        case PROP_REQUESTED_SHED_LEVEL:
            /* BACnetShedLevel */
            return BACNET_APPLICATION_TAG_SHED_LEVEL;

        case PROP_FD_BBMD_ADDRESS:
        case PROP_BACNET_IP_GLOBAL_ADDRESS:
            /* BACnetHostNPort */
            return BACNET_APPLICATION_TAG_HOST_N_PORT;

        case PROP_BBMD_BROADCAST_DISTRIBUTION_TABLE:
            /* BACnetBDTEntry */
            return BACNET_APPLICATION_TAG_BDT_ENTRY;
        case PROP_BBMD_FOREIGN_DEVICE_TABLE:
            /* BACnetFDTEntry */
            return BACNET_APPLICATION_TAG_FDT_ENTRY;
        case PROP_POSITIVE_ACCESS_RULES:
        case PROP_NEGATIVE_ACCESS_RULES:
            /* BACnetAccessRule */
            return BACNET_APPLICATION_TAG_ACCESS_RULE;

        case PROP_SC_FAILED_CONNECTION_REQUESTS:
            return BACNET_APPLICATION_TAG_SC_FAILED_CONNECTION_REQUEST;

        case PROP_SC_HUB_FUNCTION_CONNECTION_STATUS:
            return BACNET_APPLICATION_TAG_SC_HUB_FUNCTION_CONNECTION_STATUS;

        case PROP_SC_DIRECT_CONNECT_CONNECTION_STATUS:
            return BACNET_APPLICATION_TAG_SC_DIRECT_CONNECTION_STATUS;

        case PROP_SC_PRIMARY_HUB_CONNECTION_STATUS:
        case PROP_SC_FAILOVER_HUB_CONNECTION_STATUS:
            return BACNET_APPLICATION_TAG_SC_HUB_CONNECTION_STATUS;

        default:
            return -1;
    }
#else
    return -1;
#endif
}

/**
 * @brief Decode the application value according to specific tag
 * @param apdu - buffer of data to be decoded
 * @param apdu_size - number of bytes in the buffer
 * @param tag - BACNET_APPLICATION_TAG to be decoded
 * @param value - stores the decoded property value
 * @return  number of bytes decoded (0..N), or #BACNET_STATUS_ERROR
 */
int bacapp_decode_application_tag_value(
    const uint8_t *apdu,
    size_t apdu_size,
    BACNET_APPLICATION_TAG tag,
    BACNET_APPLICATION_DATA_VALUE *value)
{
    int apdu_len = 0;

    if (!value) {
        return 0;
    }
    value->tag = tag;
    switch (tag) {
#if defined(BACAPP_NULL)
        case BACNET_APPLICATION_TAG_NULL:
            /* nothing else to do */
            break;
#endif
#if defined(BACAPP_BOOLEAN)
        case BACNET_APPLICATION_TAG_BOOLEAN:
            apdu_len = bacnet_boolean_application_decode(
                apdu, apdu_size, &value->type.Boolean);
            if (apdu_len == 0) {
                /* primitive value application decoders return 0
                   when the wrong tag is encountered */
                apdu_len = BACNET_STATUS_ERROR;
            }
            break;
#endif
#if defined(BACAPP_UNSIGNED)
        case BACNET_APPLICATION_TAG_UNSIGNED_INT:
            apdu_len = bacnet_unsigned_application_decode(
                apdu, apdu_size, &value->type.Unsigned_Int);
            if (apdu_len == 0) {
                /* primitive value application decoders return 0
                   when the wrong tag is encountered */
                apdu_len = BACNET_STATUS_ERROR;
            }
            break;
#endif
#if defined(BACAPP_SIGNED)
        case BACNET_APPLICATION_TAG_SIGNED_INT:
            apdu_len = bacnet_signed_application_decode(
                apdu, apdu_size, &value->type.Signed_Int);
            if (apdu_len == 0) {
                /* primitive value application decoders return 0
                   when the wrong tag is encountered */
                apdu_len = BACNET_STATUS_ERROR;
            }
            break;
#endif
#if defined(BACAPP_REAL)
        case BACNET_APPLICATION_TAG_REAL:
            apdu_len = bacnet_real_application_decode(
                apdu, apdu_size, &value->type.Real);
            if (apdu_len == 0) {
                /* primitive value application decoders return 0
                   when the wrong tag is encountered */
                apdu_len = BACNET_STATUS_ERROR;
            }
            break;
#endif
#if defined(BACAPP_DOUBLE)
        case BACNET_APPLICATION_TAG_DOUBLE:
            apdu_len = bacnet_double_application_decode(
                apdu, apdu_size, &value->type.Double);
            if (apdu_len == 0) {
                /* primitive value application decoders return 0
                   when the wrong tag is encountered */
                apdu_len = BACNET_STATUS_ERROR;
            }
            break;
#endif
#if defined(BACAPP_OCTET_STRING)
        case BACNET_APPLICATION_TAG_OCTET_STRING:
            apdu_len = bacnet_octet_string_application_decode(
                apdu, apdu_size, &value->type.Octet_String);
            if (apdu_len == 0) {
                /* primitive value application decoders return 0
                   when the wrong tag is encountered */
                apdu_len = BACNET_STATUS_ERROR;
            }
            break;
#endif
#if defined(BACAPP_CHARACTER_STRING)
        case BACNET_APPLICATION_TAG_CHARACTER_STRING:
            apdu_len = bacnet_character_string_application_decode(
                apdu, apdu_size, &value->type.Character_String);
            if (apdu_len == 0) {
                /* primitive value application decoders return 0
                   when the wrong tag is encountered */
                apdu_len = BACNET_STATUS_ERROR;
            }
            break;
#endif
#if defined(BACAPP_BIT_STRING)
        case BACNET_APPLICATION_TAG_BIT_STRING:
            apdu_len = bacnet_bitstring_application_decode(
                apdu, apdu_size, &value->type.Bit_String);
            if (apdu_len == 0) {
                apdu_len = BACNET_STATUS_ERROR;
            }
            break;
#endif
#if defined(BACAPP_ENUMERATED)
        case BACNET_APPLICATION_TAG_ENUMERATED:
            apdu_len = bacnet_enumerated_application_decode(
                apdu, apdu_size, &value->type.Enumerated);
            if (apdu_len == 0) {
                /* primitive value application decoders return 0
                   when the wrong tag is encountered */
                apdu_len = BACNET_STATUS_ERROR;
            }
            break;
#endif
#if defined(BACAPP_DATE)
        case BACNET_APPLICATION_TAG_DATE:
            apdu_len = bacnet_date_application_decode(
                apdu, apdu_size, &value->type.Date);
            if (apdu_len == 0) {
                /* primitive value application decoders return 0
                   when the wrong tag is encountered */
                apdu_len = BACNET_STATUS_ERROR;
            }
            break;
#endif
#if defined(BACAPP_TIME)
        case BACNET_APPLICATION_TAG_TIME:
            apdu_len = bacnet_time_application_decode(
                apdu, apdu_size, &value->type.Time);
            if (apdu_len == 0) {
                /* primitive value application decoders return 0
                   when the wrong tag is encountered */
                apdu_len = BACNET_STATUS_ERROR;
            }
            break;
#endif
#if defined(BACAPP_OBJECT_ID)
        case BACNET_APPLICATION_TAG_OBJECT_ID:
            apdu_len = bacnet_object_id_application_decode(
                apdu, apdu_size, &value->type.Object_Id.type,
                &value->type.Object_Id.instance);
            if (apdu_len == 0) {
                /* primitive value application decoders return 0
                   when the wrong tag is encountered */
                apdu_len = BACNET_STATUS_ERROR;
            }
            break;
#endif
        case BACNET_APPLICATION_TAG_EMPTYLIST:
            apdu_len = 0;
            break;
#if defined(BACAPP_DATETIME)
        case BACNET_APPLICATION_TAG_DATETIME:
            apdu_len =
                bacnet_datetime_decode(apdu, apdu_size, &value->type.Date_Time);
            break;
#endif
#if defined(BACAPP_TIMESTAMP)
        case BACNET_APPLICATION_TAG_TIMESTAMP:
            apdu_len = bacnet_timestamp_decode(
                apdu, apdu_size, &value->type.Time_Stamp);
            break;
#endif
#if defined(BACAPP_DATERANGE)
        case BACNET_APPLICATION_TAG_DATERANGE:
            apdu_len = bacnet_daterange_decode(
                apdu, apdu_size, &value->type.Date_Range);
            break;
#endif
#if defined(BACAPP_LIGHTING_COMMAND)
        case BACNET_APPLICATION_TAG_LIGHTING_COMMAND:
            /* BACnetLightingCommand */
            apdu_len = lighting_command_decode(
                apdu, apdu_size, &value->type.Lighting_Command);
            break;
#endif
#if defined(BACAPP_XY_COLOR)
        case BACNET_APPLICATION_TAG_XY_COLOR:
            /* BACnetxyColor */
            apdu_len = xy_color_decode(apdu, apdu_size, &value->type.XY_Color);
            break;
#endif
#if defined(BACAPP_COLOR_COMMAND)
        case BACNET_APPLICATION_TAG_COLOR_COMMAND:
            /* BACnetColorCommand */
            apdu_len = color_command_decode(
                apdu, apdu_size, NULL, &value->type.Color_Command);
            break;
#endif
#if defined(BACAPP_WEEKLY_SCHEDULE)
        case BACNET_APPLICATION_TAG_WEEKLY_SCHEDULE:
            /* BACnetWeeklySchedule */
            apdu_len = bacnet_weeklyschedule_decode(
                apdu, apdu_size, &value->type.Weekly_Schedule);
            break;
#endif
#if defined(BACAPP_CALENDAR_ENTRY)
        case BACNET_APPLICATION_TAG_CALENDAR_ENTRY:
            /* BACnetCalendarEntry */
            apdu_len = bacnet_calendar_entry_decode(
                apdu, apdu_size, &value->type.Calendar_Entry);
            break;
#endif
#if defined(BACAPP_SPECIAL_EVENT)
        case BACNET_APPLICATION_TAG_SPECIAL_EVENT:
            /* BACnetSpecialEvent */
            apdu_len = bacnet_special_event_decode(
                apdu, apdu_size, &value->type.Special_Event);
            break;
#endif
#if defined(BACAPP_HOST_N_PORT)
        case BACNET_APPLICATION_TAG_HOST_N_PORT:
            /* BACnetHostNPort */
            apdu_len = host_n_port_decode(
                apdu, apdu_size, NULL, &value->type.Host_Address);
            break;
#endif
#if defined(BACAPP_DEVICE_OBJECT_PROPERTY_REFERENCE)
        case BACNET_APPLICATION_TAG_DEVICE_OBJECT_PROPERTY_REFERENCE:
            /* BACnetDeviceObjectPropertyReference */
            apdu_len = bacnet_device_object_property_reference_decode(
                apdu, apdu_size, &value->type.Device_Object_Property_Reference);
            break;
#endif
#if defined(BACAPP_DEVICE_OBJECT_REFERENCE)
        case BACNET_APPLICATION_TAG_DEVICE_OBJECT_REFERENCE:
            /* BACnetDeviceObjectReference */
            apdu_len = bacnet_device_object_reference_decode(
                apdu, apdu_size, &value->type.Device_Object_Reference);
            break;
#endif
#if defined(BACAPP_OBJECT_PROPERTY_REFERENCE)
        case BACNET_APPLICATION_TAG_OBJECT_PROPERTY_REFERENCE:
            /* BACnetObjectPropertyReference */
            apdu_len = bacapp_decode_obj_property_ref(
                apdu, apdu_size, &value->type.Object_Property_Reference);
            break;
#endif
#if defined(BACAPP_DESTINATION)
        case BACNET_APPLICATION_TAG_DESTINATION:
            /* BACnetDestination */
            apdu_len = bacnet_destination_decode(
                apdu, apdu_size, &value->type.Destination);
            break;
#endif
#if defined(BACAPP_BDT_ENTRY)
        case BACNET_APPLICATION_TAG_BDT_ENTRY:
            /* BACnetBDTEntry */
            apdu_len = bacnet_bdt_entry_decode(
                apdu, apdu_size, NULL, &value->type.BDT_Entry);
            break;
#endif
#if defined(BACAPP_FDT_ENTRY)
        case BACNET_APPLICATION_TAG_FDT_ENTRY:
            /* BACnetFDTEntry */
            apdu_len = bacnet_fdt_entry_decode(
                apdu, apdu_size, NULL, &value->type.FDT_Entry);
            break;
#endif
#if defined(BACAPP_ACTION_COMMAND)
        case BACNET_APPLICATION_TAG_ACTION_COMMAND:
            /* BACnetActionCommand */
            apdu_len = bacnet_action_command_decode(
                apdu, apdu_size, &value->type.Action_Command);
            break;
#endif
#if defined(BACAPP_SCALE)
        case BACNET_APPLICATION_TAG_SCALE:
            /* BACnetScale */
            apdu_len = bacnet_scale_decode(apdu, apdu_size, &value->type.Scale);
            break;
#endif
#if defined(BACAPP_SHED_LEVEL)
        case BACNET_APPLICATION_TAG_SHED_LEVEL:
            /* BACnetShedLevel */
            apdu_len = bacnet_shed_level_decode(
                apdu, apdu_size, &value->type.Shed_Level);
            break;
#endif
#if defined(BACAPP_ACCESS_RULE)
        case BACNET_APPLICATION_TAG_ACCESS_RULE:
            /* BACnetAccessRule */
            apdu_len = bacnet_access_rule_decode(
                apdu, apdu_size, &value->type.Access_Rule);
            break;
#endif
<<<<<<< HEAD
#if defined(BACAPP_SECURE_CONNECT)
        case BACNET_APPLICATION_TAG_SC_FAILED_CONNECTION_REQUEST:
            apdu_len = bacapp_decode_SCFailedConnectionRequest(
                apdu, apdu_size, &value->type.SC_Failed_Req);
            break;
        case BACNET_APPLICATION_TAG_SC_HUB_FUNCTION_CONNECTION_STATUS:
            apdu_len = bacapp_decode_SCHubFunctionConnection(
                apdu, apdu_size, &value->type.SC_Hub_Function_Status);
            break;
        case BACNET_APPLICATION_TAG_SC_DIRECT_CONNECTION_STATUS:
            apdu_len = bacapp_decode_SCDirectConnection(
                apdu, apdu_size, &value->type.SC_Direct_Status);
            break;
        case BACNET_APPLICATION_TAG_SC_HUB_CONNECTION_STATUS:
            apdu_len = bacapp_decode_SCHubConnection(
                apdu, apdu_size, &value->type.SC_Hub_Status);
=======
#if defined(BACAPP_CHANNEL_VALUE)
        case BACNET_APPLICATION_TAG_CHANNEL_VALUE:
            /* BACnetChannelValue */
            apdu_len = bacnet_channel_value_decode(
                apdu, apdu_size, &value->type.Channel_Value);
>>>>>>> 3329dff3
            break;
#endif
        default:
            break;
    }

    return apdu_len;
}

/**
 * @brief Decodes a well-known, possibly complex property value
 *  Used to reverse operations in bacapp_encode_application_data.
 * @note This function is called repeatedly to decode array or lists one
 * element at a time.
 * @param apdu - buffer of data to be decoded
 * @param max_apdu_len - number of bytes in the buffer
 * @param value - stores the decoded property value
 * @param property - context property identifier
 * @return  number of bytes decoded, or BACNET_STATUS_ERROR if errors occur
 * @note number of bytes can be 0 for empty lists, etc.
 */
int bacapp_decode_known_property(
    const uint8_t *apdu,
    int apdu_size,
    BACNET_APPLICATION_DATA_VALUE *value,
    BACNET_OBJECT_TYPE object_type,
    BACNET_PROPERTY_ID property)
{
    int apdu_len = 0;
    int tag;

    if (bacnet_is_closing_tag(apdu, apdu_size)) {
        if (value) {
            value->tag = BACNET_APPLICATION_TAG_EMPTYLIST;
        }
        apdu_len = 0;
    } else if (property == PROP_PRIORITY_ARRAY) {
        /* BACnetPriorityValue */
        /* special case to reduce complexity - mostly encoded as application
           tagged values, but sometimes encoded as abstract syntax or complex
           data values */
        apdu_len =
            decode_priority_array_value(apdu, apdu_size, value, object_type);
    } else {
        /* Complex or primitive value?
        Lookup the complex values using their object type and property */
        tag = bacapp_known_property_tag(object_type, property);
        if (tag != -1) {
            apdu_len = bacapp_decode_application_tag_value(
                apdu, apdu_size, tag, value);
        } else {
            apdu_len = bacapp_decode_application_data(apdu, apdu_size, value);
        }
    }

    return apdu_len;
}

#if defined(BACAPP_COMPLEX_TYPES)
/**
 * @brief Determine the BACnet Context Data number of APDU bytes consumed
 * @param apdu - buffer of data to be decoded
 * @param apdu_len_max - number of bytes in the buffer
 * @param property - context property identifier
 * @return  number of bytes decoded, or zero if errors occur
 * @deprecated use bacnet_enclosed_data_length() instead
 */
int bacapp_decode_context_data_len(
    const uint8_t *apdu, unsigned apdu_len_max, BACNET_PROPERTY_ID property)
{
    int apdu_len = 0, len = 0;
    BACNET_TAG tag = { 0 };

    (void)property;
    len = bacnet_tag_decode(&apdu[0], apdu_len_max, &tag);
    if ((len > 0) && tag.context) {
        apdu_len = len;
        apdu_len += tag.len_value_type;
    }

    return apdu_len;
}
#endif

/**
 * @brief Encode the data and store it into apdu.
 * @param apdu  Buffer to store the encoded data, or NULL for length only
 * @param value  Pointer to the application value structure
 * @return Length of the encoded data in bytes
 */
int bacapp_encode_data(
    uint8_t *apdu, const BACNET_APPLICATION_DATA_VALUE *value)
{
    int apdu_len = 0; /* total length of the apdu, return value */

    if (value) {
        if (value->context_specific) {
            apdu_len = bacapp_encode_context_data_value(
                apdu, value->context_tag, value);
        } else {
            apdu_len = bacapp_encode_application_data(apdu, value);
        }
    }

    return apdu_len;
}

/**
 * @brief Encode the data and store it into apdu.
 * @param apdu  Buffer to store the encoded data, or NULL for length only
 * @param value  Pointer to the application value structure with tag set
 * the specific primitive types (gets overwritten for complex types)
 * @return Length of the encoded data in bytes
 */
int bacapp_encode_known_property(
    uint8_t *apdu,
    BACNET_APPLICATION_DATA_VALUE *value,
    BACNET_OBJECT_TYPE object_type,
    BACNET_PROPERTY_ID property)
{
    int tag;

    tag = bacapp_known_property_tag(object_type, property);
    if (tag != -1) {
        value->tag = tag;
    }

    return bacapp_encode_application_data(apdu, value);
}

/**
 * @brief Copy the application data value
 * @param dest_value  Pointer to the destination application value structure
 * @param src_value  Pointer to the source application value structure
 * @return true on success, else false
 */
bool bacapp_copy(
    BACNET_APPLICATION_DATA_VALUE *dest_value,
    BACNET_APPLICATION_DATA_VALUE *src_value)
{
    bool status = false; /* return value, assume failure */

    if (dest_value && src_value) {
        status = true; /* assume successful for now */
        dest_value->tag = src_value->tag;
        switch (src_value->tag) {
#if defined(BACAPP_NULL)
            case BACNET_APPLICATION_TAG_NULL:
                break;
#endif
#if defined(BACAPP_BOOLEAN)
            case BACNET_APPLICATION_TAG_BOOLEAN:
                dest_value->type.Boolean = src_value->type.Boolean;
                break;
#endif
#if defined(BACAPP_UNSIGNED)
            case BACNET_APPLICATION_TAG_UNSIGNED_INT:
                dest_value->type.Unsigned_Int = src_value->type.Unsigned_Int;
                break;
#endif
#if defined(BACAPP_SIGNED)
            case BACNET_APPLICATION_TAG_SIGNED_INT:
                dest_value->type.Signed_Int = src_value->type.Signed_Int;
                break;
#endif
#if defined(BACAPP_REAL)
            case BACNET_APPLICATION_TAG_REAL:
                dest_value->type.Real = src_value->type.Real;
                break;
#endif
#if defined(BACAPP_DOUBLE)
            case BACNET_APPLICATION_TAG_DOUBLE:
                dest_value->type.Double = src_value->type.Double;
                break;
#endif
#if defined(BACAPP_OCTET_STRING)
            case BACNET_APPLICATION_TAG_OCTET_STRING:
                octetstring_copy(
                    &dest_value->type.Octet_String,
                    &src_value->type.Octet_String);
                break;
#endif
#if defined(BACAPP_CHARACTER_STRING)
            case BACNET_APPLICATION_TAG_CHARACTER_STRING:
                characterstring_copy(
                    &dest_value->type.Character_String,
                    &src_value->type.Character_String);
                break;
#endif
#if defined(BACAPP_BIT_STRING)
            case BACNET_APPLICATION_TAG_BIT_STRING:
                bitstring_copy(
                    &dest_value->type.Bit_String, &src_value->type.Bit_String);
                break;
#endif
#if defined(BACAPP_ENUMERATED)
            case BACNET_APPLICATION_TAG_ENUMERATED:
                dest_value->type.Enumerated = src_value->type.Enumerated;
                break;
#endif
#if defined(BACAPP_DATE)
            case BACNET_APPLICATION_TAG_DATE:
                datetime_copy_date(
                    &dest_value->type.Date, &src_value->type.Date);
                break;
#endif
#if defined(BACAPP_TIME)
            case BACNET_APPLICATION_TAG_TIME:
                datetime_copy_time(
                    &dest_value->type.Time, &src_value->type.Time);
                break;
#endif
#if defined(BACAPP_OBJECT_ID)
            case BACNET_APPLICATION_TAG_OBJECT_ID:
                dest_value->type.Object_Id.type =
                    src_value->type.Object_Id.type;
                dest_value->type.Object_Id.instance =
                    src_value->type.Object_Id.instance;
                break;
#endif
            default:
                memcpy(
                    &dest_value->type, &src_value->type,
                    sizeof(src_value->type));
                status = true;
                break;
        }
        dest_value->next = src_value->next;
    }

    return status;
}

/**
 * @brief Returns the length of data between an opening tag and a closing tag.
 * Expects that the first octet contain the opening tag.
 * Include a value property identifier for context specific data
 * such as the value received in a WriteProperty request.
 *
 * @param apdu Pointer to the APDU buffer
 * @param apdu_size Bytes valid in the buffer
 * @param property ID of the property to get the length for.
 *
 * @return Length in bytes 0..N, or BACNET_STATUS_ERROR.
 * @deprecated Use bacnet_enclosed_data_length() instead.
 */
int bacapp_data_len(
    const uint8_t *apdu, unsigned apdu_size, BACNET_PROPERTY_ID property)
{
    (void)property;
    return bacnet_enclosed_data_length(apdu, apdu_size);
}

/**
 * @brief Common snprintf() function to suppress CPP check false positives
 * @param buffer - destination string
 * @param count - length of the destination string
 * @param format - format string
 * @return number of characters written
 */
int bacapp_snprintf(char *buffer, size_t count, const char *format, ...)
{
    int length = 0;
    va_list args;

    va_start(args, format);
    /* false positive cppcheck - vsnprintf allows null pointers */
    /* cppcheck-suppress nullPointer */
    /* cppcheck-suppress ctunullpointer */
    length = vsnprintf(buffer, count, format, args);
    va_end(args);

    return length;
}

/**
 * @brief Shift the buffer pointer and decrease the size after an snprintf
 * @param len - number of bytes (excluding terminating NULL byte) from
 * snprintf operation
 * @param buf - pointer to the buffer pointer
 * @param buf_size - pointer to the buffer size
 * @return number of bytes (excluding terminating NULL byte) from snprintf
 */
int bacapp_snprintf_shift(int len, char **buf, size_t *buf_size)
{
    if (buf) {
        if (*buf) {
            *buf += len;
        }
    }
    if (buf_size) {
        if ((*buf_size) >= len) {
            *buf_size -= len;
        } else {
            *buf_size = 0;
        }
    }

    return len;
}

#if defined(BACAPP_SHED_LEVEL)
/**
 * @brief Print a value to a string for EPICS
 * @param str - destination string, or NULL for length only
 * @param str_len - length of the destination string, or 0 for length only
 * @param value - value to be printed
 * @return number of characters written to the string
 */
static int bacapp_snprintf_shed_level(
    char *str, size_t str_len, const BACNET_SHED_LEVEL *value)
{
    int length = 0;

    switch (value->type) {
        case BACNET_SHED_TYPE_PERCENT:
            length = bacapp_snprintf(
                str, str_len, "%u%%", (unsigned)value->value.percent);
            break;
        case BACNET_SHED_TYPE_LEVEL:
            length = bacapp_snprintf(
                str, str_len, "%u", (unsigned)value->value.level);
            break;
        case BACNET_SHED_TYPE_AMOUNT:
            length = bacapp_snprintf(
                str, str_len, "%f", (double)value->value.amount);
            break;
        default:
            break;
    }

    return length;
}
#endif

/**
 * @brief Print a value to a string for EPICS
 * @param str - destination string, or NULL for length only
 * @param str_len - length of the destination string, or 0 for length only
 * @param property - property identifier
 * @return number of characters written
 */
static int bacapp_snprintf_property_identifier(
    char *str, size_t str_len, BACNET_PROPERTY_ID property)
{
    int ret_val = 0;
    const char *char_str;

    char_str = bactext_property_name_default(property, NULL);
    if (char_str) {
        ret_val = bacapp_snprintf(str, str_len, "%s", char_str);
    } else {
        ret_val = bacapp_snprintf(str, str_len, "%lu", (unsigned long)property);
    }

    return ret_val;
}

#if defined(BACAPP_NULL)
/**
 * @brief Print an null value to a string for EPICS
 * @param str - destination string, or NULL for length only
 * @param str_len - length of the destination string, or 0 for length only
 * @return number of characters written
 */
static int bacapp_snprintf_null(char *str, size_t str_len)
{
    return bacapp_snprintf(str, str_len, "Null");
}
#endif

#if defined(BACAPP_BOOLEAN)
/**
 * @brief Print an boolean value to a string for EPICS
 * @param str - destination string, or NULL for length only
 * @param str_len - length of the destination string, or 0 for length only
 * @param value - value to print
 * @return number of characters written
 */
static int bacapp_snprintf_boolean(char *str, size_t str_len, bool value)
{
    if (value) {
        return bacapp_snprintf(str, str_len, "TRUE");
    } else {
        return bacapp_snprintf(str, str_len, "FALSE");
    }
}
#endif
#if defined(BACAPP_UNSIGNED)
/**
 * @brief Print an unsigned integer value to a string for EPICS
 * @param str - destination string, or NULL for length only
 * @param str_len - length of the destination string, or 0 for length only
 * @param value - value to print
 * @return number of characters written
 */
static int bacapp_snprintf_unsigned_integer(
    char *str, size_t str_len, BACNET_UNSIGNED_INTEGER value)
{
    return bacapp_snprintf(str, str_len, "%lu", (unsigned long)value);
}
#endif

#if defined(BACAPP_SIGNED)
/**
 * @brief Print an signed integer value to a string for EPICS
 * @param str - destination string, or NULL for length only
 * @param str_len - length of the destination string, or 0 for length only
 * @param value - value to print
 * @return number of characters written
 */
static int
bacapp_snprintf_signed_integer(char *str, size_t str_len, int32_t value)
{
    return bacapp_snprintf(str, str_len, "%ld", (long)value);
}
#endif

#if defined(BACAPP_REAL)
/**
 * @brief Print an real value to a string for EPICS
 * @param str - destination string, or NULL for length only
 * @param str_len - length of the destination string, or 0 for length only
 * @param value - value to print
 * @return number of characters written
 */
static int bacapp_snprintf_real(char *str, size_t str_len, float value)
{
    return bacapp_snprintf(str, str_len, "%f", (double)value);
}
#endif
#if defined(BACAPP_DOUBLE)
/**
 * @brief Print an double value to a string for EPICS
 * @param str - destination string, or NULL for length only
 * @param str_len - length of the destination string, or 0 for length only
 * @param value - value to print
 * @return number of characters written
 */
static int bacapp_snprintf_double(char *str, size_t str_len, double value)
{
    return bacapp_snprintf(str, str_len, "%f", value);
}
#endif

#if defined(BACAPP_ENUMERATED)
/**
 * @brief Print an enumerated value to a string for EPICS
 * @param str - destination string, or NULL for length only
 * @param str_len - length of the destination string, or 0 for length only
 * @param object_type - object type identifier
 * @param property - object property identifier
 * @param value - enumerated value to print
 * @return number of characters written
 */
static int bacapp_snprintf_enumerated(
    char *str,
    size_t str_len,
    BACNET_OBJECT_TYPE object_type,
    BACNET_PROPERTY_ID property,
    uint32_t value)
{
    int ret_val = 0;

    switch (property) {
        case PROP_PROPERTY_LIST:
            ret_val = bacapp_snprintf_property_identifier(str, str_len, value);
            break;
        case PROP_OBJECT_TYPE:
            if (value <= BACNET_OBJECT_TYPE_LAST) {
                ret_val = bacapp_snprintf(
                    str, str_len, "%s", bactext_object_type_name(value));
            } else if (value <= BACNET_OBJECT_TYPE_RESERVED_MAX) {
                ret_val = bacapp_snprintf(
                    str, str_len, "reserved %lu", (unsigned long)value);
            } else {
                ret_val = bacapp_snprintf(
                    str, str_len, "proprietary %lu", (unsigned long)value);
            }
            break;
        case PROP_EVENT_STATE:
            ret_val = bacapp_snprintf(
                str, str_len, "%s", bactext_event_state_name(value));
            break;
        case PROP_UNITS:
            if (bactext_engineering_unit_name_proprietary((unsigned)value)) {
                ret_val = bacapp_snprintf(
                    str, str_len, "proprietary %lu", (unsigned long)value);
            } else {
                ret_val = bacapp_snprintf(
                    str, str_len, "%s", bactext_engineering_unit_name(value));
            }
            break;
        case PROP_POLARITY:
            ret_val = bacapp_snprintf(
                str, str_len, "%s", bactext_binary_polarity_name(value));
            break;
        case PROP_PRESENT_VALUE:
        case PROP_RELINQUISH_DEFAULT:
            switch (object_type) {
                case OBJECT_BINARY_INPUT:
                case OBJECT_BINARY_OUTPUT:
                case OBJECT_BINARY_VALUE:
                    ret_val = bacapp_snprintf(
                        str, str_len, "%s",
                        bactext_binary_present_value_name(value));
                    break;
                case OBJECT_BINARY_LIGHTING_OUTPUT:
                    ret_val = bacapp_snprintf(
                        str, str_len, "%s",
                        bactext_binary_lighting_pv_name(value));
                    break;
                default:
                    ret_val = bacapp_snprintf(
                        str, str_len, "%lu", (unsigned long)value);
                    break;
            }
            break;
        case PROP_RELIABILITY:
            ret_val = bacapp_snprintf(
                str, str_len, "%s", bactext_reliability_name(value));
            break;
        case PROP_SYSTEM_STATUS:
            ret_val = bacapp_snprintf(
                str, str_len, "%s", bactext_device_status_name(value));
            break;
        case PROP_SEGMENTATION_SUPPORTED:
            ret_val = bacapp_snprintf(
                str, str_len, "%s", bactext_segmentation_name(value));
            break;
        case PROP_NODE_TYPE:
            ret_val = bacapp_snprintf(
                str, str_len, "%s", bactext_node_type_name(value));
            break;
        case PROP_TRANSITION:
            ret_val = bacapp_snprintf(
                str, str_len, "%s", bactext_lighting_transition(value));
            break;
        case PROP_IN_PROGRESS:
            ret_val = bacapp_snprintf(
                str, str_len, "%s", bactext_lighting_in_progress(value));
            break;
        default:
            ret_val =
                bacapp_snprintf(str, str_len, "%lu", (unsigned long)value);
            break;
    }

    return ret_val;
}
#endif

#if defined(BACAPP_DATE)
/**
 * @brief Print a date value to a string for EPICS
 * @param str - destination string, or NULL for length only
 * @param str_len - length of the destination string, or 0 for length only
 * @param bdate - date value to print
 * @return number of characters written
 * @note 135.1-4.4 Notational Rules for Parameter Values
 * (j) dates are represented enclosed in parenthesis:
 *     (Monday, 24-January-1998).
 *     Any "wild card" or unspecified field is shown by an asterisk (X'2A'):
 *     (Monday, *-January-1998).
 *     The omission of day of week implies that the day is unspecified:
 *     (24-January-1998);
 */
static int
bacapp_snprintf_date(char *str, size_t str_len, const BACNET_DATE *bdate)
{
    int ret_val = 0;
    int slen = 0;
    const char *weekday_text, *month_text;

    weekday_text = bactext_day_of_week_name(bdate->wday);
    month_text = bactext_month_name(bdate->month);
    slen = bacapp_snprintf(str, str_len, "%s, %s", weekday_text, month_text);
    ret_val += bacapp_snprintf_shift(slen, &str, &str_len);
    if (bdate->day == 255) {
        slen = bacapp_snprintf(str, str_len, " (unspecified), ");
    } else {
        slen = bacapp_snprintf(str, str_len, " %u, ", (unsigned)bdate->day);
    }
    ret_val += bacapp_snprintf_shift(slen, &str, &str_len);
    if (bdate->year == 2155) {
        slen = bacapp_snprintf(str, str_len, "(unspecified)");
    } else {
        slen = bacapp_snprintf(str, str_len, "%u", (unsigned)bdate->year);
    }
    ret_val += slen;

    return ret_val;
}
#endif

#if defined(BACAPP_TIME)
/**
 * @brief Print a time value to a string for EPICS
 * @param str - destination string, or NULL for length only
 * @param str_len - length of the destination string, or 0 for length only
 * @param btime - date value to print
 * @return number of characters written
 * @note 135.1-4.4 Notational Rules for Parameter Values
 * (k) times are represented as hours, minutes, seconds, hundredths
 *     in the format hh:mm:ss.xx: 2:05:44.00, 16:54:59.99.
 *     Any "wild card" field is shown by an asterisk (X'2A'): 16:54:*.*;
 */
static int
bacapp_snprintf_time(char *str, size_t str_len, const BACNET_TIME *btime)
{
    int ret_val = 0;
    int slen = 0;

    if (btime->hour == 255) {
        slen = bacapp_snprintf(str, str_len, "**:");
    } else {
        slen = bacapp_snprintf(str, str_len, "%02u:", (unsigned)btime->hour);
    }
    ret_val += bacapp_snprintf_shift(slen, &str, &str_len);
    if (btime->min == 255) {
        slen = bacapp_snprintf(str, str_len, "**:");
    } else {
        slen = bacapp_snprintf(str, str_len, "%02u:", (unsigned)btime->min);
    }
    ret_val += bacapp_snprintf_shift(slen, &str, &str_len);
    if (btime->sec == 255) {
        slen = bacapp_snprintf(str, str_len, "**.");
    } else {
        slen = bacapp_snprintf(str, str_len, "%02u.", (unsigned)btime->sec);
    }
    ret_val += bacapp_snprintf_shift(slen, &str, &str_len);
    if (btime->hundredths == 255) {
        slen = bacapp_snprintf(str, str_len, "**");
    } else {
        slen =
            bacapp_snprintf(str, str_len, "%02u", (unsigned)btime->hundredths);
    }
    ret_val += slen;

    return ret_val;
}
#endif

#if defined(BACAPP_OBJECT_ID) || defined(BACAPP_DEVICE_OBJECT_REFERENCE)
/**
 * @brief Print a value to a string for EPICS
 * @param str - destination string, or NULL for length only
 * @param str_len - length of the destination string, or 0 for length only
 * @param value - value to print
 * @return number of characters written
 */
static int bacapp_snprintf_object_id(
    char *str, size_t str_len, const BACNET_OBJECT_ID *object_id)
{
    int ret_val = 0;
    int slen = 0;

    slen = bacapp_snprintf(str, str_len, "(");
    ret_val += bacapp_snprintf_shift(slen, &str, &str_len);
    if (object_id->type <= BACNET_OBJECT_TYPE_LAST) {
        slen = bacapp_snprintf(
            str, str_len, "%s, ", bactext_object_type_name(object_id->type));
    } else if (object_id->type < BACNET_OBJECT_TYPE_RESERVED_MAX) {
        slen = bacapp_snprintf(
            str, str_len, "reserved %u, ", (unsigned)object_id->type);
    } else {
        slen = bacapp_snprintf(
            str, str_len, "proprietary %u, ", (unsigned)object_id->type);
    }
    ret_val += bacapp_snprintf_shift(slen, &str, &str_len);
    slen = bacapp_snprintf(
        str, str_len, "%lu)", (unsigned long)object_id->instance);
    ret_val += slen;

    return ret_val;
}
#endif

#if defined(BACAPP_DATETIME)
/**
 * @brief Print a value to a string for EPICS
 * @param str - destination string, or NULL for length only
 * @param str_len - length of the destination string, or 0 for length only
 * @param value - value to print
 * @return number of characters written
 */
static int bacapp_snprintf_datetime(
    char *str, size_t str_len, const BACNET_DATE_TIME *value)
{
    int ret_val = 0;
    int slen = 0;

    slen = bacapp_snprintf(str, str_len, "{");
    ret_val += bacapp_snprintf_shift(slen, &str, &str_len);
    slen = bacapp_snprintf_date(str, str_len, &value->date);
    ret_val += bacapp_snprintf_shift(slen, &str, &str_len);
    slen = bacapp_snprintf(str, str_len, "-");
    ret_val += bacapp_snprintf_shift(slen, &str, &str_len);
    slen = bacapp_snprintf_time(str, str_len, &value->time);
    ret_val += bacapp_snprintf_shift(slen, &str, &str_len);
    ret_val += bacapp_snprintf(str, str_len, "}");

    return ret_val;
}
#endif

#if defined(BACAPP_DATERANGE) || defined(BACAPP_CALENDAR_ENTRY)
/**
 * @brief Print a value to a string for EPICS
 * @param str - destination string, or NULL for length only
 * @param str_len - length of the destination string, or 0 for length only
 * @param value - value to print
 * @return number of characters written
 */
static int bacapp_snprintf_daterange(
    char *str, size_t str_len, const BACNET_DATE_RANGE *value)
{
    int ret_val = 0;
    int slen = 0;

    slen = bacapp_snprintf(str, str_len, "{");
    ret_val += bacapp_snprintf_shift(slen, &str, &str_len);
    slen = bacapp_snprintf_date(str, str_len, &value->startdate);
    ret_val += bacapp_snprintf_shift(slen, &str, &str_len);
    slen = bacapp_snprintf(str, str_len, "..");
    ret_val += bacapp_snprintf_shift(slen, &str, &str_len);
    slen = bacapp_snprintf_date(str, str_len, &value->enddate);
    ret_val += bacapp_snprintf_shift(slen, &str, &str_len);
    ret_val += bacapp_snprintf(str, str_len, "}");

    return ret_val;
}
#endif

#if defined(BACAPP_SPECIAL_EVENT) || defined(BACAPP_CALENDAR_ENTRY)
/**
 * @brief Print a value to a string for EPICS
 * @param str - destination string, or NULL for length only
 * @param str_len - length of the destination string, or 0 for length only
 * @param value - value to print
 * @return number of characters written
 * (j) dates are represented enclosed in parenthesis:
 *     (Monday, 24-January-1998).
 *     Any "wild card" or unspecified field is shown by an asterisk (X'2A'):
 *     (Monday, *-January-1998).
 *     The omission of day of week implies that the day is unspecified:
 *     (24-January-1998);
 */
static int bacapp_snprintf_weeknday(
    char *str, size_t str_len, const BACNET_WEEKNDAY *value)
{
    int ret_val = 0;
    int slen = 0;

    slen = bacapp_snprintf(str, str_len, "{");
    ret_val += bacapp_snprintf_shift(slen, &str, &str_len);
    /* 1=Jan 13=odd 14=even FF=any */
    if (value->month == 255) {
        slen = bacapp_snprintf(str, str_len, "*, ");
    } else if (value->month == 13) {
        slen = bacapp_snprintf(str, str_len, "odd, ");
    } else if (value->month == 14) {
        slen = bacapp_snprintf(str, str_len, "even, ");
    } else {
        slen = bacapp_snprintf(str, str_len, "%u, ", (unsigned)value->month);
    }
    ret_val += bacapp_snprintf_shift(slen, &str, &str_len);
    /* 1=days 1-7, 2=days 8-14, 3=days 15-21, 4=days 22-28,
       5=days 29-31, 6=last 7 days, FF=any week */
    if (value->weekofmonth == 255) {
        slen = bacapp_snprintf(str, str_len, "*, ");
    } else if (value->weekofmonth == 6) {
        slen = bacapp_snprintf(str, str_len, "last, ");
    } else {
        slen =
            bacapp_snprintf(str, str_len, "%u, ", (unsigned)value->weekofmonth);
    }
    ret_val += bacapp_snprintf_shift(slen, &str, &str_len);
    /* 1=Monday-7=Sunday, FF=any */
    if (value->dayofweek == 255) {
        slen = bacapp_snprintf(str, str_len, "*");
    } else {
        slen = bacapp_snprintf(
            str, str_len, "%s", bactext_day_of_week_name(value->dayofweek));
    }
    ret_val += bacapp_snprintf_shift(slen, &str, &str_len);
    ret_val += bacapp_snprintf(str, str_len, "}");

    return ret_val;
}
#endif

#if defined(BACAPP_DEVICE_OBJECT_PROPERTY_REFERENCE)
/**
 * @brief Print a BACnetDeviceObjectPropertyReference for EPICS
 * @param str - destination string, or NULL for length only
 * @param str_len - length of the destination string, or 0 for length only
 * @param value - value to print
 * @return number of characters written
 */
static int bacapp_snprintf_device_object_property_reference(
    char *str,
    size_t str_len,
    const BACNET_DEVICE_OBJECT_PROPERTY_REFERENCE *value)
{
    int slen;
    int ret_val = 0;

    slen = bacapp_snprintf(str, str_len, "{");
    ret_val += bacapp_snprintf_shift(slen, &str, &str_len);
    /* object-identifier       [0] BACnetObjectIdentifier */
    slen = bacapp_snprintf_object_id(str, str_len, &value->objectIdentifier);
    ret_val += bacapp_snprintf_shift(slen, &str, &str_len);
    slen = bacapp_snprintf(str, str_len, ",");
    ret_val += bacapp_snprintf_shift(slen, &str, &str_len);
    /* property-identifier     [1] BACnetPropertyIdentifier */
    slen = bacapp_snprintf_property_identifier(
        str, str_len, value->propertyIdentifier);
    ret_val += bacapp_snprintf_shift(slen, &str, &str_len);
    slen = bacapp_snprintf(str, str_len, ",");
    ret_val += bacapp_snprintf_shift(slen, &str, &str_len);
    /* property-array-index    [2] Unsigned OPTIONAL,*/
    if (value->arrayIndex == BACNET_ARRAY_ALL) {
        slen = bacapp_snprintf(str, str_len, "-1");
    } else {
        slen = bacapp_snprintf(
            str, str_len, "%lu", (unsigned long)value->arrayIndex);
    }
    ret_val += bacapp_snprintf_shift(slen, &str, &str_len);
    slen = bacapp_snprintf(str, str_len, ",");
    ret_val += bacapp_snprintf_shift(slen, &str, &str_len);
    /* device-identifier       [3] BACnetObjectIdentifier OPTIONAL */
    slen = bacapp_snprintf_object_id(str, str_len, &value->deviceIdentifier);
    ret_val += bacapp_snprintf_shift(slen, &str, &str_len);
    ret_val += bacapp_snprintf(str, str_len, "}");

    return ret_val;
}
#endif

#if defined(BACAPP_DEVICE_OBJECT_REFERENCE)
/**
 * @brief Print a BACnetDeviceObjectReference for EPICS
 * @param str - destination string, or NULL for length only
 * @param str_len - length of the destination string, or 0 for length only
 * @param value - value to print
 * @return number of characters written
 */
static int bacapp_snprintf_device_object_reference(
    char *str, size_t str_len, const BACNET_DEVICE_OBJECT_REFERENCE *value)
{
    int slen;
    int ret_val = 0;

    /* BACnetDeviceObjectReference */
    slen = bacapp_snprintf(str, str_len, "{");
    ret_val += bacapp_snprintf_shift(slen, &str, &str_len);
    if (value->deviceIdentifier.type == OBJECT_DEVICE) {
        slen =
            bacapp_snprintf_object_id(str, str_len, &value->deviceIdentifier);
        ret_val += bacapp_snprintf_shift(slen, &str, &str_len);
        slen = bacapp_snprintf(str, str_len, ",");
        ret_val += bacapp_snprintf_shift(slen, &str, &str_len);
    }
    slen = bacapp_snprintf_object_id(str, str_len, &value->objectIdentifier);
    ret_val += bacapp_snprintf_shift(slen, &str, &str_len);
    slen = bacapp_snprintf(str, str_len, "}");
    ret_val += slen;

    return ret_val;
}
#endif

#if defined(BACAPP_OBJECT_PROPERTY_REFERENCE)
/**
 * @brief Print a BACnetObjectPropertyReference for EPICS
 * @param str - destination string, or NULL for length only
 * @param str_len - length of the destination string, or 0 for length only
 * @param value - value to print
 * @return number of characters written
 */
static int bacapp_snprintf_object_property_reference(
    char *str, size_t str_len, const BACNET_OBJECT_PROPERTY_REFERENCE *value)
{
    int slen;
    int ret_val = 0;

    slen = bacapp_snprintf(str, str_len, "{");
    ret_val += bacapp_snprintf_shift(slen, &str, &str_len);
    if (value->object_identifier.type != OBJECT_NONE) {
        /* object-identifier [0] BACnetObjectIdentifier */
        slen =
            bacapp_snprintf_object_id(str, str_len, &value->object_identifier);
        ret_val += bacapp_snprintf_shift(slen, &str, &str_len);
        slen = bacapp_snprintf(str, str_len, ",");
        ret_val += bacapp_snprintf_shift(slen, &str, &str_len);
    }
    /* property-identifier [1] BACnetPropertyIdentifier */
    slen = bacapp_snprintf_property_identifier(
        str, str_len, value->property_identifier);
    ret_val += bacapp_snprintf_shift(slen, &str, &str_len);
    if (value->property_array_index != BACNET_ARRAY_ALL) {
        /* property-array-index [2] Unsigned OPTIONAL */
        slen = bacapp_snprintf(
            str, str_len, ", %lu", (unsigned long)value->property_array_index);
        ret_val += bacapp_snprintf_shift(slen, &str, &str_len);
    }
    ret_val += bacapp_snprintf_shift(slen, &str, &str_len);
    ret_val += bacapp_snprintf(str, str_len, "}");

    return ret_val;
}
#endif

#if defined(BACAPP_ACCESS_RULE)
/**
 * @brief Print a value to a string for EPICS
 * @param str - destination string, or NULL for length only
 * @param str_len - length of the destination string, or 0 for length only
 * @param value - value to be printed
 * @return number of characters written to the string
 */
static int bacapp_snprintf_access_rule(
    char *str, size_t str_len, const BACNET_ACCESS_RULE *value)
{
    int slen;
    int ret_val = 0;

    slen = bacapp_snprintf(str, str_len, "{");
    ret_val += bacapp_snprintf_shift(slen, &str, &str_len);
    /*  specified (0), always (1) */
    if (value->time_range_specifier == TIME_RANGE_SPECIFIER_SPECIFIED) {
        slen = bacapp_snprintf(str, str_len, "specified, ");
        ret_val += bacapp_snprintf_shift(slen, &str, &str_len);
        slen = bacapp_snprintf_device_object_property_reference(
            str, str_len, &value->time_range);
        ret_val += bacapp_snprintf_shift(slen, &str, &str_len);
    } else {
        slen = bacapp_snprintf(str, str_len, "always, ");
        ret_val += bacapp_snprintf_shift(slen, &str, &str_len);
    }
    /* specified (0), all (1) */
    if (value->location_specifier == LOCATION_SPECIFIER_SPECIFIED) {
        slen = bacapp_snprintf(str, str_len, "specified, ");
        ret_val += bacapp_snprintf_shift(slen, &str, &str_len);
        slen = bacapp_snprintf_device_object_reference(
            str, str_len, &value->location);
        ret_val += bacapp_snprintf_shift(slen, &str, &str_len);
    } else {
        slen = bacapp_snprintf(str, str_len, "all");
        ret_val += bacapp_snprintf_shift(slen, &str, &str_len);
    }
    slen = bacapp_snprintf(str, str_len, "}");
    ret_val += bacapp_snprintf_shift(slen, &str, &str_len);

    return ret_val;
}
#endif

#if defined(BACAPP_COLOR_COMMAND)
/**
 * @brief Print a value to a string for EPICS
 * @param str - destination string, or NULL for length only
 * @param str_len - length of the destination string, or 0 for length only
 * @param value - value to be printed
 * @return number of characters written to the string
 */
static int bacapp_snprintf_color_command(
    char *str, size_t str_len, const BACNET_COLOR_COMMAND *value)
{
    int slen;
    int ret_val = 0;

    slen = bacapp_snprintf(str, str_len, "{");
    ret_val += bacapp_snprintf_shift(slen, &str, &str_len);
    slen = bacapp_snprintf(str, str_len, "(");
    ret_val += bacapp_snprintf_shift(slen, &str, &str_len);
    slen = bacapp_snprintf(
        str, str_len, "%s", bactext_color_operation_name(value->operation));
    ret_val += bacapp_snprintf_shift(slen, &str, &str_len);
    slen = bacapp_snprintf(str, str_len, ")");
    ret_val += bacapp_snprintf_shift(slen, &str, &str_len);

    /* FIXME: add the Color Command optional values */

    slen = bacapp_snprintf(str, str_len, "}");
    ret_val += bacapp_snprintf_shift(slen, &str, &str_len);
    return ret_val;
}
#endif

#if defined(BACAPP_CHANNEL_VALUE)
/**
 * @brief Print a value to a string for EPICS
 * @param str - destination string, or NULL for length only
 * @param str_len - length of the destination string, or 0 for length only
 * @param value - value to be printed
 * @return number of characters written to the string
 */
static int bacapp_snprintf_channel_value(
    char *str, size_t str_len, const BACNET_CHANNEL_VALUE *value)
{
    int ret_val = 0;

    switch (value->tag) {
        case BACNET_APPLICATION_TAG_NULL:
            ret_val = bacapp_snprintf_null(str, str_len);
            break;
        case BACNET_APPLICATION_TAG_BOOLEAN:
#if defined(CHANNEL_BOOLEAN)
            ret_val =
                bacapp_snprintf_boolean(str, str_len, value->type.Boolean);
#endif
            break;
        case BACNET_APPLICATION_TAG_UNSIGNED_INT:
#if defined(CHANNEL_UNSIGNED)
            ret_val = bacapp_snprintf_unsigned_integer(
                str, str_len, value->type.Unsigned_Int);
#endif
            break;
        case BACNET_APPLICATION_TAG_SIGNED_INT:
#if defined(CHANNEL_SIGNED)
            ret_val = bacapp_snprintf_signed_integer(
                str, str_len, value->type.Signed_Int);
#endif
            break;
        case BACNET_APPLICATION_TAG_REAL:
#if defined(CHANNEL_REAL)
            ret_val = bacapp_snprintf_real(str, str_len, value->type.Real);
#endif
            break;
        case BACNET_APPLICATION_TAG_DOUBLE:
#if defined(CHANNEL_DOUBLE)
            ret_val = bacapp_snprintf_double(str, str_len, value->type.Double);
#endif
            break;
        case BACNET_APPLICATION_TAG_ENUMERATED:
#if defined(CHANNEL_ENUMERATED)
            ret_val = bacapp_snprintf_enumerated(
                str, str_len, OBJECT_COMMAND, PROP_ACTION,
                value->type.Enumerated);
#endif
            break;
        case BACNET_APPLICATION_TAG_LIGHTING_COMMAND:
#if defined(CHANNEL_LIGHTING_COMMAND)
            ret_val = lighting_command_to_ascii(
                &value->type.Lighting_Command, str, str_len);
#endif
            break;
        case BACNET_APPLICATION_TAG_COLOR_COMMAND:
#if defined(CHANNEL_COLOR_COMMAND)
            ret_val = bacapp_snprintf_color_command(
                str, str_len, &value->type.Color_Command);
#endif
            break;
        case BACNET_APPLICATION_TAG_XY_COLOR:
#if defined(CHANNEL_XY_COLOR)
            ret_val = xy_color_to_ascii(&value->type.XY_Color, str, str_len);
#endif
            break;
        default:
            break;
    }

    return ret_val;
}
#endif

#if defined(BACAPP_CHANNEL)
/**
 * @brief For a given application value, copy to the channel value
 * @param  cvalue - BACNET_CHANNEL_VALUE value
 * @param  value - BACNET_APPLICATION_DATA_VALUE value
 * @return  true if values are able to be copied
 */
bool bacapp_channel_value_copy(
    BACNET_CHANNEL_VALUE *cvalue, const BACNET_APPLICATION_DATA_VALUE *value)
{
    bool status = false;

    if (!value || !cvalue) {
        return false;
    }
    switch (value->tag) {
#if defined(BACAPP_NULL)
        case BACNET_APPLICATION_TAG_NULL:
            cvalue->tag = value->tag;
            status = true;
            break;
#endif
#if defined(BACAPP_BOOLEAN) && defined(CHANNEL_BOOLEAN)
        case BACNET_APPLICATION_TAG_BOOLEAN:
            cvalue->tag = value->tag;
            cvalue->type.Boolean = value->type.Boolean;
            status = true;
            break;
#endif
#if defined(BACAPP_UNSIGNED) && defined(CHANNEL_UNSIGNED)
        case BACNET_APPLICATION_TAG_UNSIGNED_INT:
            cvalue->tag = value->tag;
            cvalue->type.Unsigned_Int = value->type.Unsigned_Int;
            status = true;
            break;
#endif
#if defined(BACAPP_SIGNED) && defined(CHANNEL_SIGNED)
        case BACNET_APPLICATION_TAG_SIGNED_INT:
            cvalue->tag = value->tag;
            cvalue->type.Signed_Int = value->type.Signed_Int;
            status = true;
            break;
#endif
#if defined(BACAPP_REAL) && defined(CHANNEL_REAL)
        case BACNET_APPLICATION_TAG_REAL:
            cvalue->tag = value->tag;
            cvalue->type.Real = value->type.Real;
            status = true;
            break;
#endif
#if defined(BACAPP_DOUBLE) && defined(CHANNEL_DOUBLE)
        case BACNET_APPLICATION_TAG_DOUBLE:
            cvalue->tag = value->tag;
            cvalue->type.Double = value->type.Double;
            status = true;
            break;
#endif
#if defined(BACAPP_OCTET_STRING) && defined(CHANNEL_OCTET_STRING)
        case BACNET_APPLICATION_TAG_OCTET_STRING:
            cvalue->tag = value->tag;
            octetstring_copy(
                &cvalue->type.Octet_String, &value->type.Octet_String);
            status = true;
            break;
#endif
#if defined(BACAPP_CHARACTER_STRING) && defined(CHANNEL_CHARACTER_STRING)
        case BACNET_APPLICATION_TAG_CHARACTER_STRING:
            cvalue->tag = value->tag;
            characterstring_copy(
                &cvalue->type.Character_String, &value->type.Character_String);
            status = true;
            break;
#endif
#if defined(BACAPP_BIT_STRING) && defined(CHANNEL_BIT_STRING)
        case BACNET_APPLICATION_TAG_BIT_STRING:
            cvalue->tag = value->tag;
            bitstring_copy(&cvalue->type.Bit_String, &value->type.Bit_String);
            status = true;
            break;
#endif
#if defined(BACAPP_ENUMERATED) && defined(CHANNEL_ENUMERATED)
        case BACNET_APPLICATION_TAG_ENUMERATED:
            cvalue->tag = value->tag;
            cvalue->type.Enumerated = value->type.Enumerated;
            status = true;
            break;
#endif
#if defined(BACAPP_DATE) && defined(CHANNEL_DATE)
        case BACNET_APPLICATION_TAG_DATE:
            cvalue->tag = value->tag;
            datetime_date_copy(&cvalue->type.Date, &value->type.Date);
            apdu_len = encode_application_date(apdu, &value->type.Date);
            status = true;
            break;
#endif
#if defined(BACAPP_TIME) && defined(CHANNEL_TIME)
        case BACNET_APPLICATION_TAG_TIME:
            cvalue->tag = value->tag;
            datetime_time_copy(&cvalue->type.Time, &value->type.Time);
            break;
#endif
#if defined(BACAPP_OBJECT_ID) && defined(CHANNEL_OBJECT_ID)
        case BACNET_APPLICATION_TAG_OBJECT_ID:
            cvalue->tag = value->tag;
            cvalue->type.Object_Id.type = value->type.Object_Id.type;
            cvalue->type.Object_Id.instance = value->type.Object_Id.instance;
            status = true;
            break;
#endif
#if defined(BACAPP_LIGHTING_COMMAND) && defined(CHANNEL_LIGHTING_COMMAND)
        case BACNET_APPLICATION_TAG_LIGHTING_COMMAND:
            cvalue->tag = value->tag;
            lighting_command_copy(
                &cvalue->type.Lighting_Command, &value->type.Lighting_Command);
            status = true;
            break;
#endif
#if defined(BACAPP_COLOR_COMMAND) && defined(CHANNEL_COLOR_COMMAND)
        case BACNET_APPLICATION_TAG_COLOR_COMMAND:
            cvalue->tag = value->tag;
            color_command_copy(
                &cvalue->type.Color_Command, &value->type.Color_Command);
            status = true;
            break;
#endif
#if defined(BACAPP_COLOR_COMMAND) && defined(CHANNEL_XY_COLOR)
        case BACNET_APPLICATION_TAG_XY_COLOR:
            cvalue->tag = value->tag;
            xy_color_copy(&cvalue->type.XY_Color, &value->type.XY_Color);
            status = true;
            break;
#endif
        default:
            break;
    }

    return status;
}
#endif

#if defined(BACAPP_WEEKLY_SCHEDULE)
/**
 * @brief Print a weekly schedule value to a string for EPICS
 * @param str - destination string, or NULL for length only
 * @param str_len - length of the destination string, or 0 for length only
 * @param ws - weekly schedule value to print
 * @param arrayIndex - index of the weekly schedule to print
 * @return number of characters written
 */
static int bacapp_snprintf_weeklyschedule(
    char *str,
    size_t str_len,
    const BACNET_WEEKLY_SCHEDULE *ws,
    BACNET_ARRAY_INDEX arrayIndex)
{
    int slen;
    int ret_val = 0;
    int wi, ti;
    BACNET_OBJECT_PROPERTY_VALUE dummyPropValue;
    BACNET_APPLICATION_DATA_VALUE dummyDataValue = { 0 };

    const char *weekdaynames[7] = { "Mon", "Tue", "Wed", "Thu",
                                    "Fri", "Sat", "Sun" };
    const int loopend = ((arrayIndex == BACNET_ARRAY_ALL) ? 7 : 1);

    /* Find what inner type it uses */
    int inner_tag = -1;
    for (wi = 0; wi < loopend; wi++) {
        const BACNET_DAILY_SCHEDULE *ds = &ws->weeklySchedule[wi];
        for (ti = 0; ti < ds->TV_Count; ti++) {
            int tag = ds->Time_Values[ti].Value.tag;
            if (inner_tag == -1) {
                inner_tag = tag;
            } else if (inner_tag != tag) {
                inner_tag = -2;
            }
        }
    }

    if (inner_tag == -1) {
        slen = bacapp_snprintf(str, str_len, "(Null; ");
    } else if (inner_tag == -2) {
        slen = bacapp_snprintf(str, str_len, "(MIXED_TYPES; ");
    } else {
        slen = bacapp_snprintf(
            str, str_len, "(%s; ", bactext_application_tag_name(inner_tag));
    }
    ret_val += bacapp_snprintf_shift(slen, &str, &str_len);
    for (wi = 0; wi < loopend; wi++) {
        const BACNET_DAILY_SCHEDULE *ds = &ws->weeklySchedule[wi];
        if (arrayIndex == BACNET_ARRAY_ALL) {
            slen = bacapp_snprintf(str, str_len, "%s: [", weekdaynames[wi]);
        } else {
            slen = bacapp_snprintf(
                str, str_len, "%s: [",
                (arrayIndex >= 1 && arrayIndex <= 7)
                    ? weekdaynames[arrayIndex - 1]
                    : "???");
        }
        ret_val += bacapp_snprintf_shift(slen, &str, &str_len);
        for (ti = 0; ti < ds->TV_Count; ti++) {
            slen =
                bacapp_snprintf_time(str, str_len, &ds->Time_Values[ti].Time);
            ret_val += bacapp_snprintf_shift(slen, &str, &str_len);
            slen = bacapp_snprintf(str, str_len, " ");
            ret_val += bacapp_snprintf_shift(slen, &str, &str_len);
            bacnet_primitive_to_application_data_value(
                &dummyDataValue, &ds->Time_Values[ti].Value);
            dummyPropValue.value = &dummyDataValue;
            dummyPropValue.object_property = PROP_PRESENT_VALUE;
            dummyPropValue.object_type = OBJECT_SCHEDULE;
            dummyPropValue.array_index = 0;
            slen = bacapp_snprintf_value(str, str_len, &dummyPropValue);
            ret_val += bacapp_snprintf_shift(slen, &str, &str_len);
            if (ti < ds->TV_Count - 1) {
                slen = bacapp_snprintf(str, str_len, ", ");
                ret_val += bacapp_snprintf_shift(slen, &str, &str_len);
            }
        }
        if (wi < loopend - 1) {
            slen = bacapp_snprintf(str, str_len, "]; ");
            ret_val += bacapp_snprintf_shift(slen, &str, &str_len);
        }
    }
    slen = bacapp_snprintf(str, str_len, "])");
    ret_val += slen;
    return ret_val;
}
#endif

#if defined(BACAPP_HOST_N_PORT)
/**
 * @brief Print a value to a string for EPICS
 * @param str - destination string, or NULL for length only
 * @param str_len - length of the destination string, or 0 for length only
 * @param value - value to print
 * @return number of characters written
 */
static int bacapp_snprintf_host_n_port(
    char *str, size_t str_len, const BACNET_HOST_N_PORT *value)
{
    int slen, len, i;
    const char *char_str;
    int ret_val = 0;

    slen = bacapp_snprintf(str, str_len, "{");
    ret_val += bacapp_snprintf_shift(slen, &str, &str_len);
    if (value->host_ip_address) {
        const uint8_t *octet_str;
        octet_str =
            octetstring_value((BACNET_OCTET_STRING *)&value->host.ip_address);
        slen = bacapp_snprintf(
            str, str_len, "%u.%u.%u.%u:%u", (unsigned)octet_str[0],
            (unsigned)octet_str[1], (unsigned)octet_str[2],
            (unsigned)octet_str[3], (unsigned)value->port);
        ret_val += slen;
    } else if (value->host_name) {
        const BACNET_CHARACTER_STRING *name;
        name = &value->host.name;
        len = characterstring_length(name);
        char_str = characterstring_value(name);
        slen = bacapp_snprintf(str, str_len, "\"");
        ret_val += bacapp_snprintf_shift(slen, &str, &str_len);
        for (i = 0; i < len; i++) {
            if (isprint(*((const unsigned char *)char_str))) {
                slen = bacapp_snprintf(str, str_len, "%c", *char_str);
            } else {
                slen = bacapp_snprintf(str, str_len, "%c", '.');
            }
            ret_val += bacapp_snprintf_shift(slen, &str, &str_len);
            char_str++;
        }
        slen = bacapp_snprintf(str, str_len, "\"");
        ret_val += slen;
    }
    slen = bacapp_snprintf(str, str_len, "}");
    ret_val += bacapp_snprintf_shift(slen, &str, &str_len);

    return ret_val;
}
#endif

#if defined(BACAPP_SPECIAL_EVENT) || defined(BACAPP_CALENDAR_ENTRY)
/**
 * @brief Print a value to a string for EPICS
 * @param str - destination string, or NULL for length only
 * @param str_len - length of the destination string, or 0 for length only
 * @param value - value to print
 * @return number of characters written
 */
static int bacapp_snprintf_calendar_entry(
    char *str, size_t str_len, const BACNET_CALENDAR_ENTRY *value)
{
    int slen;
    int ret_val = 0;

    slen = bacapp_snprintf(str, str_len, "{");
    ret_val += bacapp_snprintf_shift(slen, &str, &str_len);
    switch (value->tag) {
        case BACNET_CALENDAR_DATE:
            slen = bacapp_snprintf_date(str, str_len, &value->type.Date);
            ret_val += bacapp_snprintf_shift(slen, &str, &str_len);
            break;
        case BACNET_CALENDAR_DATE_RANGE:
            slen =
                bacapp_snprintf_daterange(str, str_len, &value->type.DateRange);
            ret_val += bacapp_snprintf_shift(slen, &str, &str_len);
            break;
        case BACNET_CALENDAR_WEEK_N_DAY:
            slen =
                bacapp_snprintf_weeknday(str, str_len, &value->type.WeekNDay);
            ret_val += bacapp_snprintf_shift(slen, &str, &str_len);
            break;
        default:
            /* do nothing */
            break;
    }
    slen = bacapp_snprintf(str, str_len, "}");
    ret_val += bacapp_snprintf_shift(slen, &str, &str_len);

    return ret_val;
}
#endif

#if defined(BACAPP_SPECIAL_EVENT)
/**
 * @brief Print a value to a string for EPICS
 * @param str - destination string, or NULL for length only
 * @param str_len - length of the destination string, or 0 for length only
 * @param value - value to print
 * @return number of characters written
 */
static int bacapp_snprintf_primitive_data_value(
    char *str, size_t str_len, const BACNET_PRIMITIVE_DATA_VALUE *value)
{
    int ret_val = 0;

    switch (value->tag) {
#if defined(BACAPP_NULL)
        case BACNET_APPLICATION_TAG_NULL:
            ret_val = bacapp_snprintf_null(str, str_len);
            break;
#endif
#if defined(BACAPP_BOOLEAN)
        case BACNET_APPLICATION_TAG_BOOLEAN:
            ret_val =
                bacapp_snprintf_boolean(str, str_len, value->type.Boolean);
            break;
#endif
#if defined(BACAPP_UNSIGNED)
        case BACNET_APPLICATION_TAG_UNSIGNED_INT:
            ret_val = bacapp_snprintf_unsigned_integer(
                str, str_len, value->type.Unsigned_Int);
            break;
#endif
#if defined(BACAPP_SIGNED)
        case BACNET_APPLICATION_TAG_SIGNED_INT:
            ret_val = bacapp_snprintf_signed_integer(
                str, str_len, value->type.Signed_Int);
            break;
#endif
#if defined(BACAPP_REAL)
        case BACNET_APPLICATION_TAG_REAL:
            ret_val = bacapp_snprintf_real(str, str_len, value->type.Real);
            break;
#endif
#if defined(BACAPP_DOUBLE)
        case BACNET_APPLICATION_TAG_DOUBLE:
            ret_val = bacapp_snprintf_double(str, str_len, value->type.Double);
            break;
#endif
#if defined(BACAPP_ENUMERATED)
        case BACNET_APPLICATION_TAG_ENUMERATED:
            ret_val = bacapp_snprintf_enumerated(
                str, str_len, OBJECT_COMMAND, PROP_ACTION,
                value->type.Enumerated);
            break;
#endif
        case BACNET_APPLICATION_TAG_EMPTYLIST:
            break;
        default:
            break;
    }
    return ret_val;
}
#endif

#if defined(BACAPP_SPECIAL_EVENT)
/**
 * @brief Print a value to a string for EPICS
 * @param str - destination string, or NULL for length only
 * @param str_len - length of the destination string, or 0 for length only
 * @param ws - value to print
 * @param arrayIndex - index of the to print
 * @return number of characters written
 */
static int bacapp_snprintf_daily_schedule(
    char *str, size_t str_len, const BACNET_DAILY_SCHEDULE *value)
{
    int slen;
    int ret_val = 0;
    uint16_t i;

    slen = bacapp_snprintf(str, str_len, "{");
    ret_val += bacapp_snprintf_shift(slen, &str, &str_len);
    for (i = 0; i < value->TV_Count; i++) {
        if (i != 0) {
            slen = bacapp_snprintf(str, str_len, ", ");
            ret_val += bacapp_snprintf_shift(slen, &str, &str_len);
        }
        slen = bacapp_snprintf_time(str, str_len, &value->Time_Values[i].Time);
        ret_val += bacapp_snprintf_shift(slen, &str, &str_len);
        slen = bacapp_snprintf(str, str_len, ",");
        ret_val += bacapp_snprintf_shift(slen, &str, &str_len);
        slen = bacapp_snprintf_primitive_data_value(
            str, str_len, &value->Time_Values[i].Value);
        ret_val += bacapp_snprintf_shift(slen, &str, &str_len);
    }
    slen = bacapp_snprintf(str, str_len, "}");
    ret_val += bacapp_snprintf_shift(slen, &str, &str_len);

    return ret_val;
}
#endif

#if defined(BACAPP_SPECIAL_EVENT)
/**
 * @brief Print a value to a string for EPICS
 * @param str - destination string, or NULL for length only
 * @param str_len - length of the destination string, or 0 for length only
 * @param ws - value to print
 * @param arrayIndex - index of the to print
 * @return number of characters written
 */
static int bacapp_snprintf_special_event(
    char *str, size_t str_len, const BACNET_SPECIAL_EVENT *value)
{
    int slen;
    int ret_val = 0;

    slen = bacapp_snprintf(str, str_len, "{");
    ret_val += bacapp_snprintf_shift(slen, &str, &str_len);
    switch (value->periodTag) {
        case BACNET_SPECIAL_EVENT_PERIOD_CALENDAR_ENTRY:
            slen = bacapp_snprintf_calendar_entry(
                str, str_len, &value->period.calendarEntry);
            ret_val += bacapp_snprintf_shift(slen, &str, &str_len);
            break;
        case BACNET_SPECIAL_EVENT_PERIOD_CALENDAR_REFERENCE:
            slen = bacapp_snprintf_object_id(
                str, str_len, &value->period.calendarReference);
            ret_val += bacapp_snprintf_shift(slen, &str, &str_len);
            break;
        default:
            break;
    }
    slen = bacapp_snprintf_daily_schedule(str, str_len, &value->timeValues);
    ret_val += bacapp_snprintf_shift(slen, &str, &str_len);
    slen = bacapp_snprintf(str, str_len, "}");
    ret_val += bacapp_snprintf_shift(slen, &str, &str_len);

    return ret_val;
}
#endif

#if defined(BACAPP_ACTION_COMMAND)
/**
 * @brief Print a weekly schedule value to a string for EPICS
 * @param str - destination string, or NULL for length only
 * @param str_len - length of the destination string, or 0 for length only
 * @param ws - weekly schedule value to print
 * @param arrayIndex - index of the weekly schedule to print
 * @return number of characters written
 */
static int bacapp_snprintf_action_property_value(
    char *str, size_t str_len, const BACNET_ACTION_PROPERTY_VALUE *value)
{
    int ret_val = 0;

    switch (value->tag) {
#if defined(BACACTION_NULL)
        case BACNET_APPLICATION_TAG_NULL:
            ret_val = bacapp_snprintf_null(str, str_len);
            break;
#endif
#if defined(BACACTION_BOOLEAN)
        case BACNET_APPLICATION_TAG_BOOLEAN:
            ret_val =
                bacapp_snprintf_boolean(str, str_len, value->type.Boolean);
            break;
#endif
#if defined(BACACTION_UNSIGNED)
        case BACNET_APPLICATION_TAG_UNSIGNED_INT:
            ret_val = bacapp_snprintf_unsigned_integer(
                str, str_len, value->type.Unsigned_Int);
            break;
#endif
#if defined(BACACTION_SIGNED)
        case BACNET_APPLICATION_TAG_SIGNED_INT:
            ret_val = bacapp_snprintf_signed_integer(
                str, str_len, value->type.Signed_Int);
            break;
#endif
#if defined(BACACTION_REAL)
        case BACNET_APPLICATION_TAG_REAL:
            ret_val = bacapp_snprintf_real(str, str_len, value->type.Real);
            break;
#endif
#if defined(BACACTION_DOUBLE)
        case BACNET_APPLICATION_TAG_DOUBLE:
            ret_val = bacapp_snprintf_double(str, str_len, value->type.Double);
            break;
#endif
#if defined(BACACTION_ENUMERATED)
        case BACNET_APPLICATION_TAG_ENUMERATED:
            ret_val = bacapp_snprintf_enumerated(
                str, str_len, OBJECT_COMMAND, PROP_ACTION,
                value->type.Enumerated);
            break;
#endif
        case BACNET_APPLICATION_TAG_EMPTYLIST:
            break;
        default:
            break;
    }

    return ret_val;
}
#endif

#if defined(BACAPP_ACTION_COMMAND)
/**
 * @brief Print a value to a string for EPICS
 * @param str - destination string, or NULL for length only
 * @param str_len - length of the destination string, or 0 for length only
 * @param value - value to print
 * @return number of characters written
 */
static int bacapp_snprintf_action_command(
    char *str, size_t str_len, const BACNET_ACTION_LIST *value)
{
    int slen;
    int ret_val = 0;

    slen = bacapp_snprintf(str, str_len, "{");
    ret_val += bacapp_snprintf_shift(slen, &str, &str_len);
    /* deviceIdentifier [0] BACnetObjectIdentifier OPTIONAL */
    slen = bacapp_snprintf_object_id(str, str_len, &value->Device_Id);
    ret_val += bacapp_snprintf_shift(slen, &str, &str_len);
    slen = bacapp_snprintf(str, str_len, ",");
    ret_val += bacapp_snprintf_shift(slen, &str, &str_len);
    /* objectIdentifier [1] BACnetObjectIdentifier */
    slen = bacapp_snprintf_object_id(str, str_len, &value->Device_Id);
    ret_val += bacapp_snprintf_shift(slen, &str, &str_len);
    slen = bacapp_snprintf(str, str_len, ",");
    ret_val += bacapp_snprintf_shift(slen, &str, &str_len);
    /* propertyIdentifier [2] BACnetPropertyIdentifier */
    slen = bacapp_snprintf_property_identifier(
        str, str_len, value->Property_Identifier);
    ret_val += bacapp_snprintf_shift(slen, &str, &str_len);
    slen = bacapp_snprintf(str, str_len, ",");
    ret_val += bacapp_snprintf_shift(slen, &str, &str_len);
    /* propertyArrayIndex [3] Unsigned OPTIONAL */
    if (value->Property_Array_Index == BACNET_ARRAY_ALL) {
        slen = bacapp_snprintf(str, str_len, "-1,");
    } else {
        slen = bacapp_snprintf(
            str, str_len, "%lu,", (unsigned long)value->Property_Array_Index);
    }
    ret_val += bacapp_snprintf_shift(slen, &str, &str_len);
    /* propertyValue [4] ABSTRACT-SYNTAX.&Type */
    slen = bacapp_snprintf_action_property_value(str, str_len, &value->Value);
    ret_val += bacapp_snprintf_shift(slen, &str, &str_len);
    slen = bacapp_snprintf(str, str_len, ",");
    ret_val += bacapp_snprintf_shift(slen, &str, &str_len);
    /* priority [5] Unsigned (1..16) OPTIONAL */
    slen = bacapp_snprintf(str, str_len, "%lu", (unsigned long)value->Priority);
    ret_val += bacapp_snprintf_shift(slen, &str, &str_len);
    slen = bacapp_snprintf(str, str_len, ",");
    ret_val += bacapp_snprintf_shift(slen, &str, &str_len);
    /* postDelay [6] Unsigned OPTIONAL */
    slen =
        bacapp_snprintf(str, str_len, "%lu", (unsigned long)value->Post_Delay);
    ret_val += bacapp_snprintf_shift(slen, &str, &str_len);
    slen = bacapp_snprintf(str, str_len, ",");
    ret_val += bacapp_snprintf_shift(slen, &str, &str_len);
    /* quitOnFailure [7] BOOLEAN */
    slen = bacapp_snprintf_boolean(str, str_len, value->Quit_On_Failure);
    ret_val += bacapp_snprintf_shift(slen, &str, &str_len);
    slen = bacapp_snprintf(str, str_len, ",");
    ret_val += bacapp_snprintf_shift(slen, &str, &str_len);
    /* writeSuccessful [8] BOOLEAN */
    slen = bacapp_snprintf_boolean(str, str_len, value->Write_Successful);
    ret_val += bacapp_snprintf_shift(slen, &str, &str_len);
    slen = bacapp_snprintf(str, str_len, "}");
    ret_val += bacapp_snprintf_shift(slen, &str, &str_len);

    return ret_val;
}
#endif

/**
 * @brief Extract the value into a text string
 * @param str - the buffer to store the extracted value, or NULL for length
 * @param str_len - the size of the buffer, or 0 for length only
 * @param object_value - ptr to BACnet object value from which to extract str
 * @return number of bytes (excluding terminating NULL byte) that were stored
 *  to the output string.
 */
int bacapp_snprintf_value(
    char *str, size_t str_len, const BACNET_OBJECT_PROPERTY_VALUE *object_value)
{
    size_t len = 0, i = 0;
    const char *char_str;
    const BACNET_APPLICATION_DATA_VALUE *value;
    BACNET_PROPERTY_ID property = PROP_ALL;
    BACNET_OBJECT_TYPE object_type = MAX_BACNET_OBJECT_TYPE;
    int ret_val = 0;
    int slen = 0;
#if (__STDC_VERSION__ >= 199901L) && defined(__STDC_ISO_10646__)
    /* Wide character (decoded from multi-byte character). */
    wchar_t wc;
    /* Wide character length in bytes. */
    int wclen;
#endif

    if (object_value && object_value->value) {
        value = object_value->value;
        property = object_value->object_property;
        object_type = object_value->object_type;
        switch (value->tag) {
#if defined(BACAPP_NULL)
            case BACNET_APPLICATION_TAG_NULL:
                ret_val = bacapp_snprintf_null(str, str_len);
                break;
#endif
#if defined(BACAPP_BOOLEAN)
            case BACNET_APPLICATION_TAG_BOOLEAN:
                ret_val =
                    bacapp_snprintf_boolean(str, str_len, value->type.Boolean);
                break;
#endif
#if defined(BACAPP_UNSIGNED)
            case BACNET_APPLICATION_TAG_UNSIGNED_INT:
                ret_val = bacapp_snprintf_unsigned_integer(
                    str, str_len, value->type.Unsigned_Int);
                break;
#endif
#if defined(BACAPP_SIGNED)
            case BACNET_APPLICATION_TAG_SIGNED_INT:
                ret_val = bacapp_snprintf_signed_integer(
                    str, str_len, value->type.Signed_Int);
                break;
#endif
#if defined(BACAPP_REAL)
            case BACNET_APPLICATION_TAG_REAL:
                ret_val = bacapp_snprintf_real(str, str_len, value->type.Real);
                break;
#endif
#if defined(BACAPP_DOUBLE)
            case BACNET_APPLICATION_TAG_DOUBLE:
                ret_val =
                    bacapp_snprintf_double(str, str_len, value->type.Double);
                break;
#endif
#if defined(BACAPP_OCTET_STRING)
            case BACNET_APPLICATION_TAG_OCTET_STRING:
                len = octetstring_length(&value->type.Octet_String);
                if (len > 0) {
                    const uint8_t *octet_str;
                    octet_str = octetstring_value(
                        (BACNET_OCTET_STRING *)&value->type.Octet_String);
                    for (i = 0; i < len; i++) {
                        slen =
                            bacapp_snprintf(str, str_len, "%02X", *octet_str);
                        ret_val += bacapp_snprintf_shift(slen, &str, &str_len);
                        octet_str++;
                    }
                }
                break;
#endif
#if defined(BACAPP_CHARACTER_STRING)
            case BACNET_APPLICATION_TAG_CHARACTER_STRING:
                len = characterstring_length(&value->type.Character_String);
                char_str = characterstring_value(&value->type.Character_String);
                slen = bacapp_snprintf(str, str_len, "\"");
                ret_val += bacapp_snprintf_shift(slen, &str, &str_len);
#if (__STDC_VERSION__ >= 199901L) && defined(__STDC_ISO_10646__)
                if (characterstring_encoding(&value->type.Character_String) ==
                    CHARACTER_UTF8) {
                    while (len > 0) {
                        wclen = mbtowc(&wc, char_str, MB_CUR_MAX);
                        if (wclen == -1) {
                            /* Encoding error, reset state: */
                            mbtowc(NULL, NULL, MB_CUR_MAX);
                            /* After handling an invalid byte,
                               retry with the next one. */
                            wclen = 1;
                            wc = L'?';
                        } else {
                            if (!iswprint(wc)) {
                                wc = L'.';
                            }
                        }
                        /* For portability, cast wchar_t to wint_t */
                        slen = bacapp_snprintf(str, str_len, "%lc", (wint_t)wc);
                        ret_val += bacapp_snprintf_shift(slen, &str, &str_len);
                        if (len > wclen) {
                            len -= wclen;
                            char_str += wclen;
                        } else {
                            len = 0;
                        }
                    }
                } else
#endif
                {
                    for (i = 0; i < len; i++) {
                        if (isprint(*((const unsigned char *)char_str))) {
                            slen =
                                bacapp_snprintf(str, str_len, "%c", *char_str);
                        } else {
                            slen = bacapp_snprintf(str, str_len, "%c", '.');
                        }
                        ret_val += bacapp_snprintf_shift(slen, &str, &str_len);
                        char_str++;
                    }
                }
                slen = bacapp_snprintf(str, str_len, "\"");
                ret_val += slen;
                break;
#endif
#if defined(BACAPP_BIT_STRING)
            case BACNET_APPLICATION_TAG_BIT_STRING:
                len = bitstring_bits_used(&value->type.Bit_String);
                slen = bacapp_snprintf(str, str_len, "{");
                ret_val += bacapp_snprintf_shift(slen, &str, &str_len);
                for (i = 0; i < len; i++) {
                    bool bit;
                    bit = bitstring_bit(&value->type.Bit_String, (uint8_t)i);
                    slen = bacapp_snprintf(
                        str, str_len, "%s", bit ? "true" : "false");
                    ret_val += bacapp_snprintf_shift(slen, &str, &str_len);
                    if (i < (len - 1)) {
                        slen = bacapp_snprintf(str, str_len, ",");
                        ret_val += bacapp_snprintf_shift(slen, &str, &str_len);
                    }
                }
                slen = bacapp_snprintf(str, str_len, "}");
                ret_val += slen;
                break;
#endif
#if defined(BACAPP_ENUMERATED)
            case BACNET_APPLICATION_TAG_ENUMERATED:
                ret_val = bacapp_snprintf_enumerated(
                    str, str_len, object_type, property,
                    value->type.Enumerated);
                break;
#endif
#if defined(BACAPP_DATE)
            case BACNET_APPLICATION_TAG_DATE:
                ret_val = bacapp_snprintf_date(str, str_len, &value->type.Date);
                break;
#endif
#if defined(BACAPP_TIME)
            case BACNET_APPLICATION_TAG_TIME:
                ret_val = bacapp_snprintf_time(str, str_len, &value->type.Time);
                break;
#endif
#if defined(BACAPP_OBJECT_ID)
            case BACNET_APPLICATION_TAG_OBJECT_ID:
                ret_val = bacapp_snprintf_object_id(
                    str, str_len, &value->type.Object_Id);
                break;
#endif
#if defined(BACAPP_TIMESTAMP)
            case BACNET_APPLICATION_TAG_TIMESTAMP:
                slen = bacapp_timestamp_to_ascii(
                    str, str_len, &value->type.Time_Stamp);
                ret_val += slen;
                break;
#endif
#if defined(BACAPP_DATETIME)
            case BACNET_APPLICATION_TAG_DATETIME:
                ret_val = bacapp_snprintf_datetime(
                    str, str_len, &value->type.Date_Time);
                break;
#endif
#if defined(BACAPP_DATERANGE)
            case BACNET_APPLICATION_TAG_DATERANGE:
                ret_val = bacapp_snprintf_daterange(
                    str, str_len, &value->type.Date_Range);
                break;
#endif
#if defined(BACAPP_LIGHTING_COMMAND)
            case BACNET_APPLICATION_TAG_LIGHTING_COMMAND:
                ret_val = lighting_command_to_ascii(
                    &value->type.Lighting_Command, str, str_len);
                break;
#endif
#if defined(BACAPP_XY_COLOR)
            case BACNET_APPLICATION_TAG_XY_COLOR:
                /* BACnetxyColor */
                ret_val =
                    xy_color_to_ascii(&value->type.XY_Color, str, str_len);
                break;
#endif
#if defined(BACAPP_COLOR_COMMAND)
            case BACNET_APPLICATION_TAG_COLOR_COMMAND:
                /* BACnetColorCommand */
                ret_val = bacapp_snprintf_color_command(
                    str, str_len, &value->type.Color_Command);
                break;
#endif
#if defined(BACAPP_WEEKLY_SCHEDULE)
            case BACNET_APPLICATION_TAG_WEEKLY_SCHEDULE:
                /* BACnetWeeklySchedule */
                ret_val = bacapp_snprintf_weeklyschedule(
                    str, str_len, &value->type.Weekly_Schedule,
                    object_value->array_index);
                break;
#endif
#if defined(BACAPP_HOST_N_PORT)
            case BACNET_APPLICATION_TAG_HOST_N_PORT:
                ret_val = bacapp_snprintf_host_n_port(
                    str, str_len, &value->type.Host_Address);
                break;
#endif
#if defined(BACAPP_DEVICE_OBJECT_PROPERTY_REFERENCE)
            case BACNET_APPLICATION_TAG_DEVICE_OBJECT_PROPERTY_REFERENCE:
                ret_val = bacapp_snprintf_device_object_property_reference(
                    str, str_len,
                    &value->type.Device_Object_Property_Reference);
                break;
#endif
#if defined(BACAPP_DEVICE_OBJECT_REFERENCE)
            case BACNET_APPLICATION_TAG_DEVICE_OBJECT_REFERENCE:
                ret_val = bacapp_snprintf_device_object_reference(
                    str, str_len, &value->type.Device_Object_Reference);
                break;
#endif
#if defined(BACAPP_OBJECT_PROPERTY_REFERENCE)
            case BACNET_APPLICATION_TAG_OBJECT_PROPERTY_REFERENCE:
                ret_val = bacapp_snprintf_object_property_reference(
                    str, str_len, &value->type.Object_Property_Reference);
                break;
#endif
#if defined(BACAPP_SECURE_CONNECT)
            case BACNET_APPLICATION_TAG_SC_FAILED_CONNECTION_REQUEST:
                ret_val = bacapp_snprintf_SCFailedConnectionRequest(
                    str, str_len, &value->type.SC_Failed_Req);
                break;

            case BACNET_APPLICATION_TAG_SC_HUB_FUNCTION_CONNECTION_STATUS:
                ret_val = bacapp_snprintf_SCHubFunctionConnection(
                    str, str_len, &value->type.SC_Hub_Function_Status);
                break;

            case BACNET_APPLICATION_TAG_SC_DIRECT_CONNECTION_STATUS:
                ret_val = bacapp_snprintf_SCDirectConnection(
                    str, str_len, &value->type.SC_Direct_Status);
                break;

            case BACNET_APPLICATION_TAG_SC_HUB_CONNECTION_STATUS:
                ret_val = bacapp_snprintf_SCHubConnection(
                    str, str_len, &value->type.SC_Hub_Status);
                break;

#endif
#if defined(BACAPP_DESTINATION)
            case BACNET_APPLICATION_TAG_DESTINATION:
                ret_val = bacnet_destination_to_ascii(
                    &value->type.Destination, str, str_len);
                break;
#endif
#if defined(BACAPP_CALENDAR_ENTRY)
            case BACNET_APPLICATION_TAG_CALENDAR_ENTRY:
                ret_val = bacapp_snprintf_calendar_entry(
                    str, str_len, &value->type.Calendar_Entry);
                break;
#endif
#if defined(BACAPP_SPECIAL_EVENT)
            case BACNET_APPLICATION_TAG_SPECIAL_EVENT:
                ret_val = bacapp_snprintf_special_event(
                    str, str_len, &value->type.Special_Event);
                break;
#endif
#if defined(BACAPP_BDT_ENTRY)
            case BACNET_APPLICATION_TAG_BDT_ENTRY:
                slen = bacapp_snprintf(str, str_len, "{");
                ret_val += bacapp_snprintf_shift(slen, &str, &str_len);
                slen = bacnet_bdt_entry_to_ascii(
                    str, str_len, &value->type.BDT_Entry);
                ret_val += bacapp_snprintf_shift(slen, &str, &str_len);
                slen = bacapp_snprintf(str, str_len, "}");
                ret_val += bacapp_snprintf_shift(slen, &str, &str_len);
                break;
#endif
#if defined(BACAPP_FDT_ENTRY)
            case BACNET_APPLICATION_TAG_FDT_ENTRY:
                slen = bacapp_snprintf(str, str_len, "{");
                ret_val += bacapp_snprintf_shift(slen, &str, &str_len);
                slen = bacnet_fdt_entry_to_ascii(
                    str, str_len, &value->type.FDT_Entry);
                ret_val += bacapp_snprintf_shift(slen, &str, &str_len);
                slen = bacapp_snprintf(str, str_len, "}");
                ret_val += bacapp_snprintf_shift(slen, &str, &str_len);
                break;
#endif
#if defined(BACAPP_ACTION_COMMAND)
            case BACNET_APPLICATION_TAG_ACTION_COMMAND:
                ret_val = bacapp_snprintf_action_command(
                    str, str_len, &value->type.Action_Command);
                break;
#endif
#if defined(BACAPP_SCALE)
            case BACNET_APPLICATION_TAG_SCALE:
                if (value->type.Scale.float_scale) {
                    ret_val = bacapp_snprintf(
                        str, str_len, "%f",
                        (double)value->type.Scale.type.real_scale);
                } else {
                    ret_val = bacapp_snprintf(
                        str, str_len, "%ld",
                        (long)value->type.Scale.type.integer_scale);
                }
                break;
#endif
#if defined(BACAPP_SHED_LEVEL)
            case BACNET_APPLICATION_TAG_SHED_LEVEL:
                ret_val = bacapp_snprintf_shed_level(
                    str, str_len, &value->type.Shed_Level);
                break;
#endif
#if defined(BACAPP_ACCESS_RULE)
            case BACNET_APPLICATION_TAG_ACCESS_RULE:
                ret_val = bacapp_snprintf_access_rule(
                    str, str_len, &value->type.Access_Rule);
                break;
#endif
#if defined(BACAPP_CHANNEL_VALUE)
            case BACNET_APPLICATION_TAG_CHANNEL_VALUE:
                ret_val = bacapp_snprintf_channel_value(
                    str, str_len, &value->type.Channel_Value);
                break;
#endif
            case BACNET_APPLICATION_TAG_EMPTYLIST:
                ret_val = bacapp_snprintf(str, str_len, "{}");
                break;
            default:
                ret_val = bacapp_snprintf(
                    str, str_len, "UnknownType(tag=%d)", value->tag);
                break;
        }
    }

    return ret_val;
}

#ifdef BACAPP_PRINT_ENABLED
/**
 * Print the extracted value from the requested BACnet object property to the
 * specified stream. If stream is NULL, do not print anything. If extraction
 * failed, do not print anything. Return the status of the extraction.
 *
 * @param stream - the I/O stream send the printed value.
 * @param object_value - ptr to BACnet object value from which to extract str
 *
 * @return true if the value was sent to the stream
 */
bool bacapp_print_value(
    FILE *stream, const BACNET_OBJECT_PROPERTY_VALUE *object_value)
{
    bool retval = false;
    int str_len = 0;

    /* get the string length first */
    str_len = bacapp_snprintf_value(NULL, 0, object_value);
    if (str_len > 0) {
#if defined(__STDC_VERSION__) && __STDC_VERSION__ >= 199901L
        char str[str_len + 1];
#else
        char *str;
        str = calloc(sizeof(char), str_len + 1);
        if (!str) {
            return false;
        }
#endif
        bacapp_snprintf_value(str, str_len + 1, object_value);
        if (stream) {
            fprintf(stream, "%s", str);
        }
#if defined(__STDC_VERSION__) && __STDC_VERSION__ >= 199901L
        /* nothing to do with stack based RAM */
#else
        if (str) {
            free(str);
        }
#endif
        retval = true;
    }

    return retval;
}
#else
bool bacapp_print_value(
    FILE *stream, const BACNET_OBJECT_PROPERTY_VALUE *object_value)
{
    (void)stream;
    (void)object_value;
    return false;
}
#endif

#ifdef BACAPP_PRINT_ENABLED
static char *ltrim(char *str, const char *trimmedchars)
{
    if (str[0] == 0) {
        return str;
    }
    while (strchr(trimmedchars, *str)) {
        str++;
    }
    return str;
}

static char *rtrim(char *str, const char *trimmedchars)
{
    char *end;

    if (str[0] == 0) {
        return str;
    }
    end = str + strlen(str) - 1;
    while (strchr(trimmedchars, *end)) {
        *end = 0;
        if (end == str) {
            break;
        }
        end--;
    }
    return str;
}

static char *trim(char *str, const char *trimmedchars)
{
    return ltrim(rtrim(str, trimmedchars), trimmedchars);
}

#if defined(BACAPP_WEEKLY_SCHEDULE)
static bool
parse_weeklyschedule(char *str, BACNET_APPLICATION_DATA_VALUE *value)
{
    char *chunk, *comma, *space, *t, *v, *colonpos, *sqpos;
    int daynum = 0, tvnum = 0;
    unsigned int inner_tag;
    BACNET_APPLICATION_DATA_VALUE dummy_value = { 0 };
    BACNET_DAILY_SCHEDULE *dsch;

    /*
     Format:

     (1; Mon: [02:00:00.00 FALSE, 07:35:00.00 active, 07:40:00.00 inactive];
     Tue: [02:00:00.00 inactive]; ...)

     - the first number is the inner tag (e.g. 1 = boolean, 4 = real, 9 = enum)
     - Day name prefix is optional and ignored.
     - Entries are separated by semicolons.
     - There can be a full week, or only one entry - when using array index to
     modify a single day
     - time-value array can be empty: []
    */

    value->tag = BACNET_APPLICATION_TAG_WEEKLY_SCHEDULE;

    /* Parse the inner tag */
    chunk = strtok(str, ";");
    chunk = ltrim(chunk, "(");
    if (false ==
        bacapp_parse_application_data(
            BACNET_APPLICATION_TAG_UNSIGNED_INT, chunk, &dummy_value)) {
        /* Try searching it by name */
        if (false == bactext_application_tag_index(chunk, &inner_tag)) {
            return false;
        }
    } else {
        inner_tag = (int)dummy_value.type.Unsigned_Int;
    }

    chunk = strtok(NULL, ";");

    while (chunk != NULL) {
        dsch = &value->type.Weekly_Schedule.weeklySchedule[daynum];

        /* Strip day name prefix, if present */
        colonpos = strchr(chunk, ':');
        sqpos = strchr(chunk, '[');
        if (colonpos && colonpos < sqpos) {
            chunk = colonpos + 1;
        }

        /* Extract the inner list of time-values */
        chunk = rtrim(ltrim(chunk, "([ "), " ])");

        /* The list can be empty */
        if (chunk[0] != 0) {
            /* loop through the time value pairs */
            tvnum = 0;
            do {
                /* Find the comma delimiter, replace with NUL (like strtok) */
                comma = strchr(chunk, ',');
                if (comma) {
                    *comma = 0;
                }
                /* trim the time-value pair and find the delimiter space */
                chunk = trim(chunk, " ");
                space = strchr(chunk, ' ');
                if (!space) {
                    /* malformed time-value pair */
                    return false;
                }
                *space = 0;

                /* Extract time and value */
                t = chunk;
                /* value starts one byte after the space, and there can be */
                /* multiple spaces */
                chunk = ltrim(space + 1, " ");
                v = chunk;

                /* Parse time */
                if (false ==
                    bacapp_parse_application_data(
                        BACNET_APPLICATION_TAG_TIME, t, &dummy_value)) {
                    return false;
                }
                dsch->Time_Values[tvnum].Time = dummy_value.type.Time;

                /* Parse value */
                if (false ==
                    bacapp_parse_application_data(inner_tag, v, &dummy_value)) {
                    return false;
                }
                if (BACNET_STATUS_OK !=
                    bacnet_application_to_primitive_data_value(
                        &dsch->Time_Values[tvnum].Value, &dummy_value)) {
                    return false;
                }

                /* Advance past the comma to the next chunk */
                if (comma) {
                    chunk = comma + 1;
                }
                tvnum++;
            } while (comma != NULL);
        }

        dsch->TV_Count = tvnum;

        /* Find the start of the next day */
        chunk = strtok(NULL, ";");
        daynum++;
    }

    if (daynum == 1) {
        value->type.Weekly_Schedule.singleDay = true;
    }

    return true;
}
#endif

#if defined(BACAPP_SIGNED) || defined(BACAPP_BOOLEAN)
static bool strtol_checked(const char *s, long *out)
{
    char *end;
    errno = 0;
    *out = strtol(s, &end, 0);
    if (end == s) {
        /* Conversion was not possible */
        return false;
    }
    if (errno == ERANGE) {
        /* Number too large */
        return false;
    }
    return true;
}
#endif

#if defined(BACAPP_UNSIGNED) || defined(BACAPP_ENUMERATED)
static bool strtoul_checked(const char *s, BACNET_UNSIGNED_INTEGER *out)
{
    char *end;
    errno = 0;
    *out = strtoul(s, &end, 0);
    if (end == s) {
        /* Conversion was not possible */
        return false;
    }
    if (errno == ERANGE) {
        /* Number too large */
        return false;
    }
    return true;
}
#endif

#if defined(BACAPP_REAL) || defined(BACAPP_DOUBLE)
static bool strtod_checked(const char *s, double *out)
{
    char *end;
    errno = 0;
    *out = strtod(s, &end);
    if (end == s) {
        /* Conversion was not possible */
        return false;
    }
    if (errno == ERANGE) {
        /* Number too large */
        return false;
    }
    return true;
}
#endif

#if defined(BACAPP_SCALE)
/**
 * @brief Parse a string into a BACnetScale value
 * @param value [out] The BACnetScale value
 * @param argv [in] The string to parse
 * @return True on success, else False
 */
static bool bacnet_scale_from_ascii(BACNET_SCALE *value, const char *argv)
{
    bool status = false;
    int count;
    unsigned integer_scale;
    float float_scale;
    const char *decimal_point;

    if (!status) {
        decimal_point = strchr(argv, '.');
        if (decimal_point) {
            count = sscanf(argv, "%f", &float_scale);
            if (count == 1) {
                value->float_scale = true;
                value->type.real_scale = float_scale;
                status = true;
            }
        }
    }
    if (!status) {
        count = sscanf(argv, "%u", &integer_scale);
        if (count == 1) {
            value->float_scale = false;
            value->type.integer_scale = integer_scale;
            status = true;
        }
    }

    return status;
}
#endif

#if defined(BACAPP_SHED_LEVEL)
/**
 * @brief Parse a string into a BACnet Shed Level value
 * @param value [out] The BACnet Shed Level value
 * @param argv [in] The string to parse
 * @return True on success, else False
 */
static bool
bacnet_shed_level_from_ascii(BACNET_SHED_LEVEL *value, const char *argv)
{
    bool status = false;
    int count;
    unsigned percent, level;
    float amount;
    const char *percentage;
    const char *decimal_point;

    if (!status) {
        percentage = strchr(argv, '%');
        if (percentage) {
            count = sscanf(argv, "%u", &percent);
            if (count == 1) {
                value->type = BACNET_SHED_TYPE_PERCENT;
                value->value.percent = percent;
                status = true;
            }
        }
    }
    if (!status) {
        decimal_point = strchr(argv, '.');
        if (decimal_point) {
            count = sscanf(argv, "%f", &amount);
            if (count == 1) {
                value->type = BACNET_SHED_TYPE_AMOUNT;
                value->value.amount = amount;
                status = true;
            }
        }
    }
    if (!status) {
        count = sscanf(argv, "%u", &level);
        if (count == 1) {
            value->type = BACNET_SHED_TYPE_LEVEL;
            value->value.level = level;
            status = true;
        }
    }

    return status;
}
#endif

#if defined(BACAPP_DEVICE_OBJECT_PROPERTY_REFERENCE)
/**
 * @brief Parse a string into a BACnetDeviceObjectPropertyReference value
 * @param value [out] The BACnetObjectPropertyReference value
 * @param argv [in] The string to parse
 * @return true on success, else false
 */
static bool device_object_property_reference_from_ascii(
    BACNET_DEVICE_OBJECT_PROPERTY_REFERENCE *value, const char *argv)
{
    bool status = false;
    unsigned long object_type, object_instance;
    unsigned long property_id;
    long array_index;
    unsigned long device_type, device_instance;
    int count;

    if (!value || !argv) {
        return false;
    }
    /* analog-output:4194303,present-value,-1,device:4194303 */
    count = sscanf(
        argv, "%4lu:%7lu,%lu,%ld,%4lu:%7lu", &object_type, &object_instance,
        &property_id, &array_index, &device_type, &device_instance);
    if (count == 6) {
        value->objectIdentifier.type = object_type;
        value->objectIdentifier.instance = object_instance;
        value->propertyIdentifier = property_id;
        if (array_index < 0) {
            value->arrayIndex = BACNET_ARRAY_ALL;
        } else {
            value->arrayIndex = array_index;
        }
        value->arrayIndex = array_index;
        value->deviceIdentifier.type = device_type;
        value->deviceIdentifier.instance = device_instance;
        status = true;
    }

    return status;
}
#endif
#if defined(BACAPP_DEVICE_OBJECT_REFERENCE)
/**
 * @brief Parse a string into a BACnetDeviceObjectReference value
 * @param value [out] The BACnetObjectPropertyReference value
 * @param argv [in] The string to parse
 * @return true on success, else false
 */
static bool device_object_reference_from_ascii(
    BACNET_DEVICE_OBJECT_REFERENCE *value, const char *argv)
{
    bool status = false;
    unsigned long object_type, object_instance;
    unsigned long device_type, device_instance;
    int count;

    if (!value || !argv) {
        return false;
    }
    /* analog-output:4194303,device:4194303 */
    count = sscanf(
        argv, "%4lu:%7lu,%4lu:%7lu", &object_type, &object_instance,
        &device_type, &device_instance);
    if (count == 4) {
        value->objectIdentifier.type = object_type;
        value->objectIdentifier.instance = object_instance;
        value->deviceIdentifier.type = device_type;
        value->deviceIdentifier.instance = device_instance;
        status = true;
    }

    return status;
}
#endif

#if defined(BACAPP_OBJECT_PROPERTY_REFERENCE)
/**
 * @brief Parse a string into a BACnetObjectPropertyReference value
 * @param value [out] The BACnetObjectPropertyReference value
 * @param argv [in] The string to parse
 * @return true on success, else false
 */
static bool object_property_reference_from_ascii(
    BACNET_OBJECT_PROPERTY_REFERENCE *value, const char *argv)
{
    bool status = false;
    unsigned long object_type, object_instance;
    unsigned long property_id;
    long array_index;
    int count;

    if (!value || !argv) {
        return false;
    }
    /* analog-output:4194303,present-value,-1,device:4194303 */
    count = sscanf(
        argv, "%4lu:%7lu,%lu,%ld", &object_type, &object_instance, &property_id,
        &array_index);
    if (count == 4) {
        value->object_identifier.type = object_type;
        value->object_identifier.instance = object_instance;
        value->property_identifier = property_id;
        value->property_array_index = array_index;
        status = true;
    }

    return status;
}
#endif

/* used to load the app data struct with the proper data
   converted from a command line argument.
   "argv" is not const to allow using strtok internally. It MAY be modified. */
bool bacapp_parse_application_data(
    BACNET_APPLICATION_TAG tag_number,
    char *argv,
    BACNET_APPLICATION_DATA_VALUE *value)
{
    int hour, min, sec, hundredths;
    int year, month, day, wday;
    int object_type = 0;
    uint32_t instance = 0;
    bool status = false;
    long long_value = 0;
    BACNET_UNSIGNED_INTEGER unsigned_long_value = 0;
    double double_value = 0.0;
    int count = 0;

    if (value && (tag_number != MAX_BACNET_APPLICATION_TAG)) {
        status = true;
        value->tag = tag_number;
        switch (tag_number) {
#if defined(BACAPP_BOOLEAN)
            case BACNET_APPLICATION_TAG_BOOLEAN:
                if (strcasecmp(argv, "true") == 0 ||
                    strcasecmp(argv, "active") == 0) {
                    value->type.Boolean = true;
                } else if (
                    strcasecmp(argv, "false") == 0 ||
                    strcasecmp(argv, "inactive") == 0) {
                    value->type.Boolean = false;
                } else {
                    status = strtol_checked(argv, &long_value);
                    if (!status) {
                        return false;
                    }
                    if (long_value) {
                        value->type.Boolean = true;
                    } else {
                        value->type.Boolean = false;
                    }
                }
                break;
#endif
#if defined(BACAPP_UNSIGNED)
            case BACNET_APPLICATION_TAG_UNSIGNED_INT:
                status = strtoul_checked(argv, &unsigned_long_value);
                if (!status) {
                    return false;
                }
                if (unsigned_long_value > BACNET_UNSIGNED_INTEGER_MAX) {
                    return false;
                }
                value->type.Unsigned_Int = unsigned_long_value;
                break;
#endif
#if defined(BACAPP_SIGNED)
            case BACNET_APPLICATION_TAG_SIGNED_INT:
                status = strtol_checked(argv, &long_value);
                if (!status || long_value > INT32_MAX ||
                    long_value < INT32_MIN) {
                    return false;
                }
                value->type.Signed_Int = (int32_t)long_value;
                break;
#endif
#if defined(BACAPP_REAL)
            case BACNET_APPLICATION_TAG_REAL:
                status = strtod_checked(argv, &double_value);
                if (!status) {
                    return false;
                }
                value->type.Real = (float)double_value;
                break;
#endif
#if defined(BACAPP_DOUBLE)
            case BACNET_APPLICATION_TAG_DOUBLE:
                status = strtod_checked(argv, &double_value);
                if (!status) {
                    return false;
                }
                value->type.Double = double_value;
                break;
#endif
#if defined(BACAPP_OCTET_STRING)
            case BACNET_APPLICATION_TAG_OCTET_STRING:
                status =
                    octetstring_init_ascii_hex(&value->type.Octet_String, argv);
                break;
#endif
#if defined(BACAPP_CHARACTER_STRING)
            case BACNET_APPLICATION_TAG_CHARACTER_STRING:
                status = characterstring_init_ansi(
                    &value->type.Character_String, (char *)argv);
                break;
#endif
#if defined(BACAPP_BIT_STRING)
            case BACNET_APPLICATION_TAG_BIT_STRING:
                status = bitstring_init_ascii(&value->type.Bit_String, argv);
                break;
#endif
#if defined(BACAPP_ENUMERATED)
            case BACNET_APPLICATION_TAG_ENUMERATED:
                status = strtoul_checked(argv, &unsigned_long_value);
                if (!status || unsigned_long_value > UINT32_MAX) {
                    return false;
                }
                value->type.Enumerated = (uint32_t)unsigned_long_value;
                break;
#endif
#if defined(BACAPP_DATE)
            case BACNET_APPLICATION_TAG_DATE:
                count =
                    sscanf(argv, "%4d/%3d/%3d:%3d", &year, &month, &day, &wday);
                if (count == 3) {
                    datetime_set_date(
                        &value->type.Date, (uint16_t)year, (uint8_t)month,
                        (uint8_t)day);
                } else if (count == 4) {
                    value->type.Date.year = (uint16_t)year;
                    value->type.Date.month = (uint8_t)month;
                    value->type.Date.day = (uint8_t)day;
                    value->type.Date.wday = (uint8_t)wday;
                } else {
                    status = false;
                }
                break;
#endif
#if defined(BACAPP_TIME)
            case BACNET_APPLICATION_TAG_TIME:
                count = sscanf(
                    argv, "%3d:%3d:%3d.%3d", &hour, &min, &sec, &hundredths);
                if (count == 4) {
                    value->type.Time.hour = (uint8_t)hour;
                    value->type.Time.min = (uint8_t)min;
                    value->type.Time.sec = (uint8_t)sec;
                    value->type.Time.hundredths = (uint8_t)hundredths;
                } else if (count == 3) {
                    value->type.Time.hour = (uint8_t)hour;
                    value->type.Time.min = (uint8_t)min;
                    value->type.Time.sec = (uint8_t)sec;
                    value->type.Time.hundredths = 0;
                } else if (count == 2) {
                    value->type.Time.hour = (uint8_t)hour;
                    value->type.Time.min = (uint8_t)min;
                    value->type.Time.sec = 0;
                    value->type.Time.hundredths = 0;
                } else {
                    status = false;
                }
                break;
#endif
#if defined(BACAPP_OBJECT_ID)
            case BACNET_APPLICATION_TAG_OBJECT_ID:
                count = sscanf(argv, "%4d:%7u", &object_type, &instance);
                if (count == 2) {
                    value->type.Object_Id.type = (uint16_t)object_type;
                    value->type.Object_Id.instance = instance;
                } else {
                    status = false;
                }
                break;
#endif
#if defined(BACAPP_DATETIME)
            case BACNET_APPLICATION_TAG_DATETIME:
                /* BACnetDateTime */
                status = datetime_init_ascii(&value->type.Date_Time, argv);
                break;
#endif
#if defined(BACAPP_LIGHTING_COMMAND)
            case BACNET_APPLICATION_TAG_LIGHTING_COMMAND:
                /* BACnetLightingCommand */
                status = lighting_command_from_ascii(
                    &value->type.Lighting_Command, argv);
                break;
#endif
#if defined(BACAPP_XY_COLOR)
            case BACNET_APPLICATION_TAG_XY_COLOR:
                /* BACnetxyColor */
                status = xy_color_from_ascii(&value->type.XY_Color, argv);
                break;
#endif
#if defined(BACAPP_COLOR_COMMAND)
            case BACNET_APPLICATION_TAG_COLOR_COMMAND:
                /* FIXME: add parsing for BACnetColorCommand */
                break;
#endif
#if defined(BACAPP_WEEKLY_SCHEDULE)
            case BACNET_APPLICATION_TAG_WEEKLY_SCHEDULE:
                status = parse_weeklyschedule(argv, value);
                break;
#endif
#if defined(BACAPP_SPECIAL_EVENT)
            case BACNET_APPLICATION_TAG_SPECIAL_EVENT:
                /* FIXME: add parsing for BACnetSpecialEvent */
                break;
#endif
#if defined(BACAPP_CALENDAR_ENTRY)
            case BACNET_APPLICATION_TAG_CALENDAR_ENTRY:
                /* FIXME: add parsing for BACnetCalendarEntry */
                break;
#endif
#if defined(BACAPP_HOST_N_PORT)
            case BACNET_APPLICATION_TAG_HOST_N_PORT:
                status =
                    host_n_port_from_ascii(&value->type.Host_Address, argv);
                break;
#endif
#if defined(BACAPP_DEVICE_OBJECT_PROPERTY_REFERENCE)
            case BACNET_APPLICATION_TAG_DEVICE_OBJECT_PROPERTY_REFERENCE:
                status = device_object_property_reference_from_ascii(
                    &value->type.Device_Object_Property_Reference, argv);
                break;
#endif
#if defined(BACAPP_DEVICE_OBJECT_REFERENCE)
            case BACNET_APPLICATION_TAG_DEVICE_OBJECT_REFERENCE:
                status = device_object_reference_from_ascii(
                    &value->type.Device_Object_Reference, argv);
                break;
#endif
#if defined(BACAPP_OBJECT_PROPERTY_REFERENCE)
            case BACNET_APPLICATION_TAG_OBJECT_PROPERTY_REFERENCE:
                status = object_property_reference_from_ascii(
                    &value->type.Object_Property_Reference, argv);
                break;
#endif
#if defined(BACAPP_DESTINATION)
            case BACNET_APPLICATION_TAG_DESTINATION:
                status = bacnet_destination_from_ascii(
                    &value->type.Destination, argv);
                break;
#endif
#if defined(BACAPP_BDT_ENTRY)
            case BACNET_APPLICATION_TAG_BDT_ENTRY:
                status =
                    bacnet_bdt_entry_from_ascii(&value->type.BDT_Entry, argv);
                break;
#endif
#if defined(BACAPP_FDT_ENTRY)
            case BACNET_APPLICATION_TAG_FDT_ENTRY:
                status =
                    bacnet_fdt_entry_from_ascii(&value->type.FDT_Entry, argv);
                break;
#endif
#if defined(BACAPP_ACTION_COMMAND)
            case BACNET_APPLICATION_TAG_ACTION_COMMAND:
                /* BACnetActionCommand - not implemented */
                break;
#endif
#if defined(BACAPP_SCALE)
            case BACNET_APPLICATION_TAG_SCALE:
                status = bacnet_scale_from_ascii(&value->type.Scale, argv);
                break;
#endif
#if defined(BACAPP_SHED_LEVEL)
            case BACNET_APPLICATION_TAG_SHED_LEVEL:
                status =
                    bacnet_shed_level_from_ascii(&value->type.Shed_Level, argv);
                break;
#endif
#if defined(BACAPP_ACCESS_RULE)
            case BACNET_APPLICATION_TAG_ACCESS_RULE:
                bacnet_access_rule_from_ascii(&value->type.Access_Rule, argv);
                break;
#endif
#if defined(BACAPP_CHANNEL_VALUE)
            case BACNET_APPLICATION_TAG_CHANNEL_VALUE:
                bacnet_channel_value_from_ascii(
                    &value->type.Channel_Value, argv);
                break;
#endif
            default:
                break;
        }
        value->next = NULL;
    }

    return status;
}
#else
bool bacapp_parse_application_data(
    BACNET_APPLICATION_TAG tag_number,
    char *argv,
    BACNET_APPLICATION_DATA_VALUE *value)
{
    (void)tag_number;
    (void)argv;
    (void)value;
    return false;
}
#endif /* BACAPP_PRINT_ENABLED */

/**
 * Initialize an array (or single) #BACNET_APPLICATION_DATA_VALUE
 *
 * @param value - one or more #BACNET_APPLICATION_DATA_VALUE elements
 * @param count - number of #BACNET_APPLICATION_DATA_VALUE elements
 */
void bacapp_value_list_init(BACNET_APPLICATION_DATA_VALUE *value, size_t count)
{
    size_t i = 0;

    if (value && count) {
        for (i = 0; i < count; i++) {
            value->tag = BACNET_APPLICATION_TAG_NULL;
            value->context_specific = false;
            value->context_tag = 0;
            if ((i + 1) < count) {
                value->next = value + 1;
            } else {
                value->next = NULL;
            }
            value++;
        }
    }
}

/**
 * Initialize an array (or single) #BACNET_PROPERTY_VALUE
 *
 * @param value - one or more #BACNET_PROPERTY_VALUE elements
 * @param count - number of #BACNET_PROPERTY_VALUE elements
 */
void bacapp_property_value_list_init(BACNET_PROPERTY_VALUE *value, size_t count)
{
    size_t i = 0;

    if (value && count) {
        for (i = 0; i < count; i++) {
            value->propertyIdentifier = MAX_BACNET_PROPERTY_ID;
            value->propertyArrayIndex = BACNET_ARRAY_ALL;
            value->priority = BACNET_NO_PRIORITY;
            bacapp_value_list_init(&value->value, 1);
            if ((i + 1) < count) {
                value->next = value + 1;
            } else {
                value->next = NULL;
            }
            value++;
        }
    }
}

/**
 * @brief Link an array of BACNET_PROPERTY_VALUE elements.
 * The linked-list is used prior to encoding or decoding
 * the APDU data into the structure.
 *
 * @param value_list - Pointer to the first BACNET_PROPERTY_VALUE element in
 * an array
 * @param count - number of BACNET_PROPERTY_VALUE elements to link
 */
void bacapp_property_value_list_link(
    BACNET_PROPERTY_VALUE *value_list, size_t count)
{
    BACNET_PROPERTY_VALUE *current_value_list = NULL;

    if (value_list) {
        while (count) {
            if (count > 1) {
                current_value_list = value_list;
                value_list++;
                current_value_list->next = value_list;
            } else {
                value_list->next = NULL;
            }
            count--;
        }
    }
}

/**
 * @brief Encode one BACnetPropertyValue value
 *
 *  BACnetPropertyValue ::= SEQUENCE {
 *      property-identifier [0] BACnetPropertyIdentifier,
 *      property-array-index [1] Unsigned OPTIONAL,
 *      -- used only with array datatypes
 *      -- if omitted with an array the entire array is referenced
 *      property-value [2] ABSTRACT-SYNTAX.&Type,
 *      -- any datatype appropriate for the specified property
 *      priority [3] Unsigned (1..16) OPTIONAL
 *      -- used only when property is commandable
 *  }
 *
 * @param apdu Pointer to the buffer for encoded values, or NULL for length
 * @param value Pointer to the service data used for encoding values
 *
 * @return Bytes encoded or zero on error.
 */
int bacapp_property_value_encode(
    uint8_t *apdu, const BACNET_PROPERTY_VALUE *value)
{
    int len = 0; /* length of each encoding */
    int apdu_len = 0; /* total length of the apdu, return value */
    const BACNET_APPLICATION_DATA_VALUE *app_data = NULL;

    if (value) {
        /* tag 0 - propertyIdentifier */
        len = encode_context_enumerated(apdu, 0, value->propertyIdentifier);
        apdu_len += len;
        if (apdu) {
            apdu += len;
        }
        /* tag 1 - propertyArrayIndex OPTIONAL */
        if (value->propertyArrayIndex != BACNET_ARRAY_ALL) {
            len = encode_context_unsigned(apdu, 1, value->propertyArrayIndex);
            apdu_len += len;
            if (apdu) {
                apdu += len;
            }
        }
        /* tag 2 - value */
        /* abstract syntax gets enclosed in a context tag */
        len = encode_opening_tag(apdu, 2);
        apdu_len += len;
        if (apdu) {
            apdu += len;
        }
        app_data = &value->value;
        while (app_data != NULL) {
            len = bacapp_encode_application_data(apdu, app_data);
            apdu_len += len;
            if (apdu) {
                apdu += len;
            }
            app_data = app_data->next;
        }
        len = encode_closing_tag(apdu, 2);
        apdu_len += len;
        if (apdu) {
            apdu += len;
        }
        /* tag 3 - priority OPTIONAL */
        if (value->priority != BACNET_NO_PRIORITY) {
            len = encode_context_unsigned(apdu, 3, value->priority);
            apdu_len += len;
        }
    }

    return apdu_len;
}

/**
 * @brief Decode one BACnetPropertyValue value
 *
 *  BACnetPropertyValue ::= SEQUENCE {
 *      property-identifier [0] BACnetPropertyIdentifier,
 *      property-array-index [1] Unsigned OPTIONAL,
 *      -- used only with array datatypes
 *      -- if omitted with an array the entire array is referenced
 *      property-value [2] ABSTRACT-SYNTAX.&Type,
 *      -- any datatype appropriate for the specified property
 *      priority [3] Unsigned (1..16) OPTIONAL
 *      -- used only when property is commandable
 *  }
 *
 * @param apdu Pointer to the buffer of encoded value
 * @param apdu_size Size of the buffer holding the encode value
 * @param value Pointer to the service data used for encoding values
 *
 * @return Bytes decoded or BACNET_STATUS_ERROR on error.
 */
int bacapp_property_value_decode(
    const uint8_t *apdu, uint32_t apdu_size, BACNET_PROPERTY_VALUE *value)
{
    int len = 0;
    int apdu_len = 0;
    int tag_len = 0;
    uint32_t enumerated_value = 0;
    uint32_t len_value_type = 0;
    BACNET_UNSIGNED_INTEGER unsigned_value = 0;
    BACNET_PROPERTY_ID property_identifier = PROP_ALL;
    BACNET_APPLICATION_DATA_VALUE *app_data = NULL;

    /* property-identifier [0] BACnetPropertyIdentifier */
    len = bacnet_enumerated_context_decode(
        &apdu[apdu_len], apdu_size - apdu_len, 0, &enumerated_value);
    if (len > 0) {
        property_identifier = enumerated_value;
        if (value) {
            value->propertyIdentifier = property_identifier;
        }
        apdu_len += len;
    } else {
        return BACNET_STATUS_ERROR;
    }
    /* property-array-index [1] Unsigned OPTIONAL */
    if (bacnet_is_context_tag_number(
            &apdu[apdu_len], apdu_size - apdu_len, 1, &len, &len_value_type)) {
        apdu_len += len;
        len = bacnet_unsigned_decode(
            &apdu[apdu_len], apdu_size - apdu_len, len_value_type,
            &unsigned_value);
        if (len > 0) {
            if (unsigned_value > UINT32_MAX) {
                return BACNET_STATUS_ERROR;
            } else {
                apdu_len += len;
                if (value) {
                    value->propertyArrayIndex = unsigned_value;
                }
            }
        } else {
            return BACNET_STATUS_ERROR;
        }
    } else {
        if (value) {
            value->propertyArrayIndex = BACNET_ARRAY_ALL;
        }
    }
    /* property-value [2] ABSTRACT-SYNTAX.&Type */
    if (bacnet_is_opening_tag_number(
            &apdu[apdu_len], apdu_size - apdu_len, 2, &len)) {
        if (value) {
            apdu_len += len;
            app_data = &value->value;
            while (app_data != NULL) {
                len = bacapp_decode_application_data(
                    &apdu[apdu_len], apdu_size - apdu_len, app_data);
                if (len < 0) {
                    return BACNET_STATUS_ERROR;
                }
                apdu_len += len;
                if (bacnet_is_closing_tag_number(
                        &apdu[apdu_len], apdu_size - apdu_len, 2, &len)) {
                    break;
                }
                app_data = app_data->next;
            }
        } else {
            /* this len function needs to start at the opening tag
               to match opening/closing tags like a stack.
               However, it returns the len between the tags.
               Therefore, store the length of the opening tag first */
            tag_len = len;
            len = bacnet_enclosed_data_length(
                &apdu[apdu_len], apdu_size - apdu_len);
            apdu_len += len;
            /* add the opening tag length to the totals */
            apdu_len += tag_len;
        }
        if (bacnet_is_closing_tag_number(
                &apdu[apdu_len], apdu_size - apdu_len, 2, &len)) {
            apdu_len += len;
        } else {
            return BACNET_STATUS_ERROR;
        }
    } else {
        return BACNET_STATUS_ERROR;
    }
    /* priority [3] Unsigned (1..16) OPTIONAL */
    if (bacnet_is_context_tag_number(
            &apdu[apdu_len], apdu_size - apdu_len, 3, &len, &len_value_type)) {
        apdu_len += len;
        len = bacnet_unsigned_decode(
            &apdu[apdu_len], apdu_size - apdu_len, len_value_type,
            &unsigned_value);
        if (len > 0) {
            if (unsigned_value > UINT8_MAX) {
                return BACNET_STATUS_ERROR;
            } else {
                apdu_len += len;
                if (value) {
                    value->priority = unsigned_value;
                }
            }
        } else {
            return BACNET_STATUS_ERROR;
        }
    } else {
        if (value) {
            value->priority = BACNET_NO_PRIORITY;
        }
    }

    return apdu_len;
}

/* generic - can be used by other unit tests
   returns true if matching or same, false if different */
bool bacapp_same_value(
    const BACNET_APPLICATION_DATA_VALUE *value,
    const BACNET_APPLICATION_DATA_VALUE *test_value)
{
    bool status = false; /*return value */

    /* does the tag match? */
    if ((value == NULL) || (test_value == NULL)) {
        return false;
    }
    if (test_value->tag == value->tag) {
        status = true;
    }
    if (status) {
        /* second test for same-ness */
        status = false;
        /* does the value match? */
        switch (test_value->tag) {
#if defined(BACAPP_NULL)
            case BACNET_APPLICATION_TAG_NULL:
                status = true;
                break;
#endif
#if defined(BACAPP_BOOLEAN)
            case BACNET_APPLICATION_TAG_BOOLEAN:
                if (test_value->type.Boolean == value->type.Boolean) {
                    status = true;
                }
                break;
#endif
#if defined(BACAPP_UNSIGNED)
            case BACNET_APPLICATION_TAG_UNSIGNED_INT:
                if (test_value->type.Unsigned_Int == value->type.Unsigned_Int) {
                    status = true;
                }
                break;
#endif
#if defined(BACAPP_SIGNED)
            case BACNET_APPLICATION_TAG_SIGNED_INT:
                if (test_value->type.Signed_Int == value->type.Signed_Int) {
                    status = true;
                }
                break;
#endif
#if defined(BACAPP_REAL)
            case BACNET_APPLICATION_TAG_REAL:
                if (!islessgreater(test_value->type.Real, value->type.Real)) {
                    status = true;
                }
                break;
#endif
#if defined(BACAPP_DOUBLE)
            case BACNET_APPLICATION_TAG_DOUBLE:
                if (!islessgreater(
                        test_value->type.Double, value->type.Double)) {
                    status = true;
                }
                break;
#endif
#if defined(BACAPP_ENUMERATED)
            case BACNET_APPLICATION_TAG_ENUMERATED:
                if (test_value->type.Enumerated == value->type.Enumerated) {
                    status = true;
                }
                break;
#endif
#if defined(BACAPP_DATE)
            case BACNET_APPLICATION_TAG_DATE:
                if (datetime_compare_date(
                        &test_value->type.Date, &value->type.Date) == 0) {
                    status = true;
                }
                break;
#endif
#if defined(BACAPP_TIME)
            case BACNET_APPLICATION_TAG_TIME:
                if (datetime_compare_time(
                        &test_value->type.Time, &value->type.Time) == 0) {
                    status = true;
                }
                break;
#endif
#if defined(BACAPP_OBJECT_ID)
            case BACNET_APPLICATION_TAG_OBJECT_ID:
                if ((test_value->type.Object_Id.type ==
                     value->type.Object_Id.type) &&
                    (test_value->type.Object_Id.instance ==
                     value->type.Object_Id.instance)) {
                    status = true;
                }
                break;
#endif
#if defined(BACAPP_CHARACTER_STRING)
            case BACNET_APPLICATION_TAG_CHARACTER_STRING:
                status = characterstring_same(
                    &value->type.Character_String,
                    &test_value->type.Character_String);
                break;
#endif
#if defined(BACAPP_OCTET_STRING)
            case BACNET_APPLICATION_TAG_OCTET_STRING:
                status = octetstring_value_same(
                    &value->type.Octet_String, &test_value->type.Octet_String);
                break;
#endif
#if defined(BACAPP_BIT_STRING)
            case BACNET_APPLICATION_TAG_BIT_STRING:
                status = bitstring_same(
                    &value->type.Bit_String, &test_value->type.Bit_String);
                break;
#endif
#if defined(BACAPP_DATERANGE)
            case BACNET_APPLICATION_TAG_DATERANGE:
                status = bacnet_daterange_same(
                    &value->type.Date_Range, &test_value->type.Date_Range);
                break;
#endif
#if defined(BACAPP_TIMESTAMP)
            case BACNET_APPLICATION_TAG_TIMESTAMP:
                status = bacapp_timestamp_same(
                    &value->type.Time_Stamp, &test_value->type.Time_Stamp);
                break;
#endif
#if defined(BACAPP_DATETIME)
            case BACNET_APPLICATION_TAG_DATETIME:
                if (datetime_compare(
                        &value->type.Date_Time, &test_value->type.Date_Time) ==
                    0) {
                    status = true;
                }
                break;
#endif
#if defined(BACAPP_LIGHTING_COMMAND)
            case BACNET_APPLICATION_TAG_LIGHTING_COMMAND:
                status = lighting_command_same(
                    &value->type.Lighting_Command,
                    &test_value->type.Lighting_Command);
                break;
#endif
#if defined(BACAPP_XY_COLOR)
            case BACNET_APPLICATION_TAG_XY_COLOR:
                /* BACnetxyColor */
                status = xy_color_same(
                    &value->type.XY_Color, &test_value->type.XY_Color);
                break;
#endif
#if defined(BACAPP_COLOR_COMMAND)
            case BACNET_APPLICATION_TAG_COLOR_COMMAND:
                /* BACnetColorCommand */
                status = color_command_same(
                    &value->type.Color_Command,
                    &test_value->type.Color_Command);
                break;
#endif
#if defined(BACAPP_WEEKLY_SCHEDULE)
            case BACNET_APPLICATION_TAG_WEEKLY_SCHEDULE:
                /* BACnetWeeklySchedule */
                status = bacnet_weeklyschedule_same(
                    &value->type.Weekly_Schedule,
                    &test_value->type.Weekly_Schedule);
                break;
#endif
#if defined(BACAPP_CALENDAR_ENTRY)
            case BACNET_APPLICATION_TAG_CALENDAR_ENTRY:
                /* BACnetCalendarEntry */
                status = bacnet_calendar_entry_same(
                    &value->type.Calendar_Entry,
                    &test_value->type.Calendar_Entry);
                break;
#endif
#if defined(BACAPP_SPECIAL_EVENT)
            case BACNET_APPLICATION_TAG_SPECIAL_EVENT:
                /* BACnetSpecialEvent */
                status = bacnet_special_event_same(
                    &value->type.Special_Event,
                    &test_value->type.Special_Event);
                break;
#endif
#if defined(BACAPP_HOST_N_PORT)
            case BACNET_APPLICATION_TAG_HOST_N_PORT:
                status = host_n_port_same(
                    &value->type.Host_Address, &test_value->type.Host_Address);
                break;
#endif
#if defined(BACAPP_DEVICE_OBJECT_PROPERTY_REFERENCE)
            case BACNET_APPLICATION_TAG_DEVICE_OBJECT_PROPERTY_REFERENCE:
                status = bacnet_device_object_property_reference_same(
                    &value->type.Device_Object_Property_Reference,
                    &test_value->type.Device_Object_Property_Reference);
                break;
#endif
#if defined(BACAPP_DEVICE_OBJECT_REFERENCE)
            case BACNET_APPLICATION_TAG_DEVICE_OBJECT_REFERENCE:
                status = bacnet_device_object_reference_same(
                    &value->type.Device_Object_Reference,
                    &test_value->type.Device_Object_Reference);
                break;
#endif
#if defined(BACAPP_OBJECT_PROPERTY_REFERENCE)
            case BACNET_APPLICATION_TAG_OBJECT_PROPERTY_REFERENCE:
                status = bacnet_object_property_reference_same(
                    &value->type.Object_Property_Reference,
                    &test_value->type.Object_Property_Reference);
                break;
#endif
#if defined(BACAPP_DESTINATION)
            case BACNET_APPLICATION_TAG_DESTINATION:
                status = bacnet_destination_same(
                    &value->type.Destination, &test_value->type.Destination);
                break;
#endif
#if defined(BACAPP_BDT_ENTRY)
            case BACNET_APPLICATION_TAG_BDT_ENTRY:
                status = bacnet_bdt_entry_same(
                    &value->type.BDT_Entry, &test_value->type.BDT_Entry);
                break;
#endif
#if defined(BACAPP_FDT_ENTRY)
            case BACNET_APPLICATION_TAG_FDT_ENTRY:
                status = bacnet_fdt_entry_same(
                    &value->type.FDT_Entry, &test_value->type.FDT_Entry);
                break;
#endif
#if defined(BACAPP_ACTION_COMMAND)
            case BACNET_APPLICATION_TAG_ACTION_COMMAND:
                status = bacnet_action_command_same(
                    &value->type.Action_Command,
                    &test_value->type.Action_Command);
                break;
#endif
#if defined(BACAPP_SCALE)
            case BACNET_APPLICATION_TAG_SCALE:
                status = bacnet_scale_same(
                    &value->type.Scale, &test_value->type.Scale);
                break;
#endif
#if defined(BACAPP_SHED_LEVEL)
            case BACNET_APPLICATION_TAG_SHED_LEVEL:
                status = bacnet_shed_level_same(
                    &value->type.Shed_Level, &test_value->type.Shed_Level);
                break;
#endif
#if defined(BACAPP_ACCESS_RULE)
            case BACNET_APPLICATION_TAG_ACCESS_RULE:
                status = bacnet_access_rule_same(
                    &value->type.Access_Rule, &test_value->type.Access_Rule);
                break;
#endif
#if defined(BACAPP_CHANNEL_VALUE)
            case BACNET_APPLICATION_TAG_CHANNEL_VALUE:
                status = bacnet_channel_value_same(
                    &value->type.Channel_Value,
                    &test_value->type.Channel_Value);
                break;
#endif
            case BACNET_APPLICATION_TAG_EMPTYLIST:
                status = true;
                break;
            default:
                status = false;
                break;
        }
    }
    return status;
}<|MERGE_RESOLUTION|>--- conflicted
+++ resolved
@@ -514,30 +514,29 @@
                     bacapp_encode_access_rule(apdu, &value->type.Access_Rule);
                 break;
 #endif
-<<<<<<< HEAD
-#if defined (BACAPP_SECURE_CONNECT)
-            case BACNET_APPLICATION_TAG_SC_FAILED_CONNECTION_REQUEST:
-                apdu_len = bacapp_encode_SCFailedConnectionRequest(
-                    apdu, &value->type.SC_Failed_Req);
-                break;
-            case BACNET_APPLICATION_TAG_SC_HUB_FUNCTION_CONNECTION_STATUS:
-                apdu_len = bacapp_encode_SCHubFunctionConnection(
-                    apdu, &value->type.SC_Hub_Function_Status);
-                break;
-            case BACNET_APPLICATION_TAG_SC_DIRECT_CONNECTION_STATUS:
-                apdu_len = bacapp_encode_SCDirectConnection(
-                    apdu, &value->type.SC_Direct_Status);
-                break;
-            case BACNET_APPLICATION_TAG_SC_HUB_CONNECTION_STATUS:
-                apdu_len = bacapp_encode_SCHubConnection(
-                    apdu, &value->type.SC_Hub_Status);
-=======
 #if defined(BACAPP_CHANNEL_VALUE)
             case BACNET_APPLICATION_TAG_CHANNEL_VALUE:
                 /* BACnetChannelValue */
                 apdu_len = bacnet_channel_value_type_encode(
                     apdu, &value->type.Channel_Value);
->>>>>>> 3329dff3
+                break;
+#endif
+#if defined (BACAPP_SECURE_CONNECT)
+            case BACNET_APPLICATION_TAG_SC_FAILED_CONNECTION_REQUEST:
+                apdu_len = bacapp_encode_SCFailedConnectionRequest(
+                    apdu, &value->type.SC_Failed_Req);
+                break;
+            case BACNET_APPLICATION_TAG_SC_HUB_FUNCTION_CONNECTION_STATUS:
+                apdu_len = bacapp_encode_SCHubFunctionConnection(
+                    apdu, &value->type.SC_Hub_Function_Status);
+                break;
+            case BACNET_APPLICATION_TAG_SC_DIRECT_CONNECTION_STATUS:
+                apdu_len = bacapp_encode_SCDirectConnection(
+                    apdu, &value->type.SC_Direct_Status);
+                break;
+            case BACNET_APPLICATION_TAG_SC_HUB_CONNECTION_STATUS:
+                apdu_len = bacapp_encode_SCHubConnection(
+                    apdu, &value->type.SC_Hub_Status);
                 break;
 #endif
             default:
@@ -1778,30 +1777,29 @@
                 apdu, apdu_size, &value->type.Access_Rule);
             break;
 #endif
-<<<<<<< HEAD
-#if defined(BACAPP_SECURE_CONNECT)
-        case BACNET_APPLICATION_TAG_SC_FAILED_CONNECTION_REQUEST:
-            apdu_len = bacapp_decode_SCFailedConnectionRequest(
-                apdu, apdu_size, &value->type.SC_Failed_Req);
-            break;
-        case BACNET_APPLICATION_TAG_SC_HUB_FUNCTION_CONNECTION_STATUS:
-            apdu_len = bacapp_decode_SCHubFunctionConnection(
-                apdu, apdu_size, &value->type.SC_Hub_Function_Status);
-            break;
-        case BACNET_APPLICATION_TAG_SC_DIRECT_CONNECTION_STATUS:
-            apdu_len = bacapp_decode_SCDirectConnection(
-                apdu, apdu_size, &value->type.SC_Direct_Status);
-            break;
-        case BACNET_APPLICATION_TAG_SC_HUB_CONNECTION_STATUS:
-            apdu_len = bacapp_decode_SCHubConnection(
-                apdu, apdu_size, &value->type.SC_Hub_Status);
-=======
 #if defined(BACAPP_CHANNEL_VALUE)
         case BACNET_APPLICATION_TAG_CHANNEL_VALUE:
             /* BACnetChannelValue */
             apdu_len = bacnet_channel_value_decode(
                 apdu, apdu_size, &value->type.Channel_Value);
->>>>>>> 3329dff3
+            break;
+#endif
+#if defined(BACAPP_SECURE_CONNECT)
+        case BACNET_APPLICATION_TAG_SC_FAILED_CONNECTION_REQUEST:
+            apdu_len = bacapp_decode_SCFailedConnectionRequest(
+                apdu, apdu_size, &value->type.SC_Failed_Req);
+            break;
+        case BACNET_APPLICATION_TAG_SC_HUB_FUNCTION_CONNECTION_STATUS:
+            apdu_len = bacapp_decode_SCHubFunctionConnection(
+                apdu, apdu_size, &value->type.SC_Hub_Function_Status);
+            break;
+        case BACNET_APPLICATION_TAG_SC_DIRECT_CONNECTION_STATUS:
+            apdu_len = bacapp_decode_SCDirectConnection(
+                apdu, apdu_size, &value->type.SC_Direct_Status);
+            break;
+        case BACNET_APPLICATION_TAG_SC_HUB_CONNECTION_STATUS:
+            apdu_len = bacapp_decode_SCHubConnection(
+                apdu, apdu_size, &value->type.SC_Hub_Status);
             break;
 #endif
         default:
