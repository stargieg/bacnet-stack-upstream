/*####COPYRIGHTBEGIN####
 -------------------------------------------
 Copyright (C) 2005 Steve Karg

 This program is free software; you can redistribute it and/or
 modify it under the terms of the GNU General Public License
 as published by the Free Software Foundation; either version 2
 of the License, or (at your option) any later version.

 This program is distributed in the hope that it will be useful,
 but WITHOUT ANY WARRANTY; without even the implied warranty of
 MERCHANTABILITY or FITNESS FOR A PARTICULAR PURPOSE.  See the
 GNU General Public License for more details.

 You should have received a copy of the GNU General Public License
 along with this program; if not, write to:
 The Free Software Foundation, Inc.
 59 Temple Place - Suite 330
 Boston, MA  02111-1307, USA.

 As a special exception, if other files instantiate templates or
 use macros or inline functions from this file, or you compile
 this file and link it with other works to produce a work based
 on this file, this file does not by itself cause the resulting
 work to be covered by the GNU General Public License. However
 the source code for this file must still be made available in
 accordance with section (3) of the GNU General Public License.

 This exception does not invalidate any other reasons why a work
 based on this file might be covered by the GNU General Public
 License.
 -------------------------------------------
####COPYRIGHTEND####*/
#include <stdint.h>
#include <stdbool.h>
#include <string.h>
#include <stdio.h>
#include <stdlib.h> /* for strtol */
#include <ctype.h> /* for isalnum */
#include <errno.h>
#include <math.h>
#if (__STDC_VERSION__ >= 199901L) && defined (__STDC_ISO_10646__)
#include <wchar.h>
#include <wctype.h>
#endif
#include "bacnet/bacenum.h"
#include "bacnet/bacdcode.h"
#include "bacnet/bacint.h"
#include "bacnet/bacreal.h"
#include "bacnet/bacdef.h"
#include "bacnet/bacapp.h"
#include "bacnet/bactext.h"
#include "bacnet/datetime.h"
#include "bacnet/bacstr.h"
#include "bacnet/lighting.h"
#include "bacnet/hostnport.h"
#include "bacnet/weeklyschedule.h"
#include "bacnet/basic/sys/platform.h"
#if defined(BACDL_BSC)
#include "bacnet/basic/object/sc_netport.h"
#endif

/** @file bacapp.c  Utilities for the BACnet_Application_Data_Value */

/**
 * @brief Encode application data given by a pointer into the APDU.
 * @param apdu - Pointer to the buffer to encode to, or NULL for length
 * @param value - Pointer to the application data value to encode from
 * @return number of bytes encoded
 */
int bacapp_encode_application_data(
    uint8_t *apdu, BACNET_APPLICATION_DATA_VALUE *value)
{
    int apdu_len = 0; /* total length of the apdu, return value */

    if (value) {
        switch (value->tag) {
#if defined(BACAPP_NULL)
            case BACNET_APPLICATION_TAG_NULL:
                if (apdu) {
                    apdu[0] = value->tag;
                }
                apdu_len++;
                break;
#endif
#if defined(BACAPP_BOOLEAN)
            case BACNET_APPLICATION_TAG_BOOLEAN:
                apdu_len =
                    encode_application_boolean(apdu, value->type.Boolean);
                break;
#endif
#if defined(BACAPP_UNSIGNED)
            case BACNET_APPLICATION_TAG_UNSIGNED_INT:
                apdu_len =
                    encode_application_unsigned(apdu, value->type.Unsigned_Int);
                break;
#endif
#if defined(BACAPP_SIGNED)
            case BACNET_APPLICATION_TAG_SIGNED_INT:
                apdu_len =
                    encode_application_signed(apdu, value->type.Signed_Int);
                break;
#endif
#if defined(BACAPP_REAL)
            case BACNET_APPLICATION_TAG_REAL:
                apdu_len = encode_application_real(apdu, value->type.Real);
                break;
#endif
#if defined(BACAPP_DOUBLE)
            case BACNET_APPLICATION_TAG_DOUBLE:
                apdu_len = encode_application_double(apdu, value->type.Double);
                break;
#endif
#if defined(BACAPP_OCTET_STRING)
            case BACNET_APPLICATION_TAG_OCTET_STRING:
                apdu_len = encode_application_octet_string(
                    apdu, &value->type.Octet_String);
                break;
#endif
#if defined(BACAPP_CHARACTER_STRING)
            case BACNET_APPLICATION_TAG_CHARACTER_STRING:
                apdu_len = encode_application_character_string(
                    apdu, &value->type.Character_String);
                break;
#endif
#if defined(BACAPP_BIT_STRING)
            case BACNET_APPLICATION_TAG_BIT_STRING:
                apdu_len =
                    encode_application_bitstring(apdu, &value->type.Bit_String);
                break;
#endif
#if defined(BACAPP_ENUMERATED)
            case BACNET_APPLICATION_TAG_ENUMERATED:
                apdu_len =
                    encode_application_enumerated(apdu, value->type.Enumerated);
                break;
#endif
#if defined(BACAPP_DATE)
            case BACNET_APPLICATION_TAG_DATE:
                apdu_len = encode_application_date(apdu, &value->type.Date);
                break;
#endif
#if defined(BACAPP_TIME)
            case BACNET_APPLICATION_TAG_TIME:
                apdu_len = encode_application_time(apdu, &value->type.Time);
                break;
#endif
#if defined(BACAPP_OBJECT_ID)
            case BACNET_APPLICATION_TAG_OBJECT_ID:
                apdu_len = encode_application_object_id(apdu,
                    value->type.Object_Id.type, value->type.Object_Id.instance);
                break;
#endif
#if defined(BACAPP_TYPES_EXTRA)
            case BACNET_APPLICATION_TAG_EMPTYLIST:
                /* Empty data list */
                apdu_len = 0; /* EMPTY */
                break;

                break;
            case BACNET_APPLICATION_TAG_DATETIME:
                apdu_len = bacapp_encode_datetime(apdu, &value->type.Date_Time);
                break;
            case BACNET_APPLICATION_TAG_LIGHTING_COMMAND:
                /* BACnetLightingCommand */
                apdu_len = lighting_command_encode(
                    apdu, &value->type.Lighting_Command);
                break;
            case BACNET_APPLICATION_TAG_XY_COLOR:
                /* BACnetxyColor */
                apdu_len = xy_color_encode(apdu, &value->type.XY_Color);
                break;
            case BACNET_APPLICATION_TAG_COLOR_COMMAND:
                /* BACnetColorCommand */
                apdu_len =
                    color_command_encode(apdu, &value->type.Color_Command);
                break;
            case BACNET_APPLICATION_TAG_WEEKLY_SCHEDULE:
                /* BACnetWeeklySchedule */
                apdu_len = bacnet_weeklyschedule_encode(
                    apdu, &value->type.Weekly_Schedule);
                break;
            case BACNET_APPLICATION_TAG_HOST_N_PORT:
                /* BACnetHostNPort */
                apdu_len = host_n_port_encode(apdu, &value->type.Host_Address);
                break;
            case BACNET_APPLICATION_TAG_DEVICE_OBJECT_PROPERTY_REFERENCE:
                /* BACnetDeviceObjectPropertyReference */
                apdu_len = bacapp_encode_device_obj_property_ref(
                    apdu, &value->type.Device_Object_Property_Reference);
                break;
            case BACNET_APPLICATION_TAG_DEVICE_OBJECT_REFERENCE:
                /* BACnetDeviceObjectReference */
                apdu_len = bacapp_encode_device_obj_ref(
                    apdu, &value->type.Device_Object_Reference);
                break;
            case BACNET_APPLICATION_TAG_OBJECT_PROPERTY_REFERENCE:
                /* BACnetObjectPropertyReference */
                apdu_len = bacapp_encode_obj_property_ref(
                    apdu, &value->type.Object_Property_Reference);
                break;
<<<<<<< HEAD
            case BACNET_APPLICATION_TAG_DESTINATION:
                /* BACnetDestination */
                apdu_len = bacnet_destination_encode(
                    apdu, &value->type.Destination);
                break;
=======
#if defined(BACDL_BSC)
            case BACNET_APPLICATION_TAG_SC_FAILED_CONNECTION_REQUEST:
                apdu_len = bacapp_encode_SCFailedConnectionRequest(
                    apdu, &value->type.SC_Failed_Req);
                break;
            case BACNET_APPLICATION_TAG_SC_HUB_FUNCTION_CONNECTION_STATUS:
                apdu_len = bacapp_encode_SCHubFunctionConnection(
                    apdu, &value->type.SC_Hub_Function_Status);
                break;
            case BACNET_APPLICATION_TAG_SC_DIRECT_CONNECTION_STATUS:
                apdu_len = bacapp_encode_SCDirectConnection(
                    apdu, &value->type.SC_Direct_Status);
                break;
            case BACNET_APPLICATION_TAG_SC_HUB_CONNECTION_STATUS:
                apdu_len = bacapp_encode_SCHubConnection(
                    apdu, &value->type.SC_Hub_Status);
                break;
#endif /* BACDL_BSC */
>>>>>>> a0fc23f3
#endif
            default:
                break;
        }
    }

    return apdu_len;
}

/**
 * @brief Decode the data and store it into value.
 * @param apdu  Receive buffer
 * @param tag_data_type  Data type of the given tag
 * @param len_value_type  Count of bytes of given tag
 * @param value  Pointer to the application value structure,
 *               used to store the decoded value to.
 *
 * @return Number of octets consumed.
 */
int bacapp_decode_data(uint8_t *apdu,
    uint8_t tag_data_type,
    uint32_t len_value_type,
    BACNET_APPLICATION_DATA_VALUE *value)
{
    int len = 0;

    if (value) {
        switch (tag_data_type) {
#if defined(BACAPP_NULL)
            case BACNET_APPLICATION_TAG_NULL:
                /* nothing else to do */
                break;
#endif
#if defined(BACAPP_BOOLEAN)
            case BACNET_APPLICATION_TAG_BOOLEAN:
                value->type.Boolean = decode_boolean(len_value_type);
                break;
#endif
#if defined(BACAPP_UNSIGNED)
            case BACNET_APPLICATION_TAG_UNSIGNED_INT:
                len = decode_unsigned(
                    apdu, len_value_type, &value->type.Unsigned_Int);
                break;
#endif
#if defined(BACAPP_SIGNED)
            case BACNET_APPLICATION_TAG_SIGNED_INT:
                len = decode_signed(
                    apdu, len_value_type, &value->type.Signed_Int);
                break;
#endif
#if defined(BACAPP_REAL)
            case BACNET_APPLICATION_TAG_REAL:
                len =
                    decode_real_safe(apdu, len_value_type, &(value->type.Real));
                break;
#endif
#if defined(BACAPP_DOUBLE)
            case BACNET_APPLICATION_TAG_DOUBLE:
                len = decode_double_safe(
                    apdu, len_value_type, &(value->type.Double));
                break;
#endif
#if defined(BACAPP_OCTET_STRING)
            case BACNET_APPLICATION_TAG_OCTET_STRING:
                len = decode_octet_string(
                    apdu, len_value_type, &value->type.Octet_String);
                break;
#endif
#if defined(BACAPP_CHARACTER_STRING)
            case BACNET_APPLICATION_TAG_CHARACTER_STRING:
                len = decode_character_string(
                    apdu, len_value_type, &value->type.Character_String);
                break;
#endif
#if defined(BACAPP_BIT_STRING)
            case BACNET_APPLICATION_TAG_BIT_STRING:
                len = decode_bitstring(
                    apdu, len_value_type, &value->type.Bit_String);
                break;
#endif
#if defined(BACAPP_ENUMERATED)
            case BACNET_APPLICATION_TAG_ENUMERATED:
                len = decode_enumerated(
                    apdu, len_value_type, &value->type.Enumerated);
                break;
#endif
#if defined(BACAPP_DATE)
            case BACNET_APPLICATION_TAG_DATE:
                len = decode_date_safe(apdu, len_value_type, &value->type.Date);
                break;
#endif
#if defined(BACAPP_TIME)
            case BACNET_APPLICATION_TAG_TIME:
                len = decode_bacnet_time_safe(
                    apdu, len_value_type, &value->type.Time);
                break;
#endif
#if defined(BACAPP_OBJECT_ID)
            case BACNET_APPLICATION_TAG_OBJECT_ID: {
                BACNET_OBJECT_TYPE object_type = OBJECT_NONE;
                uint32_t instance = 0;
                len = decode_object_id_safe(
                    apdu, len_value_type, &object_type, &instance);
                value->type.Object_Id.type = object_type;
                value->type.Object_Id.instance = instance;
            } break;
#endif
#if defined(BACAPP_TYPES_EXTRA)
            case BACNET_APPLICATION_TAG_DATETIME:
                len = bacapp_decode_datetime(apdu, &value->type.Date_Time);
                break;
            case BACNET_APPLICATION_TAG_LIGHTING_COMMAND:
                len = lighting_command_decode(
                    apdu, len_value_type, &value->type.Lighting_Command);
                break;
            case BACNET_APPLICATION_TAG_XY_COLOR:
                /* BACnetxyColor */
                len = xy_color_decode(
                    apdu, len_value_type, &value->type.XY_Color);
                break;
            case BACNET_APPLICATION_TAG_COLOR_COMMAND:
                /* BACnetColorCommand */
                len = color_command_decode(
                    apdu, len_value_type, NULL, &value->type.Color_Command);
                break;
            case BACNET_APPLICATION_TAG_WEEKLY_SCHEDULE:
                len = bacnet_weeklyschedule_decode(
                    apdu, len_value_type, &value->type.Weekly_Schedule);
                break;
            case BACNET_APPLICATION_TAG_HOST_N_PORT:
                len = host_n_port_decode(
                    apdu, len_value_type, NULL, &value->type.Host_Address);
                break;
            case BACNET_APPLICATION_TAG_DEVICE_OBJECT_PROPERTY_REFERENCE:
                /* BACnetDeviceObjectPropertyReference */
                len = bacapp_decode_device_obj_property_ref(
                    apdu, &value->type.Device_Object_Property_Reference);
                break;
            case BACNET_APPLICATION_TAG_DEVICE_OBJECT_REFERENCE:
                /* BACnetDeviceObjectReference */
                len = bacapp_decode_device_obj_ref(
                    apdu, &value->type.Device_Object_Reference);
                break;
            case BACNET_APPLICATION_TAG_OBJECT_PROPERTY_REFERENCE:
                /* BACnetObjectPropertyReference */
                len = bacapp_decode_obj_property_ref(apdu, len_value_type,
                    &value->type.Object_Property_Reference);
                break;
<<<<<<< HEAD
            case BACNET_APPLICATION_TAG_DESTINATION:
                /* BACnetDestination */
                len = bacnet_destination_decode(apdu, len_value_type,
                    &value->type.Destination);
=======
            case BACNET_APPLICATION_TAG_SC_FAILED_CONNECTION_REQUEST:
                len = bacapp_decode_SCFailedConnectionRequest(
                    apdu, len_value_type, &value->type.SC_Failed_Req);
                break;
            case BACNET_APPLICATION_TAG_SC_HUB_FUNCTION_CONNECTION_STATUS:
                len = bacapp_decode_SCHubFunctionConnection(
                    apdu, len_value_type, &value->type.SC_Hub_Function_Status);
                break;
            case BACNET_APPLICATION_TAG_SC_DIRECT_CONNECTION_STATUS:
                len = bacapp_decode_SCDirectConnection(
                    apdu, len_value_type, &value->type.SC_Direct_Status);
                break;
            case BACNET_APPLICATION_TAG_SC_HUB_CONNECTION_STATUS:
                len = bacapp_decode_SCHubConnection(
                    apdu, len_value_type, &value->type.SC_Hub_Status);
>>>>>>> a0fc23f3
                break;
#endif
            default:
                break;
        }
    }

    if ((len == 0) && (tag_data_type != BACNET_APPLICATION_TAG_NULL) &&
        (tag_data_type != BACNET_APPLICATION_TAG_BOOLEAN) &&
        (tag_data_type != BACNET_APPLICATION_TAG_OCTET_STRING)) {
        /* indicate that we were not able to decode the value */
        if (value) {
            value->tag = MAX_BACNET_APPLICATION_TAG;
        }
    }
    return len;
}

/**
 * @brief Decode the BACnet Application Data
 *
 * @param apdu - buffer of data to be decoded
 * @param apdu_len_max - number of bytes in the buffer
 * @param value - decoded value, if decoded
 *
 * @return the number of apdu bytes consumed, or #BACNET_STATUS_ERROR
 */
int bacapp_decode_application_data(
    uint8_t *apdu, unsigned apdu_len_max, BACNET_APPLICATION_DATA_VALUE *value)
{
    int len = 0;
    int tag_len = 0;
    int decode_len = 0;
    uint8_t tag_number = 0;
    uint32_t len_value_type = 0;

    if (apdu && value && !IS_CONTEXT_SPECIFIC(*apdu)) {
        value->context_specific = false;
        tag_len = bacnet_tag_number_and_value_decode(
            &apdu[0], apdu_len_max, &tag_number, &len_value_type);
        if (tag_len > 0) {
            len += tag_len;
            value->tag = tag_number;
            if ((unsigned)len <= apdu_len_max) {
                decode_len =
                    bacapp_decode_data_len(NULL, tag_number, len_value_type);
                if ((unsigned)decode_len <= (apdu_len_max - len)) {
                    decode_len = bacapp_decode_data(
                        &apdu[len], tag_number, len_value_type, value);
                    if (value->tag != MAX_BACNET_APPLICATION_TAG) {
                        len += decode_len;
                    } else {
                        len = BACNET_STATUS_ERROR;
                    }
                } else {
                    len = BACNET_STATUS_ERROR;
                }
            } else {
                len = BACNET_STATUS_ERROR;
            }
        }
        value->next = NULL;
    }

    return len;
}

/*
** Usage: Similar to strtok. Call function the first time with new_apdu and
*new_adu_len set to apdu buffer
** to be processed. Subsequent calls should pass in NULL.
**
** Returns true if a application message is correctly parsed.
** Returns false if no more application messages are available.
**
** This function is NOT thread safe.
**
** Notes: The _safe suffix is there because the function should be relatively
*safe against buffer overruns.
**
*/

bool bacapp_decode_application_data_safe(uint8_t *new_apdu,
    uint32_t new_apdu_len,
    BACNET_APPLICATION_DATA_VALUE *value)
{
    /* The static variables that store the apdu buffer between function calls */
    static uint8_t *apdu = NULL;
    static uint32_t apdu_len_remaining = 0;
    static uint32_t apdu_len = 0;
    int len = 0;
    int tag_len = 0;
    uint8_t tag_number = 0;
    uint32_t len_value_type = 0;

    bool ret = false;

    if (new_apdu != NULL) {
        apdu = new_apdu;
        apdu_len_remaining = new_apdu_len;
        apdu_len = 0;
    }

    if (value && apdu_len_remaining > 0 &&
        !IS_CONTEXT_SPECIFIC(apdu[apdu_len])) {
        value->context_specific = false;
        tag_len = bacnet_tag_number_and_value_decode(
            &apdu[apdu_len], apdu_len_remaining, &tag_number, &len_value_type);
        /* If tag_len is zero, then the tag information is truncated */
        if (tag_len) {
            apdu_len += tag_len;
            apdu_len_remaining -= tag_len;
            /* The tag is boolean then len_value_type is interpreted as value,
               not length, so don't bother checking with apdu_len_remaining */
            if (tag_number == BACNET_APPLICATION_TAG_BOOLEAN ||
                len_value_type <= apdu_len_remaining) {
                value->tag = tag_number;
                len = bacapp_decode_data(
                    &apdu[apdu_len], tag_number, len_value_type, value);
                apdu_len += len;
                apdu_len_remaining -= len;

                ret = true;
            }
        }
        value->next = NULL;
    }

    return ret;
}

/**
 * @brief Decode the data to determine the data length
 *  @param apdu  Pointer to the received data.
 *  @param tag_data_type  Data type to be decoded.
 *  @param len_value_type  Length of the data in bytes.
 *  @return Number of bytes decoded.
 */
int bacapp_decode_data_len(
    uint8_t *apdu, uint8_t tag_data_type, uint32_t len_value_type)
{
    int len = 0;

    (void)apdu;
    switch (tag_data_type) {
        case BACNET_APPLICATION_TAG_NULL:
            break;
        case BACNET_APPLICATION_TAG_BOOLEAN:
            break;
        case BACNET_APPLICATION_TAG_UNSIGNED_INT:
        case BACNET_APPLICATION_TAG_SIGNED_INT:
        case BACNET_APPLICATION_TAG_REAL:
        case BACNET_APPLICATION_TAG_DOUBLE:
        case BACNET_APPLICATION_TAG_OCTET_STRING:
        case BACNET_APPLICATION_TAG_CHARACTER_STRING:
        case BACNET_APPLICATION_TAG_BIT_STRING:
        case BACNET_APPLICATION_TAG_ENUMERATED:
        case BACNET_APPLICATION_TAG_DATE:
        case BACNET_APPLICATION_TAG_TIME:
        case BACNET_APPLICATION_TAG_OBJECT_ID:
            len = (int)(~0U >> 1);
            if (len_value_type < (uint32_t)len) {
                len = (int)len_value_type;
            }
            break;
        default:
            break;
    }

    return len;
}

/**
 * @brief Determine the BACnet Application Data number of APDU bytes consumed
 * @param apdu - buffer of data to be decoded
 * @param apdu_len_max - number of bytes in the buffer
 * @return  number of bytes decoded, or zero if errors occur
 */
int bacapp_decode_application_data_len(uint8_t *apdu, unsigned apdu_len_max)
{
    int len = 0;
    int tag_len = 0;
    int decode_len = 0;
    uint8_t tag_number = 0;
    uint32_t len_value_type = 0;

    if (apdu && !IS_CONTEXT_SPECIFIC(*apdu)) {
        tag_len = bacnet_tag_number_and_value_decode(
            &apdu[0], apdu_len_max, &tag_number, &len_value_type);
        if (tag_len > 0) {
            len += tag_len;
            decode_len =
                bacapp_decode_data_len(NULL, tag_number, len_value_type);
            len += decode_len;
        }
    }

    return len;
}

int bacapp_encode_context_data_value(uint8_t *apdu,
    uint8_t context_tag_number,
    BACNET_APPLICATION_DATA_VALUE *value)
{
    int apdu_len = 0; /* total length of the apdu, return value */

    if (value) {
        switch (value->tag) {
#if defined(BACAPP_NULL)
            case BACNET_APPLICATION_TAG_NULL:
                apdu_len = encode_context_null(apdu, context_tag_number);
                break;
#endif
#if defined(BACAPP_BOOLEAN)
            case BACNET_APPLICATION_TAG_BOOLEAN:
                apdu_len = encode_context_boolean(
                    apdu, context_tag_number, value->type.Boolean);
                break;
#endif
#if defined(BACAPP_UNSIGNED)
            case BACNET_APPLICATION_TAG_UNSIGNED_INT:
                apdu_len = encode_context_unsigned(
                    apdu, context_tag_number, value->type.Unsigned_Int);
                break;
#endif
#if defined(BACAPP_SIGNED)
            case BACNET_APPLICATION_TAG_SIGNED_INT:
                apdu_len = encode_context_signed(
                    apdu, context_tag_number, value->type.Signed_Int);
                break;
#endif
#if defined(BACAPP_REAL)
            case BACNET_APPLICATION_TAG_REAL:
                apdu_len = encode_context_real(
                    apdu, context_tag_number, value->type.Real);
                break;
#endif
#if defined(BACAPP_DOUBLE)
            case BACNET_APPLICATION_TAG_DOUBLE:
                apdu_len = encode_context_double(
                    apdu, context_tag_number, value->type.Double);
                break;
#endif
#if defined(BACAPP_OCTET_STRING)
            case BACNET_APPLICATION_TAG_OCTET_STRING:
                apdu_len = encode_context_octet_string(
                    apdu, context_tag_number, &value->type.Octet_String);
                break;
#endif
#if defined(BACAPP_CHARACTER_STRING)
            case BACNET_APPLICATION_TAG_CHARACTER_STRING:
                apdu_len = encode_context_character_string(
                    apdu, context_tag_number, &value->type.Character_String);
                break;
#endif
#if defined(BACAPP_BIT_STRING)
            case BACNET_APPLICATION_TAG_BIT_STRING:
                apdu_len = encode_context_bitstring(
                    apdu, context_tag_number, &value->type.Bit_String);
                break;
#endif
#if defined(BACAPP_ENUMERATED)
            case BACNET_APPLICATION_TAG_ENUMERATED:
                apdu_len = encode_context_enumerated(
                    apdu, context_tag_number, value->type.Enumerated);
                break;
#endif
#if defined(BACAPP_DATE)
            case BACNET_APPLICATION_TAG_DATE:
                apdu_len = encode_context_date(
                    apdu, context_tag_number, &value->type.Date);
                break;
#endif
#if defined(BACAPP_TIME)
            case BACNET_APPLICATION_TAG_TIME:
                apdu_len = encode_context_time(
                    apdu, context_tag_number, &value->type.Time);
                break;
#endif
#if defined(BACAPP_OBJECT_ID)
            case BACNET_APPLICATION_TAG_OBJECT_ID:
                apdu_len = encode_context_object_id(apdu, context_tag_number,
                    value->type.Object_Id.type, value->type.Object_Id.instance);
                break;
#endif
#if defined(BACAPP_TYPES_EXTRA)
            case BACNET_APPLICATION_TAG_DATETIME:
                apdu_len = bacapp_encode_context_datetime(
                    apdu, context_tag_number, &value->type.Date_Time);
                break;
            case BACNET_APPLICATION_TAG_LIGHTING_COMMAND:
                apdu_len = lighting_command_encode_context(
                    apdu, context_tag_number, &value->type.Lighting_Command);
                break;
            case BACNET_APPLICATION_TAG_XY_COLOR:
                /* BACnetxyColor */
                apdu_len = xy_color_context_encode(
                    apdu, context_tag_number, &value->type.XY_Color);
                break;
            case BACNET_APPLICATION_TAG_WEEKLY_SCHEDULE:
                /* BACnetWeeklySchedule */
                apdu_len = bacnet_weeklyschedule_context_encode(
                    apdu, context_tag_number, &value->type.Weekly_Schedule);
                break;
            case BACNET_APPLICATION_TAG_COLOR_COMMAND:
                /* BACnetColorCommand */
                apdu_len = color_command_context_encode(
                    apdu, context_tag_number, &value->type.Color_Command);
                break;
            case BACNET_APPLICATION_TAG_HOST_N_PORT:
                apdu_len = host_n_port_context_encode(
                    apdu, context_tag_number, &value->type.Host_Address);
                break;
            case BACNET_APPLICATION_TAG_DEVICE_OBJECT_PROPERTY_REFERENCE:
                /* BACnetDeviceObjectPropertyReference */
                apdu_len = bacapp_encode_context_device_obj_property_ref(apdu,
                    context_tag_number,
                    &value->type.Device_Object_Property_Reference);
                break;
            case BACNET_APPLICATION_TAG_DEVICE_OBJECT_REFERENCE:
                /* BACnetDeviceObjectReference */
                apdu_len = bacapp_encode_context_device_obj_ref(apdu,
                    context_tag_number, &value->type.Device_Object_Reference);
                break;
            case BACNET_APPLICATION_TAG_OBJECT_PROPERTY_REFERENCE:
                /* BACnetObjectPropertyReference */
                apdu_len = bacapp_encode_context_obj_property_ref(apdu,
                    context_tag_number, &value->type.Object_Property_Reference);
                break;
<<<<<<< HEAD
            case BACNET_APPLICATION_TAG_DESTINATION:
                /* BACnetDestination */
                apdu_len = bacnet_destination_context_encode(apdu,
                    context_tag_number, &value->type.Destination);
                break;
#endif
=======
            case BACNET_APPLICATION_TAG_SC_FAILED_CONNECTION_REQUEST:
                apdu_len = bacapp_encode_context_SCFailedConnectionRequest(
                    apdu, context_tag_number, &value->type.SC_Failed_Req);
                break;
            case BACNET_APPLICATION_TAG_SC_HUB_FUNCTION_CONNECTION_STATUS:
                apdu_len = bacapp_encode_context_SCHubFunctionConnection(apdu,
                    context_tag_number, &value->type.SC_Hub_Function_Status);
                break;
            case BACNET_APPLICATION_TAG_SC_DIRECT_CONNECTION_STATUS:
                apdu_len = bacapp_encode_context_SCDirectConnection(
                    apdu, context_tag_number, &value->type.SC_Direct_Status);
                break;
            case BACNET_APPLICATION_TAG_SC_HUB_CONNECTION_STATUS:
                apdu_len = bacapp_encode_context_SCHubConnection(
                    apdu, context_tag_number, &value->type.SC_Hub_Status);
                break;
#endif /* BACDL_BSC */
>>>>>>> a0fc23f3
            default:
                break;
        }
    }

    return apdu_len;
}

/* returns the fixed tag type for certain context tagged properties */
BACNET_APPLICATION_TAG bacapp_context_tag_type(
    BACNET_PROPERTY_ID property, uint8_t tag_number)
{
    BACNET_APPLICATION_TAG tag = MAX_BACNET_APPLICATION_TAG;

    switch (property) {
        case PROP_DATE_LIST:
            switch (tag_number) {
                case 0: /* single calendar date */
                    tag = BACNET_APPLICATION_TAG_DATE;
                    break;
                case 1: /* range of dates */
                    tag = BACNET_APPLICATION_TAG_DATERANGE;
                    break;
                case 2: /* selection of weeks, month, and day of month */
                    tag = BACNET_APPLICATION_TAG_WEEKNDAY;
                    break;
                default:
                    break;
            }
            break;
        case PROP_ACTUAL_SHED_LEVEL:
        case PROP_REQUESTED_SHED_LEVEL:
        case PROP_EXPECTED_SHED_LEVEL:
            switch (tag_number) {
                case 0:
                case 1:
                    tag = BACNET_APPLICATION_TAG_UNSIGNED_INT;
                    break;
                case 2:
                    tag = BACNET_APPLICATION_TAG_REAL;
                    break;
                default:
                    break;
            }
            break;
        case PROP_ACTION:
            switch (tag_number) {
                case 0:
                case 1:
                    tag = BACNET_APPLICATION_TAG_OBJECT_ID;
                    break;
                case 2:
                    tag = BACNET_APPLICATION_TAG_ENUMERATED;
                    break;
                case 3:
                case 5:
                case 6:
                    tag = BACNET_APPLICATION_TAG_UNSIGNED_INT;
                    break;
                case 7:
                case 8:
                    tag = BACNET_APPLICATION_TAG_BOOLEAN;
                    break;
                case 4: /* propertyValue: abstract syntax */
                default:
                    break;
            }
            break;
        case PROP_LIST_OF_GROUP_MEMBERS:
            /* Sequence of ReadAccessSpecification */
            switch (tag_number) {
                case 0:
                    tag = BACNET_APPLICATION_TAG_OBJECT_ID;
                    break;
                default:
                    break;
            }
            break;
        case PROP_EXCEPTION_SCHEDULE:
            switch (tag_number) {
                case 1:
                    tag = BACNET_APPLICATION_TAG_OBJECT_ID;
                    break;
                case 3:
                    tag = BACNET_APPLICATION_TAG_UNSIGNED_INT;
                    break;
                case 0: /* calendarEntry: abstract syntax + context */
                case 2: /* list of BACnetTimeValue: abstract syntax */
                default:
                    break;
            }
            break;
        case PROP_LOG_DEVICE_OBJECT_PROPERTY:
        case PROP_OBJECT_PROPERTY_REFERENCE:
            switch (tag_number) {
                case 0: /* Object ID */
                case 3: /* Device ID */
                    tag = BACNET_APPLICATION_TAG_OBJECT_ID;
                    break;
                case 1: /* Property ID */
                    tag = BACNET_APPLICATION_TAG_ENUMERATED;
                    break;
                case 2: /* Array index */
                    tag = BACNET_APPLICATION_TAG_UNSIGNED_INT;
                    break;
                default:
                    break;
            }
            break;
        case PROP_SUBORDINATE_LIST:
            /* BACnetARRAY[N] of BACnetDeviceObjectReference */
            switch (tag_number) {
                case 0: /* Optional Device ID */
                case 1: /* Object ID */
                    tag = BACNET_APPLICATION_TAG_OBJECT_ID;
                    break;
                default:
                    break;
            }
            break;

        case PROP_RECIPIENT_LIST:
            /* List of BACnetDestination */
            switch (tag_number) {
                case 0: /* Device Object ID */
                    tag = BACNET_APPLICATION_TAG_OBJECT_ID;
                    break;
                case 1:
                    /* BACnetRecipient::= CHOICE {
                        device  [0] BACnetObjectIdentifier
                     -->address [1] BACnetAddress
                    }
                    */
                    break;
                default:
                    break;
            }
            break;
        case PROP_ACTIVE_COV_SUBSCRIPTIONS:
            /* BACnetCOVSubscription */
            switch (tag_number) {
                case 0: /* BACnetRecipientProcess */
                    break;
                case 1: /* BACnetObjectPropertyReference */
                    tag = BACNET_APPLICATION_TAG_OBJECT_PROPERTY_REFERENCE;
                    break;
                case 2: /* issueConfirmedNotifications */
                    tag = BACNET_APPLICATION_TAG_BOOLEAN;
                    break;
                case 3: /* timeRemaining */
                    tag = BACNET_APPLICATION_TAG_UNSIGNED_INT;
                    break;
                case 4: /* covIncrement */
                    tag = BACNET_APPLICATION_TAG_REAL;
                    break;
                default:
                    break;
            }
            break;
        case PROP_SETPOINT_REFERENCE:
            switch (tag_number) {
                case 0:
                    tag = BACNET_APPLICATION_TAG_OBJECT_PROPERTY_REFERENCE;
                    break;
                default:
                    break;
            }
            break;
        case PROP_FD_BBMD_ADDRESS:
        case PROP_BACNET_IP_GLOBAL_ADDRESS:
            switch (tag_number) {
                case 0:
                    tag = BACNET_APPLICATION_TAG_HOST_N_PORT;
                    break;
                default:
                    break;
            }
            break;
        case PROP_LIGHTING_COMMAND:
            switch (tag_number) {
                case 0:
                    tag = BACNET_APPLICATION_TAG_LIGHTING_COMMAND;
                    break;
                default:
                    break;
            }
            break;
        case PROP_COLOR_COMMAND:
            switch (tag_number) {
                case 0:
                    tag = BACNET_APPLICATION_TAG_COLOR_COMMAND;
                    break;
                default:
                    break;
            }
            break;
        case PROP_LIST_OF_OBJECT_PROPERTY_REFERENCES:
        case PROP_GROUP_MEMBERS:
            switch (tag_number) {
                case 0:
                    tag =
                        BACNET_APPLICATION_TAG_DEVICE_OBJECT_PROPERTY_REFERENCE;
                    break;
                default:
                    break;
            }
            break;
        default:
            break;
    }

    return tag;
}

int bacapp_encode_context_data(uint8_t *apdu,
    BACNET_APPLICATION_DATA_VALUE *value,
    BACNET_PROPERTY_ID property)
{
    int apdu_len = 0;
    BACNET_APPLICATION_TAG tag_data_type;

    if (value && apdu) {
        tag_data_type = bacapp_context_tag_type(property, value->context_tag);
        if (tag_data_type != MAX_BACNET_APPLICATION_TAG) {
            apdu_len = bacapp_encode_context_data_value(
                &apdu[0], tag_data_type, value);
        } else {
            /* FIXME: what now? */
            apdu_len = 0;
        }
        value->next = NULL;
    }

    return apdu_len;
}

int bacapp_decode_context_data(uint8_t *apdu,
    unsigned max_apdu_len,
    BACNET_APPLICATION_DATA_VALUE *value,
    BACNET_PROPERTY_ID property)
{
    int apdu_len = 0, len = 0;
    int tag_len = 0;
    uint8_t tag_number = 0;
    uint32_t len_value_type = 0;

    if (apdu && value && IS_CONTEXT_SPECIFIC(*apdu)) {
        value->context_specific = true;
        value->next = NULL;
        tag_len =
            decode_tag_number_and_value(&apdu[0], &tag_number, &len_value_type);
        apdu_len = tag_len;
        /* Empty construct : (closing tag) => returns NULL value */
        if (tag_len && ((unsigned)tag_len <= max_apdu_len) &&
            !decode_is_closing_tag_number(&apdu[0], tag_number)) {
            value->context_tag = tag_number;
            value->tag = bacapp_context_tag_type(property, tag_number);
            if (value->tag != MAX_BACNET_APPLICATION_TAG) {
                len = bacapp_decode_data(
                    &apdu[apdu_len], value->tag, len_value_type, value);
                apdu_len += len;
            } else if (len_value_type) {
                /* Unknown value : non null size (elementary type) */
                apdu_len += len_value_type;
                /* SHOULD NOT HAPPEN, EXCEPTED WHEN READING UNKNOWN CONTEXTUAL
                 * PROPERTY */
            } else {
                apdu_len = BACNET_STATUS_ERROR;
            }
        } else if (tag_len == 1) {
            /* and is a Closing tag */
            /* Don't advance over that closing tag. */
            apdu_len = 0;
        }
    }

    return apdu_len;
}

#if defined(BACAPP_TYPES_EXTRA)
/**
 * @brief Context or Application tagged property value decoding
 *
 * @param apdu - buffer of data to be decoded
 * @param max_apdu_len - number of bytes in the buffer
 * @param value - stores the decoded property value
 * @param property - context property identifier
 * @return  number of bytes decoded, or ERROR if errors occur
 */
int bacapp_decode_generic_property(uint8_t *apdu,
    int max_apdu_len,
    BACNET_APPLICATION_DATA_VALUE *value,
    BACNET_PROPERTY_ID prop)
{
    int len = 0;
    if (IS_CONTEXT_SPECIFIC(*apdu)) {
        len = bacapp_decode_context_data(apdu, max_apdu_len, value, prop);
    } else {
        len = bacapp_decode_application_data(apdu, max_apdu_len, value);
    }
    return len;
}
#endif

#if defined(BACAPP_TYPES_EXTRA)
/* decode one value of a priority array */
static int decode_priority_value(uint8_t *apdu,
    unsigned max_apdu_len,
    BACNET_APPLICATION_DATA_VALUE *value,
    BACNET_PROPERTY_ID prop)
{
    int val_len = 0;
    uint32_t len_value_type = 0;
    int len = 0;
    bool is_opening_tag;
    uint8_t tag_number;

    if (decode_is_context_tag(apdu, 0) && !decode_is_closing_tag(apdu)) {
        /* Contextual Abstract-syntax & type */
        val_len =
            decode_tag_number_and_value(apdu, &tag_number, &len_value_type);
        is_opening_tag = decode_is_opening_tag(apdu);
        len += val_len;
        val_len = bacapp_decode_generic_property(
            &apdu[len], max_apdu_len - len, value, prop);
        if (val_len < 0) {
            return BACNET_STATUS_ERROR;
        }
        len += val_len;
        if (is_opening_tag) {
            if (!decode_is_closing_tag_number(apdu, 0)) {
                return BACNET_STATUS_ERROR;
            }
            len++;
        }
    } else {
        len = bacapp_decode_generic_property(apdu, max_apdu_len, value, prop);
    }

    return len;
}
#endif

#if defined(BACAPP_TYPES_EXTRA)
int bacapp_known_property_tag(
    BACNET_OBJECT_TYPE object_type, BACNET_PROPERTY_ID property)
{
    switch (property) {
        case PROP_MEMBER_OF:
        case PROP_ZONE_MEMBERS:
        case PROP_DOOR_MEMBERS:
        case PROP_SUBORDINATE_LIST:
        case PROP_ACCESS_EVENT_CREDENTIAL:
        case PROP_ACCESS_DOORS:
        case PROP_ZONE_FROM:
        case PROP_ZONE_TO:
        case PROP_CREDENTIALS_IN_ZONE:
        case PROP_LAST_CREDENTIAL_ADDED:
        case PROP_LAST_CREDENTIAL_REMOVED:
        case PROP_ENTRY_POINTS:
        case PROP_EXIT_POINTS:
        case PROP_MEMBERS:
        case PROP_CREDENTIALS:
        case PROP_ACCOMPANIMENT:
        case PROP_BELONGS_TO:
        case PROP_LAST_ACCESS_POINT:
            /* Properties using BACnetDeviceObjectReference */
            return BACNET_APPLICATION_TAG_DEVICE_OBJECT_REFERENCE;

        case PROP_TIME_OF_ACTIVE_TIME_RESET:
        case PROP_TIME_OF_STATE_COUNT_RESET:
        case PROP_CHANGE_OF_STATE_TIME:
        case PROP_MAXIMUM_VALUE_TIMESTAMP:
        case PROP_MINIMUM_VALUE_TIMESTAMP:
        case PROP_VALUE_CHANGE_TIME:
        case PROP_START_TIME:
        case PROP_STOP_TIME:
        case PROP_MODIFICATION_DATE:
        case PROP_UPDATE_TIME:
        case PROP_COUNT_CHANGE_TIME:
        case PROP_LAST_CREDENTIAL_ADDED_TIME:
        case PROP_LAST_CREDENTIAL_REMOVED_TIME:
        case PROP_ACTIVATION_TIME:
        case PROP_EXPIRATION_TIME:
        case PROP_LAST_USE_TIME:
            /* Properties using BACnetDateTime value */
            return BACNET_APPLICATION_TAG_DATETIME;

        case PROP_OBJECT_PROPERTY_REFERENCE:
        case PROP_LOG_DEVICE_OBJECT_PROPERTY:
        case PROP_LIST_OF_OBJECT_PROPERTY_REFERENCES:
            /* Properties using BACnetDeviceObjectPropertyReference */
            return BACNET_APPLICATION_TAG_DEVICE_OBJECT_PROPERTY_REFERENCE;

        case PROP_MANIPULATED_VARIABLE_REFERENCE:
        case PROP_CONTROLLED_VARIABLE_REFERENCE:
        case PROP_INPUT_REFERENCE:
            /* Properties using BACnetObjectPropertyReference */
            return BACNET_APPLICATION_TAG_OBJECT_PROPERTY_REFERENCE;

        case PROP_EVENT_TIME_STAMPS:
        case PROP_LAST_RESTORE_TIME:
        case PROP_TIME_OF_DEVICE_RESTART:
        case PROP_ACCESS_EVENT_TIME:
            /* Properties using BACnetTimeStamp */
            return BACNET_APPLICATION_TAG_TIMESTAMP;

        case PROP_DEFAULT_COLOR:
            /* Properties using BACnetxyColor */
            return BACNET_APPLICATION_TAG_XY_COLOR;

        case PROP_TRACKING_VALUE:
        case PROP_PRESENT_VALUE:
            if (object_type == OBJECT_COLOR) {
                /* Properties using BACnetxyColor */
                return BACNET_APPLICATION_TAG_XY_COLOR;
            }
            return -1;

        case PROP_COLOR_COMMAND:
            /* Properties using BACnetColorCommand */
            return BACNET_APPLICATION_TAG_COLOR_COMMAND;

        case PROP_LIGHTING_COMMAND:
            /* Properties using BACnetLightingCommand */
            return BACNET_APPLICATION_TAG_LIGHTING_COMMAND;

        case PROP_WEEKLY_SCHEDULE:
            /* BACnetWeeklySchedule ([7] BACnetDailySchedule*/
            return BACNET_APPLICATION_TAG_WEEKLY_SCHEDULE;

        case PROP_PRIORITY_ARRAY:
            /* [16] BACnetPriorityValue : 16x values (simple property) */
            return -1;

        case PROP_LIST_OF_GROUP_MEMBERS:
            /* Properties using ReadAccessSpecification */
            return -1;

        case PROP_EXCEPTION_SCHEDULE:
            /* BACnetSpecialEvent (Schedule) */
            return -1;

        case PROP_DATE_LIST:
            /* FIXME: Properties using : BACnetCalendarEntry */
            return -1;

        case PROP_ACTIVE_COV_SUBSCRIPTIONS:
            /* FIXME: BACnetCOVSubscription */
            return -1;

        case PROP_EFFECTIVE_PERIOD:
            /* FIXME: Properties using BACnetDateRange  (Schedule) */
            return -1;

        case PROP_RECIPIENT_LIST:
            /* Properties using BACnetDestination */
            return BACNET_APPLICATION_TAG_DESTINATION;

        case PROP_TIME_SYNCHRONIZATION_RECIPIENTS:
        case PROP_RESTART_NOTIFICATION_RECIPIENTS:
        case PROP_UTC_TIME_SYNCHRONIZATION_RECIPIENTS:
            /* FIXME: Properties using BACnetRecipient */
            return -1;

        case PROP_DEVICE_ADDRESS_BINDING:
        case PROP_MANUAL_SLAVE_ADDRESS_BINDING:
        case PROP_SLAVE_ADDRESS_BINDING:
            /* FIXME: BACnetAddressBinding */
            return -1;

        case PROP_ACTION:
            return -1;

        case PROP_SC_FAILED_CONNECTION_REQUESTS:
            return BACNET_APPLICATION_TAG_SC_FAILED_CONNECTION_REQUEST;

        case PROP_SC_HUB_FUNCTION_CONNECTION_STATUS:
            return BACNET_APPLICATION_TAG_SC_HUB_FUNCTION_CONNECTION_STATUS;

        case PROP_SC_DIRECT_CONNECT_CONNECTION_STATUS:
            return BACNET_APPLICATION_TAG_SC_DIRECT_CONNECTION_STATUS;

        case PROP_SC_PRIMARY_HUB_CONNECTION_STATUS:
        case PROP_SC_FAILOVER_HUB_CONNECTION_STATUS:
            return BACNET_APPLICATION_TAG_SC_HUB_CONNECTION_STATUS;

        default:
            return -1;
    }
}

/**
 * @brief Decodes a well-known, possibly complex property value
 *  Used to reverse operations in bacapp_encode_application_data
 * @param apdu - buffer of data to be decoded
 * @param max_apdu_len - number of bytes in the buffer
 * @param value - stores the decoded property value
 * @param property - context property identifier
 * @return  number of bytes decoded, or ERROR if errors occur
 */
int bacapp_decode_known_property(uint8_t *apdu,
    int max_apdu_len,
    BACNET_APPLICATION_DATA_VALUE *value,
    BACNET_OBJECT_TYPE object_type,
    BACNET_PROPERTY_ID property)
{
    int len = 0;

    /* NOTE: */
    /*   When adding impl for a new prop, also add its tag */
    /*   to bacapp_known_property_tag() */

    int tag = bacapp_known_property_tag(object_type, property);
    if (tag != -1) {
        value->tag = tag;
    }

    switch (property) {
        case PROP_MEMBER_OF:
        case PROP_ZONE_MEMBERS:
        case PROP_DOOR_MEMBERS:
        case PROP_SUBORDINATE_LIST:
        case PROP_ACCESS_EVENT_CREDENTIAL:
        case PROP_ACCESS_DOORS:
        case PROP_ZONE_FROM:
        case PROP_ZONE_TO:
        case PROP_CREDENTIALS_IN_ZONE:
        case PROP_LAST_CREDENTIAL_ADDED:
        case PROP_LAST_CREDENTIAL_REMOVED:
        case PROP_ENTRY_POINTS:
        case PROP_EXIT_POINTS:
        case PROP_MEMBERS:
        case PROP_CREDENTIALS:
        case PROP_ACCOMPANIMENT:
        case PROP_BELONGS_TO:
        case PROP_LAST_ACCESS_POINT:
            /* Properties using BACnetDeviceObjectReference */
            len = bacapp_decode_device_obj_ref(
                apdu, &value->type.Device_Object_Reference);
            break;

        case PROP_TIME_OF_ACTIVE_TIME_RESET:
        case PROP_TIME_OF_STATE_COUNT_RESET:
        case PROP_CHANGE_OF_STATE_TIME:
        case PROP_MAXIMUM_VALUE_TIMESTAMP:
        case PROP_MINIMUM_VALUE_TIMESTAMP:
        case PROP_VALUE_CHANGE_TIME:
        case PROP_START_TIME:
        case PROP_STOP_TIME:
        case PROP_MODIFICATION_DATE:
        case PROP_UPDATE_TIME:
        case PROP_COUNT_CHANGE_TIME:
        case PROP_LAST_CREDENTIAL_ADDED_TIME:
        case PROP_LAST_CREDENTIAL_REMOVED_TIME:
        case PROP_ACTIVATION_TIME:
        case PROP_EXPIRATION_TIME:
        case PROP_LAST_USE_TIME:
            /* Properties using BACnetDateTime value */
            len = bacapp_decode_datetime(apdu, &value->type.Date_Time);
            break;

        case PROP_OBJECT_PROPERTY_REFERENCE:
        case PROP_LOG_DEVICE_OBJECT_PROPERTY:
        case PROP_LIST_OF_OBJECT_PROPERTY_REFERENCES:
            /* Properties using BACnetDeviceObjectPropertyReference */
            len = bacapp_decode_device_obj_property_ref(
                apdu, &value->type.Device_Object_Property_Reference);
            break;

        case PROP_MANIPULATED_VARIABLE_REFERENCE:
        case PROP_CONTROLLED_VARIABLE_REFERENCE:
        case PROP_INPUT_REFERENCE:
            /* Properties using BACnetObjectPropertyReference */
            len = bacapp_decode_obj_property_ref(
                apdu, max_apdu_len, &value->type.Object_Property_Reference);
            break;

        case PROP_EVENT_TIME_STAMPS:
        case PROP_LAST_RESTORE_TIME:
        case PROP_TIME_OF_DEVICE_RESTART:
        case PROP_ACCESS_EVENT_TIME:
            /* Properties using BACnetTimeStamp */
            len = bacapp_decode_timestamp(apdu, &value->type.Time_Stamp);
            break;

        case PROP_DEFAULT_COLOR:
            /* Properties using BACnetxyColor */
            len = xy_color_decode(apdu, max_apdu_len, &value->type.XY_Color);
            break;

        case PROP_TRACKING_VALUE:
        case PROP_PRESENT_VALUE:
            if (object_type == OBJECT_COLOR) {
                /* Properties using BACnetxyColor */
                len =
                    xy_color_decode(apdu, max_apdu_len, &value->type.XY_Color);
            } else {
                /* Decode a "classic" simple property */
                len = bacapp_decode_generic_property(
                    apdu, max_apdu_len, value, property);
            }
            break;

        case PROP_COLOR_COMMAND:
            /* Properties using BACnetColorCommand */
            len = color_command_decode(
                apdu, max_apdu_len, NULL, &value->type.Color_Command);
            break;

        case PROP_LIGHTING_COMMAND:
            /* Properties using BACnetLightingCommand */
            len = lighting_command_decode(
                apdu, max_apdu_len, &value->type.Lighting_Command);
            break;

        case PROP_PRIORITY_ARRAY:
            /* [16] BACnetPriorityValue : 16x values (simple property) */
            len = decode_priority_value(apdu, max_apdu_len, value, property);
            break;

        case PROP_WEEKLY_SCHEDULE:
            /* BACnetWeeklySchedule ([7] BACnetDailySchedule*/
            len = bacnet_weeklyschedule_decode(
                apdu, max_apdu_len, &value->type.Weekly_Schedule);
            break;
<<<<<<< HEAD
#ifdef BACDL_BSC
=======

>>>>>>> a0fc23f3
        case PROP_SC_FAILED_CONNECTION_REQUESTS:
            len = bacapp_decode_SCFailedConnectionRequest(
                apdu, max_apdu_len, &value->type.SC_Failed_Req);
            break;

        case PROP_SC_HUB_FUNCTION_CONNECTION_STATUS:
            len = bacapp_decode_SCHubFunctionConnection(
                apdu, max_apdu_len, &value->type.SC_Hub_Function_Status);
            break;

        case PROP_SC_DIRECT_CONNECT_CONNECTION_STATUS:
            len = bacapp_decode_SCDirectConnection(
                apdu, max_apdu_len, &value->type.SC_Direct_Status);
            break;

        case PROP_SC_PRIMARY_HUB_CONNECTION_STATUS:
        case PROP_SC_FAILOVER_HUB_CONNECTION_STATUS:
            len = bacapp_decode_SCHubConnection(
                apdu, max_apdu_len, &value->type.SC_Hub_Status);
            break;
<<<<<<< HEAD
#endif /* BACDL_BSC */
        case PROP_RECIPIENT_LIST:
            len = bacnet_destination_decode(
                apdu, max_apdu_len, &value->type.Destination);
            break;
=======

>>>>>>> a0fc23f3
            /* properties without a specific decoder - fall through to default
             */

        case PROP_LIST_OF_GROUP_MEMBERS:
            /* Properties using ReadAccessSpecification */
        case PROP_EXCEPTION_SCHEDULE:
            /* BACnetSpecialEvent (Schedule) */
        case PROP_DATE_LIST:
            /* FIXME: Properties using : BACnetCalendarEntry */
        case PROP_ACTIVE_COV_SUBSCRIPTIONS:
            /* FIXME: BACnetCOVSubscription */
        case PROP_EFFECTIVE_PERIOD:
            /* FIXME: Properties using BACnetDateRange  (Schedule) */
        case PROP_TIME_SYNCHRONIZATION_RECIPIENTS:
        case PROP_RESTART_NOTIFICATION_RECIPIENTS:
        case PROP_UTC_TIME_SYNCHRONIZATION_RECIPIENTS:
            /* FIXME: Properties using BACnetRecipient */
        case PROP_DEVICE_ADDRESS_BINDING:
        case PROP_MANUAL_SLAVE_ADDRESS_BINDING:
        case PROP_SLAVE_ADDRESS_BINDING:
            /* FIXME: BACnetAddressBinding */
        case PROP_ACTION:
        default:
            /* Decode a "classic" simple property */
            len = bacapp_decode_generic_property(
                apdu, max_apdu_len, value, property);
            break;
    }

    return len;
}
#endif

#if defined(BACAPP_TYPES_EXTRA)
/**
 * @brief Determine the BACnet Context Data number of APDU bytes consumed
 *
 * @param apdu - buffer of data to be decoded
 * @param apdu_len_max - number of bytes in the buffer
 * @param property - context property identifier
 *
 * @return  number of bytes decoded, or zero if errors occur
 */
int bacapp_decode_context_data_len(
    uint8_t *apdu, unsigned apdu_len_max, BACNET_PROPERTY_ID property)
{
    int apdu_len = 0, len = 0;
    int tag_len = 0;
    uint8_t tag_number = 0;
    uint32_t len_value_type = 0;
    uint8_t tag = 0;

    if (apdu && IS_CONTEXT_SPECIFIC(*apdu)) {
        tag_len = bacnet_tag_number_and_value_decode(
            &apdu[0], apdu_len_max, &tag_number, &len_value_type);
        if (tag_len) {
            apdu_len = tag_len;
            tag = bacapp_context_tag_type(property, tag_number);
            if (tag != MAX_BACNET_APPLICATION_TAG) {
                len = bacapp_decode_data_len(NULL, tag, len_value_type);
                apdu_len += len;
            } else {
                apdu_len += len_value_type;
            }
        }
    }

    return apdu_len;
}
#endif

int bacapp_encode_data(uint8_t *apdu, BACNET_APPLICATION_DATA_VALUE *value)
{
    int apdu_len = 0; /* total length of the apdu, return value */

    if (value) {
        if (value->context_specific) {
            apdu_len = bacapp_encode_context_data_value(
                apdu, value->context_tag, value);
        } else {
            apdu_len = bacapp_encode_application_data(apdu, value);
        }
    }

    return apdu_len;
}

bool bacapp_copy(BACNET_APPLICATION_DATA_VALUE *dest_value,
    BACNET_APPLICATION_DATA_VALUE *src_value)
{
    bool status = false; /* return value, assume failure */

    if (dest_value && src_value) {
        status = true; /* assume successful for now */
        dest_value->tag = src_value->tag;
        switch (src_value->tag) {
#if defined(BACAPP_NULL)
            case BACNET_APPLICATION_TAG_NULL:
                break;
#endif
#if defined(BACAPP_BOOLEAN)
            case BACNET_APPLICATION_TAG_BOOLEAN:
                dest_value->type.Boolean = src_value->type.Boolean;
                break;
#endif
#if defined(BACAPP_UNSIGNED)
            case BACNET_APPLICATION_TAG_UNSIGNED_INT:
                dest_value->type.Unsigned_Int = src_value->type.Unsigned_Int;
                break;
#endif
#if defined(BACAPP_SIGNED)
            case BACNET_APPLICATION_TAG_SIGNED_INT:
                dest_value->type.Signed_Int = src_value->type.Signed_Int;
                break;
#endif
#if defined(BACAPP_REAL)
            case BACNET_APPLICATION_TAG_REAL:
                dest_value->type.Real = src_value->type.Real;
                break;
#endif
#if defined(BACAPP_DOUBLE)
            case BACNET_APPLICATION_TAG_DOUBLE:
                dest_value->type.Double = src_value->type.Double;
                break;
#endif
#if defined(BACAPP_OCTET_STRING)
            case BACNET_APPLICATION_TAG_OCTET_STRING:
                octetstring_copy(&dest_value->type.Octet_String,
                    &src_value->type.Octet_String);
                break;
#endif
#if defined(BACAPP_CHARACTER_STRING)
            case BACNET_APPLICATION_TAG_CHARACTER_STRING:
                characterstring_copy(&dest_value->type.Character_String,
                    &src_value->type.Character_String);
                break;
#endif
#if defined(BACAPP_BIT_STRING)
            case BACNET_APPLICATION_TAG_BIT_STRING:
                bitstring_copy(
                    &dest_value->type.Bit_String, &src_value->type.Bit_String);
                break;
#endif
#if defined(BACAPP_ENUMERATED)
            case BACNET_APPLICATION_TAG_ENUMERATED:
                dest_value->type.Enumerated = src_value->type.Enumerated;
                break;
#endif
#if defined(BACAPP_DATE)
            case BACNET_APPLICATION_TAG_DATE:
                datetime_copy_date(
                    &dest_value->type.Date, &src_value->type.Date);
                break;
#endif
#if defined(BACAPP_TIME)
            case BACNET_APPLICATION_TAG_TIME:
                datetime_copy_time(
                    &dest_value->type.Time, &src_value->type.Time);
                break;
#endif
#if defined(BACAPP_OBJECT_ID)
            case BACNET_APPLICATION_TAG_OBJECT_ID:
                dest_value->type.Object_Id.type =
                    src_value->type.Object_Id.type;
                dest_value->type.Object_Id.instance =
                    src_value->type.Object_Id.instance;
                break;
#endif
#if defined(BACAPP_TYPES_EXTRA)
            case BACNET_APPLICATION_TAG_LIGHTING_COMMAND:
                status =
                    lighting_command_copy(&dest_value->type.Lighting_Command,
                        &src_value->type.Lighting_Command);
                break;
            case BACNET_APPLICATION_TAG_HOST_N_PORT:
                status = host_n_port_copy(&dest_value->type.Host_Address,
                    &src_value->type.Host_Address);
                break;
#endif
            default:
                memcpy(&dest_value->type, &src_value->type,
                    sizeof(src_value->type));
                status = true;
                break;
        }
        dest_value->next = src_value->next;
    }

    return status;
}

/**
 * @brief Returns the length of data between an opening tag and a closing tag.
 * Expects that the first octet contain the opening tag.
 * Include a value property identifier for context specific data
 * such as the value received in a WriteProperty request.
 *
 * @param Pointer to the APDU buffer
 * @param apdu_len_max Bytes valid in the buffer
 * @param property ID of the property to get the length for.
 *
 * @return Length in bytes or BACNET_STATUS_ERROR.
 */
int bacapp_data_len(
    uint8_t *apdu, unsigned apdu_len_max, BACNET_PROPERTY_ID property)
{
    int len = 0;
    int total_len = 0;
    int apdu_len = 0;
    uint8_t tag_number = 0;
    uint8_t opening_tag_number = 0;
    uint8_t opening_tag_number_counter = 0;
    uint32_t value = 0;

    if (IS_OPENING_TAG(apdu[0])) {
        len = bacnet_tag_number_and_value_decode(
            &apdu[apdu_len], apdu_len_max - apdu_len, &tag_number, &value);
        apdu_len += len;
        opening_tag_number = tag_number;
        opening_tag_number_counter = 1;
        while (opening_tag_number_counter) {
            if (IS_OPENING_TAG(apdu[apdu_len])) {
                len = bacnet_tag_number_and_value_decode(&apdu[apdu_len],
                    apdu_len_max - apdu_len, &tag_number, &value);
                if (tag_number == opening_tag_number) {
                    opening_tag_number_counter++;
                }
            } else if (IS_CLOSING_TAG(apdu[apdu_len])) {
                len = bacnet_tag_number_and_value_decode(&apdu[apdu_len],
                    apdu_len_max - apdu_len, &tag_number, &value);
                if (tag_number == opening_tag_number) {
                    opening_tag_number_counter--;
                }
            } else if (IS_CONTEXT_SPECIFIC(apdu[apdu_len])) {
#if defined(BACAPP_TYPES_EXTRA)
                /* context-specific tagged data */
                len = bacapp_decode_context_data_len(
                    &apdu[apdu_len], apdu_len_max - apdu_len, property);
#endif
            } else {
                /* application tagged data */
                len = bacapp_decode_application_data_len(
                    &apdu[apdu_len], apdu_len_max - apdu_len);
            }
            apdu_len += len;
            if (opening_tag_number_counter) {
                if (len > 0) {
                    total_len += len;
                } else {
                    /* error: len is not incrementing */
                    total_len = BACNET_STATUS_ERROR;
                    break;
                }
            }
            if ((unsigned)apdu_len > apdu_len_max) {
                /* error: exceeding our buffer limit */
                total_len = BACNET_STATUS_ERROR;
                break;
            }
        }
    }

    return total_len;
}

#if defined(BACAPP_DATE)
/* 135.1-4.4 Notational Rules for Parameter Values
(j)
dates are represented enclosed in parenthesis:
(Monday, 24-January-1998).
Any "wild card" or unspecified field is shown by an asterisk (X'2A'):
(Monday, *-January-1998).
The omission of day of week implies that the day is unspecified:
(24-January-1998);
*/
static int bacapp_snprintf_date(char *str, size_t str_len, BACNET_DATE *bdate)
{
    int ret_val = 0;
    int slen = 0;

    /* false positive cppcheck - snprintf allows null pointers */
    /* cppcheck-suppress nullPointer */
    /* cppcheck-suppress ctunullpointer */
    slen = snprintf(str, str_len, "%s, %s",
        bactext_day_of_week_name(bdate->wday),
        bactext_month_name(bdate->month));
    if (str) {
        str += slen;
        if (str_len >= slen) {
            str_len -= slen;
        } else {
            str_len = 0;
        }
    }
    ret_val += slen;
    if (bdate->day == 255) {
        slen = snprintf(str, str_len, " (unspecified), ");
    } else {
        slen = snprintf(str, str_len, " %u, ", (unsigned)bdate->day);
    }
    if (str) {
        str += slen;
        if (str_len >= slen) {
            str_len -= slen;
        } else {
            str_len = 0;
        }
    }
    ret_val += slen;
    if (bdate->year == 2155) {
        slen = snprintf(str, str_len, "(unspecified)");
    } else {
        slen = snprintf(str, str_len, "%u", (unsigned)bdate->year);
    }
    ret_val += slen;

    return ret_val;
}
#endif

#if defined(BACAPP_TIME)
/* 135.1-4.4 Notational Rules for Parameter Values
(k)
times are represented as hours, minutes, seconds, hundredths in the format
hh:mm:ss.xx: 2:05:44.00, 16:54:59.99. Any "wild card" field is shown by an
asterisk (X'2A'): 16:54:*.*; */
static int bacapp_snprintf_time(char *str, size_t str_len, BACNET_TIME *btime)
{
    int ret_val = 0;
    int slen = 0;

    if (btime->hour == 255) {
        slen = snprintf(str, str_len, "**:");
    } else {
        /* false positive cppcheck - snprintf allows null pointers */
        /* cppcheck-suppress nullPointer */
        slen = snprintf(str, str_len, "%02u:", (unsigned)btime->hour);
    }
    if (str) {
        str += slen;
        if (str_len >= slen) {
            str_len -= slen;
        } else {
            str_len = 0;
        }
    }
    ret_val += slen;
    if (btime->min == 255) {
        slen = snprintf(str, str_len, "**:");
    } else {
        slen = snprintf(str, str_len, "%02u:", (unsigned)btime->min);
    }
    if (str) {
        str += slen;
        if (str_len >= slen) {
            str_len -= slen;
        } else {
            str_len = 0;
        }
    }
    ret_val += slen;
    if (btime->sec == 255) {
        slen = snprintf(str, str_len, "**.");
    } else {
        slen = snprintf(str, str_len, "%02u.", (unsigned)btime->sec);
    }
    if (str) {
        str += slen;
        if (str_len >= slen) {
            str_len -= slen;
        } else {
            str_len = 0;
        }
    }
    ret_val += slen;
    if (btime->hundredths == 255) {
        slen = snprintf(str, str_len, "**");
    } else {
        slen = snprintf(str, str_len, "%02u", (unsigned)btime->hundredths);
    }
    ret_val += slen;

    return ret_val;
}
#endif

#if defined(BACAPP_TYPES_EXTRA)
static int bacapp_snprintf_weeklyschedule(char *str,
    size_t str_len,
    BACNET_WEEKLY_SCHEDULE *ws,
    BACNET_ARRAY_INDEX arrayIndex)
{
    int slen;
    int ret_val = 0;
    int wi, ti;
    BACNET_OBJECT_PROPERTY_VALUE dummyPropValue;
    BACNET_APPLICATION_DATA_VALUE dummyDataValue;

    const char *weekdaynames[7] = { "Mon", "Tue", "Wed", "Thu", "Fri", "Sat",
        "Sun" };
    const int loopend = ((arrayIndex == BACNET_ARRAY_ALL) ? 7 : 1);

    /* Find what inner type it uses */
    int inner_tag = -1;
    for (wi = 0; wi < loopend; wi++) {
        BACNET_DAILY_SCHEDULE *ds = &ws->weeklySchedule[wi];
        for (ti = 0; ti < ds->TV_Count; ti++) {
            int tag = ds->Time_Values[ti].Value.tag;
            if (inner_tag == -1) {
                inner_tag = tag;
            } else if (inner_tag != tag) {
                inner_tag = -2;
            }
        }
    }

    if (inner_tag == -1) {
        slen = snprintf(str, str_len, "(Null; ");
    } else if (inner_tag == -2) {
        slen = snprintf(str, str_len, "(MIXED_TYPES; ");
    } else {
        slen = snprintf(
            str, str_len, "(%s; ", bactext_application_tag_name(inner_tag));
    }
    ret_val += slen;
    if (str) {
        str += slen;
        if (str_len >= slen) {
            str_len -= slen;
        } else {
            str_len = 0;
        }
    }

    for (wi = 0; wi < loopend; wi++) {
        BACNET_DAILY_SCHEDULE *ds = &ws->weeklySchedule[wi];
        if (arrayIndex == BACNET_ARRAY_ALL) {
            slen = snprintf(str, str_len, "%s: [", weekdaynames[wi]);
        } else {
            slen = snprintf(str, str_len, "%s: [",
                (arrayIndex >= 1 && arrayIndex <= 7)
                    ? weekdaynames[arrayIndex - 1]
                    : "???");
        }
        ret_val += slen;
        if (str) {
            str += slen;
            if (str_len >= slen) {
                str_len -= slen;
            } else {
                str_len = 0;
            }
        }

        for (ti = 0; ti < ds->TV_Count; ti++) {
            slen =
                bacapp_snprintf_time(str, str_len, &ds->Time_Values[ti].Time);
            ret_val += slen;
            if (str) {
                str += slen;
                if (str_len >= slen) {
                    str_len -= slen;
                } else {
                    str_len = 0;
                }
            }

            slen = snprintf(str, str_len, " ");
            ret_val += slen;
            if (str) {
                str += slen;
                if (str_len >= slen) {
                    str_len -= slen;
                } else {
                    str_len = 0;
                }
            }

            bacnet_primitive_to_application_data_value(
                &dummyDataValue, &ds->Time_Values[ti].Value);
            dummyPropValue.value = &dummyDataValue;
            dummyPropValue.object_property = PROP_PRESENT_VALUE;
            dummyPropValue.object_type = OBJECT_SCHEDULE;

            slen = bacapp_snprintf_value(str, str_len, &dummyPropValue);
            ret_val += slen;
            if (str) {
                str += slen;
                if (str_len >= slen) {
                    str_len -= slen;
                } else {
                    str_len = 0;
                }
            }

            if (ti < ds->TV_Count - 1) {
                slen = snprintf(str, str_len, ", ");
                ret_val += slen;
                if (str) {
                    str += slen;
                    if (str_len >= slen) {
                        str_len -= slen;
                    } else {
                        str_len = 0;
                    }
                }
            }
        }

        if (wi < loopend - 1) {
            slen = snprintf(str, str_len, "]; ");
            ret_val += slen;
            if (str) {
                str += slen;
                if (str_len >= slen) {
                    str_len -= slen;
                } else {
                    str_len = 0;
                }
            }
        }
    }
    slen = snprintf(str, str_len, "])");
    ret_val += slen;
    return ret_val;
}
#endif

int bacapp_snprintf_timestamp(
    char *str, size_t str_len, BACNET_DATE_TIME *ts)
{
    int ret_val = 0;
    int slen;

    slen = bacapp_snprintf_date(str, str_len, &ts->date);
    ret_val += slen;
    if (str) {
        str += slen;
        if (str_len >= slen) {
            str_len -= slen;
        } else {
            str_len = 0;
        }
    }

    slen = snprintf(str, str_len, " ");
    ret_val += slen;
    if (str) {
        str += slen;
        if (str_len >= slen) {
            str_len -= slen;
        } else {
            str_len = 0;
        }
    }

    slen = bacapp_snprintf_time(str, str_len, &ts->time);
    ret_val += slen;
    if (str) {
        str += slen;
        if (str_len >= slen) {
            str_len -= slen;
        } else {
            str_len = 0;
        }
    }

    return ret_val;
}

/**
 * @brief Extract the value into a text string
 * @param str - the buffer to store the extracted value, or NULL for length
 * @param str_len - the size of the buffer
 * @param object_value - ptr to BACnet object value from which to extract str
 * @return number of bytes (excluding terminating NULL byte) that were stored
 *  to the output string.
 */
int bacapp_snprintf_value(
    char *str, size_t str_len, BACNET_OBJECT_PROPERTY_VALUE *object_value)
{
    size_t len = 0, i = 0;
    char *char_str;
    BACNET_APPLICATION_DATA_VALUE *value;
    BACNET_PROPERTY_ID property = PROP_ALL;
    BACNET_OBJECT_TYPE object_type = MAX_BACNET_OBJECT_TYPE;
    int ret_val = 0;
    int slen = 0;
#if defined(BACAPP_OCTET_STRING) || defined(BACAPP_TYPES_EXTRA)
    uint8_t *octet_str;
#endif
#if (__STDC_VERSION__ >= 199901L) && defined (__STDC_ISO_10646__)
    /* Wide character (decoded from multi-byte character). */
    wchar_t wc;
    /* Wide character length in bytes. */
    int wclen;
#endif

    if (object_value && object_value->value) {
        value = object_value->value;
        property = object_value->object_property;
        object_type = object_value->object_type;
        switch (value->tag) {
#if defined(BACAPP_NULL)
            case BACNET_APPLICATION_TAG_NULL:
                ret_val = snprintf(str, str_len, "Null");
                break;
#endif
#if defined(BACAPP_BOOLEAN)
            case BACNET_APPLICATION_TAG_BOOLEAN:
                ret_val = (value->type.Boolean)
                    ? snprintf(str, str_len, "TRUE")
                    : snprintf(str, str_len, "FALSE");
                break;
#endif
#if defined(BACAPP_UNSIGNED)
            case BACNET_APPLICATION_TAG_UNSIGNED_INT:
                ret_val = snprintf(str, str_len, "%lu",
                    (unsigned long)value->type.Unsigned_Int);
                break;
#endif
#if defined(BACAPP_SIGNED)
            case BACNET_APPLICATION_TAG_SIGNED_INT:
                ret_val =
                    snprintf(str, str_len, "%ld", (long)value->type.Signed_Int);
                break;
#endif
#if defined(BACAPP_REAL)
            case BACNET_APPLICATION_TAG_REAL:
                ret_val =
                    snprintf(str, str_len, "%f", (double)value->type.Real);
                break;
#endif
#if defined(BACAPP_DOUBLE)
            case BACNET_APPLICATION_TAG_DOUBLE:
                ret_val = snprintf(str, str_len, "%f", value->type.Double);
                break;
#endif
#if defined(BACAPP_OCTET_STRING)
            case BACNET_APPLICATION_TAG_OCTET_STRING:
                len = octetstring_length(&value->type.Octet_String);
                octet_str = octetstring_value(&value->type.Octet_String);
                for (i = 0; i < len; i++) {
                    slen = snprintf(str, str_len, "%02X", *octet_str);
                    octet_str++;
                    if (str) {
                        str += slen;
                        if (str_len >= slen) {
                            str_len -= slen;
                        } else {
                            str_len = 0;
                        }
                    }
                    ret_val += slen;
                }
                break;
#endif
#if defined(BACAPP_CHARACTER_STRING)
            case BACNET_APPLICATION_TAG_CHARACTER_STRING:
                len = characterstring_length(&value->type.Character_String);
                char_str = characterstring_value(&value->type.Character_String);
                slen = snprintf(str, str_len, "\"");
                if (str) {
                    str += slen;
                    if (str_len >= slen) {
                        str_len -= slen;
                    } else {
                        str_len = 0;
                    }
                }
                ret_val += slen;
#if (__STDC_VERSION__ >= 199901L) && defined (__STDC_ISO_10646__)
                if (characterstring_encoding(&value->type.Character_String) ==
                    CHARACTER_UTF8) {
                    while (len > 0) {
                        wclen = mbtowc(&wc, char_str, MB_CUR_MAX);
                        if (wclen == -1) {
                            /* Encoding error, reset state: */
                            mbtowc(NULL, NULL, MB_CUR_MAX);
                            /* After handling an invalid byte,
                               retry with the next one. */
                            wclen = 1;
                            wc = L'?';
                        } else {
                            if (!iswprint(wc)) {
                                wc = L'.';
                            }
                        }
                        /* For portability, cast wchar_t to wint_t */
                        slen = snprintf(str, str_len, "%lc", (wint_t)wc);
                        if (str) {
                            str += slen;
                            if (str_len >= slen) {
                                str_len -= slen;
                            } else {
                                str_len = 0;
                            }
                        }
                        ret_val += slen;
                        if (len > wclen) {
                            len -= wclen;
                            char_str += wclen;
                        } else {
                            len = 0;
                        }
                    }
                } else
#endif
                {
                    for (i = 0; i < len; i++) {
                        if (isprint(*((unsigned char *)char_str))) {
                            slen = snprintf(str, str_len, "%c", *char_str);
                        } else {
                            slen = snprintf(str, str_len, "%c", '.');
                        }
                        if (str) {
                            str += slen;
                            if (str_len >= slen) {
                                str_len -= slen;
                            } else {
                                str_len = 0;
                            }
                        }
                        ret_val += slen;
                        char_str++;
                    }
                }
                slen = snprintf(str, str_len, "\"");
                ret_val += slen;
                break;
#endif
#if defined(BACAPP_BIT_STRING)
            case BACNET_APPLICATION_TAG_BIT_STRING:
                len = bitstring_bits_used(&value->type.Bit_String);
                slen = snprintf(str, str_len, "{");
                if (str) {
                    str += slen;
                    if (str_len >= slen) {
                        str_len -= slen;
                    } else {
                        str_len = 0;
                    }
                }
                ret_val += slen;
                for (i = 0; i < len; i++) {
                    bool bit;
                    bit = bitstring_bit(&value->type.Bit_String, (uint8_t)i);
                    slen = snprintf(str, str_len, "%s", bit ? "true" : "false");
                    if (str) {
                        str += slen;
                        if (str_len >= slen) {
                            str_len -= slen;
                        } else {
                            str_len = 0;
                        }
                    }
                    ret_val += slen;
                    if (i < (len - 1)) {
                        slen = snprintf(str, str_len, ",");
                        if (str) {
                            str += slen;
                            if (str_len >= slen) {
                                str_len -= slen;
                            } else {
                                str_len = 0;
                            }
                        }
                        ret_val += slen;
                    }
                }
                slen = snprintf(str, str_len, "}");
                ret_val += slen;
                break;
#endif
#if defined(BACAPP_ENUMERATED)
            case BACNET_APPLICATION_TAG_ENUMERATED:
                switch (property) {
                    case PROP_PROPERTY_LIST:
                        char_str = (char *)bactext_property_name_default(
                            value->type.Enumerated, NULL);
                        if (char_str) {
                            ret_val = snprintf(str, str_len, "%s", char_str);
                        } else {
                            ret_val = snprintf(str, str_len, "%lu",
                                (unsigned long)value->type.Enumerated);
                        }
                        break;
                    case PROP_OBJECT_TYPE:
                        if (value->type.Enumerated <= BACNET_OBJECT_TYPE_LAST) {
                            ret_val = snprintf(str, str_len, "%s",
                                bactext_object_type_name(
                                    value->type.Enumerated));
                        } else if (value->type.Enumerated <=
                            BACNET_OBJECT_TYPE_RESERVED_MAX) {
                            ret_val = snprintf(str, str_len, "reserved %lu",
                                (unsigned long)value->type.Enumerated);
                        } else {
                            ret_val = snprintf(str, str_len, "proprietary %lu",
                                (unsigned long)value->type.Enumerated);
                        }
                        break;
                    case PROP_EVENT_STATE:
                        ret_val = snprintf(str, str_len, "%s",
                            bactext_event_state_name(value->type.Enumerated));
                        break;
                    case PROP_UNITS:
                        if (bactext_engineering_unit_name_proprietary(
                                (unsigned)value->type.Enumerated)) {
                            ret_val = snprintf(str, str_len, "proprietary %lu",
                                (unsigned long)value->type.Enumerated);
                        } else {
                            ret_val = snprintf(str, str_len, "%s",
                                bactext_engineering_unit_name(
                                    value->type.Enumerated));
                        }
                        break;
                    case PROP_POLARITY:
                        ret_val = snprintf(str, str_len, "%s",
                            bactext_binary_polarity_name(
                                value->type.Enumerated));
                        break;
                    case PROP_PRESENT_VALUE:
                    case PROP_RELINQUISH_DEFAULT:
                        if (object_type < OBJECT_PROPRIETARY_MIN) {
                            ret_val = snprintf(str, str_len, "%s",
                                bactext_binary_present_value_name(
                                    value->type.Enumerated));
                        } else {
                            ret_val = snprintf(str, str_len, "%lu",
                                (unsigned long)value->type.Enumerated);
                        }
                        break;
                    case PROP_RELIABILITY:
                        ret_val = snprintf(str, str_len, "%s",
                            bactext_reliability_name(value->type.Enumerated));
                        break;
                    case PROP_SYSTEM_STATUS:
                        ret_val = snprintf(str, str_len, "%s",
                            bactext_device_status_name(value->type.Enumerated));
                        break;
                    case PROP_SEGMENTATION_SUPPORTED:
                        ret_val = snprintf(str, str_len, "%s",
                            bactext_segmentation_name(value->type.Enumerated));
                        break;
                    case PROP_NODE_TYPE:
                        ret_val = snprintf(str, str_len, "%s",
                            bactext_node_type_name(value->type.Enumerated));
                        break;
                    default:
                        ret_val = snprintf(str, str_len, "%lu",
                            (unsigned long)value->type.Enumerated);
                        break;
                }
                break;
#endif
#if defined(BACAPP_DATE)
            case BACNET_APPLICATION_TAG_DATE:
                ret_val = bacapp_snprintf_date(str, str_len, &value->type.Date);
                break;
#endif
#if defined(BACAPP_TIME)
            case BACNET_APPLICATION_TAG_TIME:
                ret_val = bacapp_snprintf_time(str, str_len, &value->type.Time);
                break;
#endif
#if defined(BACAPP_OBJECT_ID)
            case BACNET_APPLICATION_TAG_OBJECT_ID:
                slen = snprintf(str, str_len, "(");
                if (str) {
                    str += slen;
                    if (str_len >= slen) {
                        str_len -= slen;
                    } else {
                        str_len = 0;
                    }
                }
                ret_val += slen;
                if (value->type.Object_Id.type <= BACNET_OBJECT_TYPE_LAST) {
                    slen = snprintf(str, str_len, "%s, ",
                        bactext_object_type_name(value->type.Object_Id.type));
                } else if (value->type.Object_Id.type <
                    BACNET_OBJECT_TYPE_RESERVED_MAX) {
                    slen = snprintf(str, str_len, "reserved %u, ",
                        (unsigned)value->type.Object_Id.type);
                } else {
                    slen = snprintf(str, str_len, "proprietary %u, ",
                        (unsigned)value->type.Object_Id.type);
                }
                if (str) {
                    str += slen;
                    if (str_len >= slen) {
                        str_len -= slen;
                    } else {
                        str_len = 0;
                    }
                }
                ret_val += slen;
                slen = snprintf(str, str_len, "%lu)",
                    (unsigned long)value->type.Object_Id.instance);
                ret_val += slen;
                break;
#endif
#if defined(BACAPP_TYPES_EXTRA)
            case BACNET_APPLICATION_TAG_DATETIME:
                slen = bacapp_snprintf_date(str, str_len, &value->type.Date);
                ret_val += slen;
                if (str) {
                    str += slen;
                    if (str_len >= slen) {
                        str_len -= slen;
                    } else {
                        str_len = 0;
                    }
                }
                slen = bacapp_snprintf_time(str, str_len, &value->type.Time);
                ret_val += slen;
                break;
            case BACNET_APPLICATION_TAG_TIMESTAMP:
                /*ISO 8601 format */
                slen = snprintf(str, str_len, "%04u-%02u-%02uT%02u:%02u:%02u.%03u",
                    (unsigned) value->type.Time_Stamp.value.dateTime.date.year,
                    (unsigned) value->type.Time_Stamp.value.dateTime.date.month,
                    (unsigned) value->type.Time_Stamp.value.dateTime.date.day,
                    (unsigned) value->type.Time_Stamp.value.dateTime.time.hour,
                    (unsigned) value->type.Time_Stamp.value.dateTime.time.min,
                    (unsigned) value->type.Time_Stamp.value.dateTime.time.sec,
                    (unsigned) value->type.Time_Stamp.value.dateTime.time.hundredths);
                ret_val += slen;
                break;
            case BACNET_APPLICATION_TAG_LIGHTING_COMMAND:
                slen = snprintf(str, str_len, "(");
                if (str) {
                    str += slen;
                    if (str_len >= slen) {
                        str_len -= slen;
                    } else {
                        str_len = 0;
                    }
                }
                ret_val += slen;
                slen = snprintf(str, str_len, "%s",
                    bactext_lighting_operation_name(
                        value->type.Lighting_Command.operation));
                if (str) {
                    str += slen;
                    if (str_len >= slen) {
                        str_len -= slen;
                    } else {
                        str_len = 0;
                    }
                }
                ret_val += slen;
                /* FIXME: add the Lighting Command optional values */
                slen = snprintf(str, str_len, ")");
                ret_val += slen;
                break;
            case BACNET_APPLICATION_TAG_XY_COLOR:
                /* BACnetxyColor */
                ret_val = snprintf(str, str_len, "(%f,%f)",
                    value->type.XY_Color.x_coordinate,
                    value->type.XY_Color.x_coordinate);
                break;
            case BACNET_APPLICATION_TAG_COLOR_COMMAND:
                /* BACnetColorCommand */
                slen = snprintf(str, str_len, "(");
                if (str) {
                    str += slen;
                    if (str_len >= slen) {
                        str_len -= slen;
                    } else {
                        str_len = 0;
                    }
                }
                ret_val += slen;
                slen = snprintf(str, str_len, "%s",
                    bactext_color_operation_name(
                        value->type.Color_Command.operation));
                if (str) {
                    str += slen;
                    if (str_len >= slen) {
                        str_len -= slen;
                    } else {
                        str_len = 0;
                    }
                }
                ret_val += slen;
                /* FIXME: add the Lighting Command optional values */
                slen = snprintf(str, str_len, ")");
                ret_val += slen;
                break;
            case BACNET_APPLICATION_TAG_WEEKLY_SCHEDULE:
                /* BACnetWeeklySchedule */
                ret_val = bacapp_snprintf_weeklyschedule(str, str_len,
                    &value->type.Weekly_Schedule, object_value->array_index);
                break;
            case BACNET_APPLICATION_TAG_DESTINATION:
                /* BACnetWeeklySchedule */
                ret_val = bacnet_destination_to_ascii(&value->type.Destination, str, str_len);
                break;
            case BACNET_APPLICATION_TAG_HOST_N_PORT:
                if (value->type.Host_Address.host_ip_address) {
                    octet_str = octetstring_value(
                        &value->type.Host_Address.host.ip_address);
                    slen = snprintf(str, str_len, "%u.%u.%u.%u:%u",
                        (unsigned)octet_str[0], (unsigned)octet_str[1],
                        (unsigned)octet_str[2], (unsigned)octet_str[3],
                        (unsigned)value->type.Host_Address.port);
                    ret_val += slen;
                } else if (value->type.Host_Address.host_name) {
                    BACNET_CHARACTER_STRING *name;
                    name = &value->type.Host_Address.host.name;
                    len = characterstring_length(name);
                    char_str = characterstring_value(name);
                    slen = snprintf(str, str_len, "\"");
                    if (str) {
                        str += slen;
                        if (str_len >= slen) {
                            str_len -= slen;
                        } else {
                            str_len = 0;
                        }
                    }
                    ret_val += slen;
                    for (i = 0; i < len; i++) {
                        if (isprint(*((unsigned char *)char_str))) {
                            slen = snprintf(str, str_len, "%c", *char_str);
                        } else {
                            slen = snprintf(str, str_len, "%c", '.');
                        }
                        char_str++;
                        if (str) {
                            str += slen;
                            if (str_len >= slen) {
                                str_len -= slen;
                            } else {
                                str_len = 0;
                            }
                        }
                        ret_val += slen;
                    }
                    slen = snprintf(str, str_len, "\"");
                    ret_val += slen;
                }
                break;

            case BACNET_APPLICATION_TAG_SC_FAILED_CONNECTION_REQUEST:
                ret_val = bacapp_snprintf_SCFailedConnectionRequest(str,
                    str_len, &value->type.SC_Failed_Req);
                break;

            case BACNET_APPLICATION_TAG_SC_HUB_FUNCTION_CONNECTION_STATUS:
                ret_val = bacapp_snprintf_SCHubFunctionConnection(str, str_len,
                    &value->type.SC_Hub_Function_Status);
                break;

            case BACNET_APPLICATION_TAG_SC_DIRECT_CONNECTION_STATUS:
                ret_val = bacapp_snprintf_SCDirectConnection(str, str_len,
                    &value->type.SC_Direct_Status);
                break;

            case BACNET_APPLICATION_TAG_SC_HUB_CONNECTION_STATUS:
                ret_val = bacapp_snprintf_SCHubConnection(str, str_len,
                    &value->type.SC_Hub_Status);
                break;

#endif
            default:
                ret_val =
                    snprintf(str, str_len, "UnknownType(tag=%d)", value->tag);
                break;
        }
    }

    return ret_val;
}

#ifdef BACAPP_PRINT_ENABLED
/**
 * Print the extracted value from the requested BACnet object property to the
 * specified stream. If stream is NULL, do not print anything. If extraction
 * failed, do not print anything. Return the status of the extraction.
 *
 * @param stream - the I/O stream send the printed value.
 * @param object_value - ptr to BACnet object value from which to extract str
 *
 * @return true if the value was sent to the stream
 */
bool bacapp_print_value(
    FILE *stream, BACNET_OBJECT_PROPERTY_VALUE *object_value)
{
    bool retval = false;
    int str_len = 0;

    /* get the string length first */
    str_len = bacapp_snprintf_value(NULL, 0, object_value);
    if (str_len > 0) {
#if defined(__STDC_VERSION__) && __STDC_VERSION__ >= 199901L
        char str[str_len + 1];
#else
        char *str;
        str = calloc(sizeof(char), str_len + 1);
        if (!str) {
            return false;
        }
#endif
        bacapp_snprintf_value(str, str_len + 1, object_value);
        if (stream) {
            fprintf(stream, "%s", str);
        }
#if defined(__STDC_VERSION__) && __STDC_VERSION__ >= 199901L
        /* nothing to do with stack based RAM */
#else
        if (str) {
            free(str);
        }
#endif
        retval = true;
    }

    return retval;
}
#endif

#ifdef BACAPP_PRINT_ENABLED
static char *ltrim(char *str, const char *trimmedchars)
{
    if (str[0] == 0) {
        return str;
    }
    while (strchr(trimmedchars, *str)) {
        str++;
    }
    return str;
}

static char *rtrim(char *str, const char *trimmedchars)
{
    char *end;

    if (str[0] == 0) {
        return str;
    }
    end = str + strlen(str) - 1;
    while (strchr(trimmedchars, *end)) {
        *end = 0;
        if (end == str)
            break;
        end--;
    }
    return str;
}

static char *trim(char *str, const char *trimmedchars)
{
    return ltrim(rtrim(str, trimmedchars), trimmedchars);
}

#if defined(BACAPP_TYPES_EXTRA)
static bool parse_weeklyschedule(
    char *str, BACNET_APPLICATION_DATA_VALUE *value)
{
    char *chunk, *comma, *space, *t, *v, *colonpos, *sqpos;
    int daynum = 0, tvnum = 0;
    unsigned int inner_tag;
    BACNET_APPLICATION_DATA_VALUE dummy_value = { 0 };
    BACNET_DAILY_SCHEDULE *dsch;

    /*
     Format:

     (1; Mon: [02:00:00.00 FALSE, 07:35:00.00 active, 07:40:00.00 inactive];
     Tue: [02:00:00.00 inactive]; ...)

     - the first number is the inner tag (e.g. 1 = boolean, 4 = real, 9 = enum)
     - Day name prefix is optional and ignored.
     - Entries are separated by semicolons.
     - There can be a full week, or only one entry - when using array index to
     modify a single day
     - time-value array can be empty: []
    */

    value->tag = BACNET_APPLICATION_TAG_WEEKLY_SCHEDULE;

    /* Parse the inner tag */
    chunk = strtok(str, ";");
    chunk = ltrim(chunk, "(");
    if (false ==
        bacapp_parse_application_data(
            BACNET_APPLICATION_TAG_UNSIGNED_INT, chunk, &dummy_value)) {
        /* Try searching it by name */
        if (false == bactext_application_tag_index(chunk, &inner_tag)) {
            return false;
        }
    } else {
        inner_tag = (int)dummy_value.type.Unsigned_Int;
    }

    chunk = strtok(NULL, ";");

    while (chunk != NULL) {
        dsch = &value->type.Weekly_Schedule.weeklySchedule[daynum];

        /* Strip day name prefix, if present */
        colonpos = strchr(chunk, ':');
        sqpos = strchr(chunk, '[');
        if (colonpos && colonpos < sqpos) {
            chunk = colonpos + 1;
        }

        /* Extract the inner list of time-values */
        chunk = rtrim(ltrim(chunk, "([ "), " ])");

        /* The list can be empty */
        if (chunk[0] != 0) {
            /* loop through the time value pairs */
            tvnum = 0;
            do {
                /* Find the comma delimiter, replace with NUL (like strtok) */
                comma = strchr(chunk, ',');
                if (comma) {
                    *comma = 0;
                }
                /* trim the time-value pair and find the delimiter space */
                chunk = trim(chunk, " ");
                space = strchr(chunk, ' ');
                if (!space) {
                    /* malformed time-value pair */
                    return false;
                }
                *space = 0;

                /* Extract time and value */
                t = chunk;
                /* value starts one byte after the space, and there can be */
                /* multiple spaces */
                chunk = ltrim(space + 1, " ");
                v = chunk;

                /* Parse time */
                if (false ==
                    bacapp_parse_application_data(
                        BACNET_APPLICATION_TAG_TIME, t, &dummy_value)) {
                    return false;
                }
                dsch->Time_Values[tvnum].Time = dummy_value.type.Time;

                /* Parse value */
                if (false ==
                    bacapp_parse_application_data(inner_tag, v, &dummy_value)) {
                    return false;
                }
                if (BACNET_STATUS_OK !=
                    bacnet_application_to_primitive_data_value(
                        &dsch->Time_Values[tvnum].Value, &dummy_value)) {
                    return false;
                }

                /* Advance past the comma to the next chunk */
                if (comma) {
                    chunk = comma + 1;
                }
                tvnum++;
            } while (comma != NULL);
        }

        dsch->TV_Count = tvnum;

        /* Find the start of the next day */
        chunk = strtok(NULL, ";");
        daynum++;
    }

    if (daynum == 1) {
        value->type.Weekly_Schedule.singleDay = true;
    }

    return true;
}
#endif

#if defined(BACAPP_SIGNED) || defined(BACAPP_BOOLEAN)
static bool strtol_checked(const char *s, long *out)
{
    char *end;
    errno = 0;
    *out = strtol(s, &end, 0);
    if (end == s) {
        /* Conversion was not possible */
        return false;
    }
    if (errno == ERANGE) {
        /* Number too large */
        return false;
    }
    return true;
}
#endif

#if defined(BACAPP_UNSIGNED) || defined(BACAPP_ENUMERATED)
static bool strtoul_checked(const char *s, BACNET_UNSIGNED_INTEGER *out)
{
    char *end;
    errno = 0;
    *out = strtoul(s, &end, 0);
    if (end == s) {
        /* Conversion was not possible */
        return false;
    }
    if (errno == ERANGE) {
        /* Number too large */
        return false;
    }
    return true;
}
#endif

#if defined(BACAPP_REAL) || defined(BACAPP_DOUBLE)
static bool strtod_checked(const char *s, double *out)
{
    char *end;
    errno = 0;
    *out = strtod(s, &end);
    if (end == s) {
        /* Conversion was not possible */
        return false;
    }
    if (errno == ERANGE) {
        /* Number too large */
        return false;
    }
    return true;
}
#endif

/* used to load the app data struct with the proper data
   converted from a command line argument.
   "argv" is not const to allow using strtok internally. It MAY be modified. */
bool bacapp_parse_application_data(BACNET_APPLICATION_TAG tag_number,
    char *argv,
    BACNET_APPLICATION_DATA_VALUE *value)
{
    int hour, min, sec, hundredths;
    int year, month, day, wday;
    int object_type = 0;
    uint32_t instance = 0;
    bool status = false;
    long long_value = 0;
    BACNET_UNSIGNED_INTEGER unsigned_long_value = 0;
    double double_value = 0.0;
    int count = 0;
#if defined(BACAPP_TYPES_EXTRA)
    unsigned a[4] = { 0 }, p = 0;
    float x, y;
#endif

    if (value && (tag_number != MAX_BACNET_APPLICATION_TAG)) {
        status = true;
        value->tag = tag_number;
        switch (tag_number) {
#if defined(BACAPP_BOOLEAN)
            case BACNET_APPLICATION_TAG_BOOLEAN:
                if (strcasecmp(argv, "true") == 0 ||
                    strcasecmp(argv, "active") == 0) {
                    value->type.Boolean = true;
                } else if (strcasecmp(argv, "false") == 0 ||
                    strcasecmp(argv, "inactive") == 0) {
                    value->type.Boolean = false;
                } else {
                    status = strtol_checked(argv, &long_value);
                    if (!status) {
                        return false;
                    }
                    if (long_value) {
                        value->type.Boolean = true;
                    } else {
                        value->type.Boolean = false;
                    }
                }
                break;
#endif
#if defined(BACAPP_UNSIGNED)
            case BACNET_APPLICATION_TAG_UNSIGNED_INT:
                status = strtoul_checked(argv, &unsigned_long_value);
                if (!status) {
                    return false;
                }
                if (unsigned_long_value > BACNET_UNSIGNED_INTEGER_MAX) {
                    return false;
                }
                value->type.Unsigned_Int = unsigned_long_value;
                break;
#endif
#if defined(BACAPP_SIGNED)
            case BACNET_APPLICATION_TAG_SIGNED_INT:
                status = strtol_checked(argv, &long_value);
                if (!status || long_value > INT32_MAX ||
                    long_value < INT32_MIN) {
                    return false;
                }
                value->type.Signed_Int = (int32_t)long_value;
                break;
#endif
#if defined(BACAPP_REAL)
            case BACNET_APPLICATION_TAG_REAL:
                status = strtod_checked(argv, &double_value);
                if (!status) {
                    return false;
                }
                value->type.Real = (float)double_value;
                break;
#endif
#if defined(BACAPP_DOUBLE)
            case BACNET_APPLICATION_TAG_DOUBLE:
                status = strtod_checked(argv, &double_value);
                if (!status) {
                    return false;
                }
                value->type.Double = double_value;
                break;
#endif
#if defined(BACAPP_OCTET_STRING)
            case BACNET_APPLICATION_TAG_OCTET_STRING:
                status =
                    octetstring_init_ascii_hex(&value->type.Octet_String, argv);
                break;
#endif
#if defined(BACAPP_CHARACTER_STRING)
            case BACNET_APPLICATION_TAG_CHARACTER_STRING:
                status = characterstring_init_ansi(
                    &value->type.Character_String, (char *)argv);
                break;
#endif
#if defined(BACAPP_BIT_STRING)
            case BACNET_APPLICATION_TAG_BIT_STRING:
                status = bitstring_init_ascii(&value->type.Bit_String, argv);
                break;
#endif
#if defined(BACAPP_ENUMERATED)
            case BACNET_APPLICATION_TAG_ENUMERATED:
                status = strtoul_checked(argv, &unsigned_long_value);
                if (!status || unsigned_long_value > UINT32_MAX) {
                    return false;
                }
                value->type.Enumerated = (uint32_t)unsigned_long_value;
                break;
#endif
#if defined(BACAPP_DATE)
            case BACNET_APPLICATION_TAG_DATE:
                count =
                    sscanf(argv, "%4d/%3d/%3d:%3d", &year, &month, &day, &wday);
                if (count == 3) {
                    datetime_set_date(&value->type.Date, (uint16_t)year,
                        (uint8_t)month, (uint8_t)day);
                } else if (count == 4) {
                    value->type.Date.year = (uint16_t)year;
                    value->type.Date.month = (uint8_t)month;
                    value->type.Date.day = (uint8_t)day;
                    value->type.Date.wday = (uint8_t)wday;
                } else {
                    status = false;
                }
                break;
#endif
#if defined(BACAPP_TIME)
            case BACNET_APPLICATION_TAG_TIME:
                count = sscanf(
                    argv, "%3d:%3d:%3d.%3d", &hour, &min, &sec, &hundredths);
                if (count == 4) {
                    value->type.Time.hour = (uint8_t)hour;
                    value->type.Time.min = (uint8_t)min;
                    value->type.Time.sec = (uint8_t)sec;
                    value->type.Time.hundredths = (uint8_t)hundredths;
                } else if (count == 3) {
                    value->type.Time.hour = (uint8_t)hour;
                    value->type.Time.min = (uint8_t)min;
                    value->type.Time.sec = (uint8_t)sec;
                    value->type.Time.hundredths = 0;
                } else if (count == 2) {
                    value->type.Time.hour = (uint8_t)hour;
                    value->type.Time.min = (uint8_t)min;
                    value->type.Time.sec = 0;
                    value->type.Time.hundredths = 0;
                } else {
                    status = false;
                }
                break;
#endif
#if defined(BACAPP_OBJECT_ID)
            case BACNET_APPLICATION_TAG_OBJECT_ID:
                count = sscanf(argv, "%4d:%7u", &object_type, &instance);
                if (count == 2) {
                    value->type.Object_Id.type = (uint16_t)object_type;
                    value->type.Object_Id.instance = instance;
                } else {
                    status = false;
                }
                break;
#endif
#if defined(BACAPP_TYPES_EXTRA)
            case BACNET_APPLICATION_TAG_LIGHTING_COMMAND:
                /* FIXME: add parsing for lighting command */
                break;
            case BACNET_APPLICATION_TAG_XY_COLOR:
                /* BACnetxyColor */
                count = sscanf(argv, "%f,%f", &x, &y);
                if (count == 2) {
                    value->type.XY_Color.x_coordinate = x;
                    value->type.XY_Color.y_coordinate = y;
                } else {
                    status = false;
                }
                break;
            case BACNET_APPLICATION_TAG_COLOR_COMMAND:
                /* FIXME: add parsing for BACnetColorCommand */
                break;
            case BACNET_APPLICATION_TAG_WEEKLY_SCHEDULE:
                status = parse_weeklyschedule(argv, value);
                break;
            case BACNET_APPLICATION_TAG_HOST_N_PORT:
                count = sscanf(argv, "%3u.%3u.%3u.%3u:%5u", &a[0], &a[1], &a[2],
                    &a[3], &p);
                if ((count == 4) || (count == 5)) {
                    uint8_t address[4];
                    value->type.Host_Address.host_ip_address = true;
                    value->type.Host_Address.host_name = false;
                    address[0] = (uint8_t)a[0];
                    address[1] = (uint8_t)a[1];
                    address[2] = (uint8_t)a[2];
                    address[3] = (uint8_t)a[3];
                    octetstring_init(
                        &value->type.Host_Address.host.ip_address, address, 4);
                    if (count == 4) {
                        value->type.Host_Address.port = 0xBAC0U;
                    } else {
                        value->type.Host_Address.port = (uint16_t)p;
                    }
                    status = true;
                } else {
                    status = false;
                }
                break;
            case BACNET_APPLICATION_TAG_DESTINATION:
                status = bacnet_destination_from_ascii(&value->type.Destination,
                    argv);
                break;
#endif
            default:
                break;
        }
        value->next = NULL;
    }

    return status;
}
#endif /* BACAPP_PRINT_ENABLED */

/**
 * Initialize an array (or single) #BACNET_APPLICATION_DATA_VALUE
 *
 * @param value - one or more #BACNET_APPLICATION_DATA_VALUE elements
 * @param count - number of #BACNET_APPLICATION_DATA_VALUE elements
 */
void bacapp_value_list_init(BACNET_APPLICATION_DATA_VALUE *value, size_t count)
{
    size_t i = 0;

    if (value && count) {
        for (i = 0; i < count; i++) {
            value->tag = BACNET_APPLICATION_TAG_NULL;
            value->context_specific = 0;
            value->context_tag = 0;
            if ((i + 1) < count) {
                value->next = value + 1;
            } else {
                value->next = NULL;
            }
            value++;
        }
    }
}

/**
 * Initialize an array (or single) #BACNET_PROPERTY_VALUE
 *
 * @param value - one or more #BACNET_PROPERTY_VALUE elements
 * @param count - number of #BACNET_PROPERTY_VALUE elements
 */
void bacapp_property_value_list_init(BACNET_PROPERTY_VALUE *value, size_t count)
{
    size_t i = 0;

    if (value && count) {
        for (i = 0; i < count; i++) {
            value->propertyIdentifier = MAX_BACNET_PROPERTY_ID;
            value->propertyArrayIndex = BACNET_ARRAY_ALL;
            value->priority = BACNET_NO_PRIORITY;
            bacapp_value_list_init(&value->value, 1);
            if ((i + 1) < count) {
                value->next = value + 1;
            } else {
                value->next = NULL;
            }
            value++;
        }
    }
}

/* generic - can be used by other unit tests
   returns true if matching or same, false if different */
bool bacapp_same_value(BACNET_APPLICATION_DATA_VALUE *value,
    BACNET_APPLICATION_DATA_VALUE *test_value)
{
    bool status = false; /*return value */

    /* does the tag match? */
    if ((value == NULL) || (test_value == NULL)) {
        return false;
    }
    if (test_value->tag == value->tag) {
        status = true;
    }
    if (status) {
        /* second test for same-ness */
        status = false;
        /* does the value match? */
        switch (test_value->tag) {
#if defined(BACAPP_NULL)
            case BACNET_APPLICATION_TAG_NULL:
                status = true;
                break;
#endif
#if defined(BACAPP_BOOLEAN)
            case BACNET_APPLICATION_TAG_BOOLEAN:
                if (test_value->type.Boolean == value->type.Boolean) {
                    status = true;
                }
                break;
#endif
#if defined(BACAPP_UNSIGNED)
            case BACNET_APPLICATION_TAG_UNSIGNED_INT:
                if (test_value->type.Unsigned_Int == value->type.Unsigned_Int) {
                    status = true;
                }
                break;
#endif
#if defined(BACAPP_SIGNED)
            case BACNET_APPLICATION_TAG_SIGNED_INT:
                if (test_value->type.Signed_Int == value->type.Signed_Int) {
                    status = true;
                }
                break;
#endif
#if defined(BACAPP_REAL)
            case BACNET_APPLICATION_TAG_REAL:
                if (!islessgreater(test_value->type.Real, value->type.Real)) {
                    status = true;
                }
                break;
#endif
#if defined(BACAPP_DOUBLE)
            case BACNET_APPLICATION_TAG_DOUBLE:
                if (!islessgreater(test_value->type.Double,value->type.Double)) {
                    status = true;
                }
                break;
#endif
#if defined(BACAPP_ENUMERATED)
            case BACNET_APPLICATION_TAG_ENUMERATED:
                if (test_value->type.Enumerated == value->type.Enumerated) {
                    status = true;
                }
                break;
#endif
#if defined(BACAPP_DATE)
            case BACNET_APPLICATION_TAG_DATE:
                if (datetime_compare_date(
                        &test_value->type.Date, &value->type.Date) == 0) {
                    status = true;
                }
                break;
#endif
#if defined(BACAPP_TIME)
            case BACNET_APPLICATION_TAG_TIME:
                if (datetime_compare_time(
                        &test_value->type.Time, &value->type.Time) == 0) {
                    status = true;
                }
                break;
#endif
#if defined(BACAPP_OBJECT_ID)
            case BACNET_APPLICATION_TAG_OBJECT_ID:
                if ((test_value->type.Object_Id.type ==
                        value->type.Object_Id.type) &&
                    (test_value->type.Object_Id.instance ==
                        value->type.Object_Id.instance)) {
                    status = true;
                }
                break;
#endif
#if defined(BACAPP_CHARACTER_STRING)
            case BACNET_APPLICATION_TAG_CHARACTER_STRING:
                status = characterstring_same(&value->type.Character_String,
                    &test_value->type.Character_String);
                break;
#endif
#if defined(BACAPP_OCTET_STRING)
            case BACNET_APPLICATION_TAG_OCTET_STRING:
                status = octetstring_value_same(
                    &value->type.Octet_String, &test_value->type.Octet_String);
                break;
#endif
#if defined(BACAPP_BIT_STRING)
            case BACNET_APPLICATION_TAG_BIT_STRING:
                status = bitstring_same(
                    &value->type.Bit_String, &test_value->type.Bit_String);
                break;
#endif
#if defined(BACAPP_TYPES_EXTRA)
            case BACNET_APPLICATION_TAG_DATETIME:
                if (datetime_compare(&value->type.Date_Time,
                        &test_value->type.Date_Time) == 0) {
                    status = true;
                }
                break;
            case BACNET_APPLICATION_TAG_LIGHTING_COMMAND:
                status = lighting_command_same(&value->type.Lighting_Command,
                    &test_value->type.Lighting_Command);
                break;
            case BACNET_APPLICATION_TAG_XY_COLOR:
                /* BACnetxyColor */
                status = xy_color_same(
                    &value->type.XY_Color, &test_value->type.XY_Color);
                break;
            case BACNET_APPLICATION_TAG_COLOR_COMMAND:
                /* BACnetColorCommand */
                status = color_command_same(&value->type.Color_Command,
                    &test_value->type.Color_Command);
                break;
            case BACNET_APPLICATION_TAG_WEEKLY_SCHEDULE:
                /* BACnetWeeklySchedule */
                status =
                    bacnet_weeklyschedule_same(&value->type.Weekly_Schedule,
                        &test_value->type.Weekly_Schedule);
                break;
            case BACNET_APPLICATION_TAG_HOST_N_PORT:
                status = host_n_port_same(
                    &value->type.Host_Address, &value->type.Host_Address);
                break;
#endif
            default:
                status = false;
                break;
        }
    }
    return status;
}<|MERGE_RESOLUTION|>--- conflicted
+++ resolved
@@ -39,7 +39,7 @@
 #include <ctype.h> /* for isalnum */
 #include <errno.h>
 #include <math.h>
-#if (__STDC_VERSION__ >= 199901L) && defined (__STDC_ISO_10646__)
+#if (__STDC_VERSION__ >= 199901L) && defined(__STDC_ISO_10646__)
 #include <wchar.h>
 #include <wctype.h>
 #endif
@@ -199,13 +199,11 @@
                 apdu_len = bacapp_encode_obj_property_ref(
                     apdu, &value->type.Object_Property_Reference);
                 break;
-<<<<<<< HEAD
             case BACNET_APPLICATION_TAG_DESTINATION:
                 /* BACnetDestination */
-                apdu_len = bacnet_destination_encode(
-                    apdu, &value->type.Destination);
-                break;
-=======
+                apdu_len =
+                    bacnet_destination_encode(apdu, &value->type.Destination);
+                break;
 #if defined(BACDL_BSC)
             case BACNET_APPLICATION_TAG_SC_FAILED_CONNECTION_REQUEST:
                 apdu_len = bacapp_encode_SCFailedConnectionRequest(
@@ -224,7 +222,6 @@
                     apdu, &value->type.SC_Hub_Status);
                 break;
 #endif /* BACDL_BSC */
->>>>>>> a0fc23f3
 #endif
             default:
                 break;
@@ -373,12 +370,11 @@
                 len = bacapp_decode_obj_property_ref(apdu, len_value_type,
                     &value->type.Object_Property_Reference);
                 break;
-<<<<<<< HEAD
             case BACNET_APPLICATION_TAG_DESTINATION:
                 /* BACnetDestination */
-                len = bacnet_destination_decode(apdu, len_value_type,
-                    &value->type.Destination);
-=======
+                len = bacnet_destination_decode(
+                    apdu, len_value_type, &value->type.Destination);
+                break;
             case BACNET_APPLICATION_TAG_SC_FAILED_CONNECTION_REQUEST:
                 len = bacapp_decode_SCFailedConnectionRequest(
                     apdu, len_value_type, &value->type.SC_Failed_Req);
@@ -394,7 +390,6 @@
             case BACNET_APPLICATION_TAG_SC_HUB_CONNECTION_STATUS:
                 len = bacapp_decode_SCHubConnection(
                     apdu, len_value_type, &value->type.SC_Hub_Status);
->>>>>>> a0fc23f3
                 break;
 #endif
             default:
@@ -724,14 +719,11 @@
                 apdu_len = bacapp_encode_context_obj_property_ref(apdu,
                     context_tag_number, &value->type.Object_Property_Reference);
                 break;
-<<<<<<< HEAD
             case BACNET_APPLICATION_TAG_DESTINATION:
                 /* BACnetDestination */
-                apdu_len = bacnet_destination_context_encode(apdu,
-                    context_tag_number, &value->type.Destination);
-                break;
-#endif
-=======
+                apdu_len = bacnet_destination_context_encode(
+                    apdu, context_tag_number, &value->type.Destination);
+                break;
             case BACNET_APPLICATION_TAG_SC_FAILED_CONNECTION_REQUEST:
                 apdu_len = bacapp_encode_context_SCFailedConnectionRequest(
                     apdu, context_tag_number, &value->type.SC_Failed_Req);
@@ -748,8 +740,7 @@
                 apdu_len = bacapp_encode_context_SCHubConnection(
                     apdu, context_tag_number, &value->type.SC_Hub_Status);
                 break;
-#endif /* BACDL_BSC */
->>>>>>> a0fc23f3
+#endif /* BACAPP_TYPES_EXTRA */
             default:
                 break;
         }
@@ -1376,11 +1367,7 @@
             len = bacnet_weeklyschedule_decode(
                 apdu, max_apdu_len, &value->type.Weekly_Schedule);
             break;
-<<<<<<< HEAD
-#ifdef BACDL_BSC
-=======
-
->>>>>>> a0fc23f3
+
         case PROP_SC_FAILED_CONNECTION_REQUESTS:
             len = bacapp_decode_SCFailedConnectionRequest(
                 apdu, max_apdu_len, &value->type.SC_Failed_Req);
@@ -1401,15 +1388,11 @@
             len = bacapp_decode_SCHubConnection(
                 apdu, max_apdu_len, &value->type.SC_Hub_Status);
             break;
-<<<<<<< HEAD
-#endif /* BACDL_BSC */
+
         case PROP_RECIPIENT_LIST:
             len = bacnet_destination_decode(
                 apdu, max_apdu_len, &value->type.Destination);
             break;
-=======
-
->>>>>>> a0fc23f3
             /* properties without a specific decoder - fall through to default
              */
 
@@ -1693,9 +1676,9 @@
     /* false positive cppcheck - snprintf allows null pointers */
     /* cppcheck-suppress nullPointer */
     /* cppcheck-suppress ctunullpointer */
-    slen = snprintf(str, str_len, "%s, %s",
-        bactext_day_of_week_name(bdate->wday),
-        bactext_month_name(bdate->month));
+    slen =
+        snprintf(str, str_len, "%s, %s", bactext_day_of_week_name(bdate->wday),
+            bactext_month_name(bdate->month));
     if (str) {
         str += slen;
         if (str_len >= slen) {
@@ -1938,8 +1921,7 @@
 }
 #endif
 
-int bacapp_snprintf_timestamp(
-    char *str, size_t str_len, BACNET_DATE_TIME *ts)
+int bacapp_snprintf_timestamp(char *str, size_t str_len, BACNET_DATE_TIME *ts)
 {
     int ret_val = 0;
     int slen;
@@ -2001,7 +1983,7 @@
 #if defined(BACAPP_OCTET_STRING) || defined(BACAPP_TYPES_EXTRA)
     uint8_t *octet_str;
 #endif
-#if (__STDC_VERSION__ >= 199901L) && defined (__STDC_ISO_10646__)
+#if (__STDC_VERSION__ >= 199901L) && defined(__STDC_ISO_10646__)
     /* Wide character (decoded from multi-byte character). */
     wchar_t wc;
     /* Wide character length in bytes. */
@@ -2081,7 +2063,7 @@
                     }
                 }
                 ret_val += slen;
-#if (__STDC_VERSION__ >= 199901L) && defined (__STDC_ISO_10646__)
+#if (__STDC_VERSION__ >= 199901L) && defined(__STDC_ISO_10646__)
                 if (characterstring_encoding(&value->type.Character_String) ==
                     CHARACTER_UTF8) {
                     while (len > 0) {
@@ -2329,14 +2311,16 @@
                 break;
             case BACNET_APPLICATION_TAG_TIMESTAMP:
                 /*ISO 8601 format */
-                slen = snprintf(str, str_len, "%04u-%02u-%02uT%02u:%02u:%02u.%03u",
-                    (unsigned) value->type.Time_Stamp.value.dateTime.date.year,
-                    (unsigned) value->type.Time_Stamp.value.dateTime.date.month,
-                    (unsigned) value->type.Time_Stamp.value.dateTime.date.day,
-                    (unsigned) value->type.Time_Stamp.value.dateTime.time.hour,
-                    (unsigned) value->type.Time_Stamp.value.dateTime.time.min,
-                    (unsigned) value->type.Time_Stamp.value.dateTime.time.sec,
-                    (unsigned) value->type.Time_Stamp.value.dateTime.time.hundredths);
+                slen = snprintf(str, str_len,
+                    "%04u-%02u-%02uT%02u:%02u:%02u.%03u",
+                    (unsigned)value->type.Time_Stamp.value.dateTime.date.year,
+                    (unsigned)value->type.Time_Stamp.value.dateTime.date.month,
+                    (unsigned)value->type.Time_Stamp.value.dateTime.date.day,
+                    (unsigned)value->type.Time_Stamp.value.dateTime.time.hour,
+                    (unsigned)value->type.Time_Stamp.value.dateTime.time.min,
+                    (unsigned)value->type.Time_Stamp.value.dateTime.time.sec,
+                    (unsigned)
+                        value->type.Time_Stamp.value.dateTime.time.hundredths);
                 ret_val += slen;
                 break;
             case BACNET_APPLICATION_TAG_LIGHTING_COMMAND:
@@ -2407,7 +2391,8 @@
                 break;
             case BACNET_APPLICATION_TAG_DESTINATION:
                 /* BACnetWeeklySchedule */
-                ret_val = bacnet_destination_to_ascii(&value->type.Destination, str, str_len);
+                ret_val = bacnet_destination_to_ascii(
+                    &value->type.Destination, str, str_len);
                 break;
             case BACNET_APPLICATION_TAG_HOST_N_PORT:
                 if (value->type.Host_Address.host_ip_address) {
@@ -2456,23 +2441,23 @@
                 break;
 
             case BACNET_APPLICATION_TAG_SC_FAILED_CONNECTION_REQUEST:
-                ret_val = bacapp_snprintf_SCFailedConnectionRequest(str,
-                    str_len, &value->type.SC_Failed_Req);
+                ret_val = bacapp_snprintf_SCFailedConnectionRequest(
+                    str, str_len, &value->type.SC_Failed_Req);
                 break;
 
             case BACNET_APPLICATION_TAG_SC_HUB_FUNCTION_CONNECTION_STATUS:
-                ret_val = bacapp_snprintf_SCHubFunctionConnection(str, str_len,
-                    &value->type.SC_Hub_Function_Status);
+                ret_val = bacapp_snprintf_SCHubFunctionConnection(
+                    str, str_len, &value->type.SC_Hub_Function_Status);
                 break;
 
             case BACNET_APPLICATION_TAG_SC_DIRECT_CONNECTION_STATUS:
-                ret_val = bacapp_snprintf_SCDirectConnection(str, str_len,
-                    &value->type.SC_Direct_Status);
+                ret_val = bacapp_snprintf_SCDirectConnection(
+                    str, str_len, &value->type.SC_Direct_Status);
                 break;
 
             case BACNET_APPLICATION_TAG_SC_HUB_CONNECTION_STATUS:
-                ret_val = bacapp_snprintf_SCHubConnection(str, str_len,
-                    &value->type.SC_Hub_Status);
+                ret_val = bacapp_snprintf_SCHubConnection(
+                    str, str_len, &value->type.SC_Hub_Status);
                 break;
 
 #endif
@@ -2952,8 +2937,8 @@
                 }
                 break;
             case BACNET_APPLICATION_TAG_DESTINATION:
-                status = bacnet_destination_from_ascii(&value->type.Destination,
-                    argv);
+                status = bacnet_destination_from_ascii(
+                    &value->type.Destination, argv);
                 break;
 #endif
             default:
@@ -3071,7 +3056,8 @@
 #endif
 #if defined(BACAPP_DOUBLE)
             case BACNET_APPLICATION_TAG_DOUBLE:
-                if (!islessgreater(test_value->type.Double,value->type.Double)) {
+                if (!islessgreater(
+                        test_value->type.Double, value->type.Double)) {
                     status = true;
                 }
                 break;
