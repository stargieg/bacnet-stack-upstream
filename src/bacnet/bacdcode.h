/**************************************************************************
 *
 * Copyright (C) 2012 Steve Karg <skarg@users.sourceforge.net>
 *
 * Permission is hereby granted, free of charge, to any person obtaining
 * a copy of this software and associated documentation files (the
 * "Software"), to deal in the Software without restriction, including
 * without limitation the rights to use, copy, modify, merge, publish,
 * distribute, sublicense, and/or sell copies of the Software, and to
 * permit persons to whom the Software is furnished to do so, subject to
 * the following conditions:
 *
 * The above copyright notice and this permission notice shall be included
 * in all copies or substantial portions of the Software.
 *
 * THE SOFTWARE IS PROVIDED "AS IS", WITHOUT WARRANTY OF ANY KIND,
 * EXPRESS OR IMPLIED, INCLUDING BUT NOT LIMITED TO THE WARRANTIES OF
 * MERCHANTABILITY, FITNESS FOR A PARTICULAR PURPOSE AND NONINFRINGEMENT.
 * IN NO EVENT SHALL THE AUTHORS OR COPYRIGHT HOLDERS BE LIABLE FOR ANY
 * CLAIM, DAMAGES OR OTHER LIABILITY, WHETHER IN AN ACTION OF CONTRACT,
 * TORT OR OTHERWISE, ARISING FROM, OUT OF OR IN CONNECTION WITH THE
 * SOFTWARE OR THE USE OR OTHER DEALINGS IN THE SOFTWARE.
 *********************************************************************/
#ifndef BACDCODE_H
#define BACDCODE_H

#include <stdint.h>
#include <stdbool.h>
#include <stddef.h>
#include "bacnet/bacnet_stack_exports.h"
#include "bacnet/bacdef.h"
#include "bacnet/datetime.h"
#include "bacnet/bacstr.h"
#include "bacnet/bacint.h"
#include "bacnet/bacreal.h"
#include "bacnet/bits.h"

/**
 * @brief Encode a BACnetARRAY property element; a function template
 * @param object_instance [in] BACnet network port object instance number
 * @param array_index [in] array index requested:
<<<<<<< HEAD
 *    0 to N for individual array members
=======
 *    0 for the array size
 *    1 to n for individual array members
>>>>>>> a0fc23f3
 * @param apdu [out] Buffer in which the APDU contents are built, or NULL to
 * return the length of buffer if it had been built
 * @return The length of the apdu encoded or
 *   BACNET_STATUS_ERROR for ERROR_CODE_INVALID_ARRAY_INDEX
 */
typedef int (*bacnet_array_property_element_encode_function)(
    uint32_t object_instance, BACNET_ARRAY_INDEX array_index, uint8_t *apdu);

#ifdef __cplusplus
extern "C" {
#endif /* __cplusplus */

/* from clause 20.2.1 General Rules for Encoding BACnet Tags */
/* returns the number of apdu bytes consumed */
    BACNET_STACK_EXPORT
    int encode_tag(
        uint8_t * apdu,
        uint8_t tag_number,
        bool context_specific,
        uint32_t len_value_type);

/* from clause 20.2.1.3.2 Constructed Data */
/* returns the number of apdu bytes consumed */
    BACNET_STACK_EXPORT
    int encode_opening_tag(
        uint8_t * apdu,
        uint8_t tag_number);
    BACNET_STACK_EXPORT
    int encode_closing_tag(
        uint8_t * apdu,
        uint8_t tag_number);
    BACNET_STACK_EXPORT
    int decode_tag_number(
        uint8_t * apdu,
        uint8_t * tag_number);

    BACNET_STACK_EXPORT
    int bacnet_tag_number_decode(
        uint8_t * apdu,
        uint32_t apdu_len_remaining,
        uint8_t * tag_number);

    BACNET_STACK_EXPORT
    int decode_tag_number_and_value(
        uint8_t * apdu,
        uint8_t * tag_number,
        uint32_t * value);

    BACNET_STACK_EXPORT
    int bacnet_tag_number_and_value_decode(
        uint8_t * apdu,
        uint32_t apdu_len_remaining,
        uint8_t * tag_number,
        uint32_t * value);
/* returns true if the tag is an opening tag and matches */
    BACNET_STACK_EXPORT
    bool decode_is_opening_tag_number(
        uint8_t * apdu,
        uint8_t tag_number);
/* returns true if the tag is a closing tag and matches */
    BACNET_STACK_EXPORT
    bool decode_is_closing_tag_number(
        uint8_t * apdu,
        uint8_t tag_number);
/* returns true if the tag is context specific and matches */
    BACNET_STACK_EXPORT
    bool decode_is_context_tag(
        uint8_t * apdu,
        uint8_t tag_number);
    BACNET_STACK_EXPORT
    bool decode_is_context_tag_with_length(
        uint8_t * apdu,
        uint8_t tag_number,
        int *tag_length);
    /* returns true if the tag is an opening tag */
    BACNET_STACK_EXPORT
    bool decode_is_opening_tag(
        uint8_t * apdu);
    /* returns true if the tag is a closing tag */
    BACNET_STACK_EXPORT
    bool decode_is_closing_tag(
        uint8_t * apdu);

/* from clause 20.2.2 Encoding of a Null Value */
    BACNET_STACK_EXPORT
    int encode_application_null(
        uint8_t * apdu);
    BACNET_STACK_EXPORT
    int encode_context_null(
        uint8_t * apdu,
        uint8_t tag_number);

/* from clause 20.2.3 Encoding of a Boolean Value */
    BACNET_STACK_EXPORT
    int encode_application_boolean(
        uint8_t * apdu,
        bool boolean_value);
    BACNET_STACK_EXPORT
    bool decode_boolean(
        uint32_t len_value);
    BACNET_STACK_EXPORT
    int encode_context_boolean(
        uint8_t * apdu,
        uint8_t tag_number,
        bool boolean_value);
    BACNET_STACK_EXPORT
    bool decode_context_boolean(
        uint8_t * apdu);

    BACNET_STACK_EXPORT
    int decode_context_boolean2(
        uint8_t * apdu,
        uint8_t tag_number,
        bool * boolean_value);

/* from clause 20.2.10 Encoding of a Bit String Value */
/* returns the number of apdu bytes consumed */
    BACNET_STACK_EXPORT
    int decode_bitstring(
        uint8_t * apdu,
        uint32_t len_value,
        BACNET_BIT_STRING * bit_string);

    BACNET_STACK_EXPORT
    int decode_context_bitstring(
        uint8_t * apdu,
        uint8_t tag_number,
        BACNET_BIT_STRING * bit_string);
/* returns the number of apdu bytes consumed */
    BACNET_STACK_EXPORT
    int encode_bitstring(
        uint8_t * apdu,
        BACNET_BIT_STRING * bit_string);
    BACNET_STACK_EXPORT
    int encode_application_bitstring(
        uint8_t * apdu,
        BACNET_BIT_STRING * bit_string);
    BACNET_STACK_EXPORT
    int encode_context_bitstring(
        uint8_t * apdu,
        uint8_t tag_number,
        BACNET_BIT_STRING * bit_string);

/* from clause 20.2.6 Encoding of a Real Number Value */
/* and 20.2.1 General Rules for Encoding BACnet Tags */
/* returns the number of apdu bytes consumed */
    BACNET_STACK_EXPORT
    int encode_application_real(
        uint8_t * apdu,
        float value);
    BACNET_STACK_EXPORT
    int encode_context_real(
        uint8_t * apdu,
        uint8_t tag_number,
        float value);
    BACNET_STACK_EXPORT
    int decode_context_real(
        uint8_t * apdu,
        uint8_t tag_number,
        float *real_value);

/* from clause 20.2.7 Encoding of a Double Precision Real Number Value */
/* and 20.2.1 General Rules for Encoding BACnet Tags */
/* returns the number of apdu bytes consumed */
    BACNET_STACK_EXPORT
    int encode_application_double(
        uint8_t * apdu,
        double value);

    BACNET_STACK_EXPORT
    int encode_context_double(
        uint8_t * apdu,
        uint8_t tag_number,
        double value);
    BACNET_STACK_EXPORT
    int decode_context_double(
        uint8_t * apdu,
        uint8_t tag_number,
        double *double_value);

/* from clause 20.2.14 Encoding of an Object Identifier Value */
/* and 20.2.1 General Rules for Encoding BACnet Tags */
/* returns the number of apdu bytes consumed */
    BACNET_STACK_EXPORT
    int decode_object_id(
        uint8_t * apdu,
        BACNET_OBJECT_TYPE * object_type,
        uint32_t * object_instance);
    int decode_object_id_safe(
        uint8_t * apdu,
        uint32_t len_value,
        BACNET_OBJECT_TYPE * object_type,
        uint32_t * object_instance);

    BACNET_STACK_EXPORT
    int bacnet_object_id_decode(
        uint8_t * apdu,
        uint16_t apdu_len_max,
        uint32_t len_value,
        BACNET_OBJECT_TYPE * object_type,
        uint32_t * instance);
    BACNET_STACK_EXPORT
    int bacnet_object_id_application_decode(
        uint8_t * apdu,
        uint16_t apdu_len_max,
        BACNET_OBJECT_TYPE * object_type,
        uint32_t * object_instance);
    BACNET_STACK_EXPORT
    int bacnet_object_id_context_decode(
        uint8_t * apdu,
        uint16_t apdu_len_max,
        uint8_t tag_value,
        BACNET_OBJECT_TYPE * object_type,
        uint32_t * instance);

    BACNET_STACK_EXPORT
    int decode_context_object_id(
        uint8_t * apdu,
        uint8_t tag_number,
        BACNET_OBJECT_TYPE * object_type,
        uint32_t * instance);

    BACNET_STACK_EXPORT
    int encode_bacnet_object_id(
        uint8_t * apdu,
        BACNET_OBJECT_TYPE object_type,
        uint32_t instance);
    BACNET_STACK_EXPORT
    int encode_context_object_id(
        uint8_t * apdu,
        uint8_t tag_number,
        BACNET_OBJECT_TYPE object_type,
        uint32_t instance);
    BACNET_STACK_EXPORT
    int encode_application_object_id(
        uint8_t * apdu,
        BACNET_OBJECT_TYPE object_type,
        uint32_t instance);

/* from clause 20.2.8 Encoding of an Octet String Value */
/* and 20.2.1 General Rules for Encoding BACnet Tags */
/* returns the number of apdu bytes consumed */
    BACNET_STACK_EXPORT
    int encode_octet_string(
        uint8_t * apdu,
        BACNET_OCTET_STRING * octet_string);
    BACNET_STACK_EXPORT
    int encode_application_octet_string(
        uint8_t * apdu,
        BACNET_OCTET_STRING * octet_string);
    BACNET_STACK_EXPORT
    int encode_context_octet_string(
        uint8_t * apdu,
        uint8_t tag_number,
        BACNET_OCTET_STRING * octet_string);
    BACNET_STACK_EXPORT
    int decode_octet_string(
        uint8_t * apdu,
        uint32_t len_value,
        BACNET_OCTET_STRING * octet_string);
    BACNET_STACK_EXPORT
    int decode_context_octet_string(
        uint8_t * apdu,
        uint8_t tag_number,
        BACNET_OCTET_STRING * octet_string);

    BACNET_STACK_EXPORT
    int bacnet_octet_string_decode(
        uint8_t * apdu,
        uint16_t apdu_len_max,
        uint32_t len_value,
        BACNET_OCTET_STRING * value);
    BACNET_STACK_EXPORT
    int bacnet_octet_string_application_decode(
        uint8_t * apdu,
        uint16_t apdu_len_max,
        BACNET_OCTET_STRING * value);

/* from clause 20.2.9 Encoding of a Character String Value */
/* and 20.2.1 General Rules for Encoding BACnet Tags */
/* returns the number of apdu bytes consumed */
    BACNET_STACK_EXPORT
    uint32_t encode_bacnet_character_string_safe(
        uint8_t * apdu,
        uint32_t max_apdu,
        uint8_t encoding,
        char *pString,
        uint32_t length);
    BACNET_STACK_EXPORT
    int encode_bacnet_character_string(
        uint8_t * apdu,
        BACNET_CHARACTER_STRING * char_string);
    BACNET_STACK_EXPORT
    int encode_application_character_string(
        uint8_t * apdu,
        BACNET_CHARACTER_STRING * char_string);
    BACNET_STACK_EXPORT
    int encode_context_character_string(
        uint8_t * apdu,
        uint8_t tag_number,
        BACNET_CHARACTER_STRING * char_string);
    BACNET_STACK_EXPORT
    int decode_character_string(
        uint8_t * apdu,
        uint32_t len_value,
        BACNET_CHARACTER_STRING * char_string);
    BACNET_STACK_EXPORT
    int decode_context_character_string(
        uint8_t * apdu,
        uint8_t tag_number,
        BACNET_CHARACTER_STRING * char_string);
    BACNET_STACK_EXPORT
    int bacnet_character_string_decode(
        uint8_t * apdu,
        uint16_t apdu_len_max,
        uint32_t len_value,
        BACNET_CHARACTER_STRING * char_string);
    BACNET_STACK_EXPORT
    int bacnet_character_string_context_decode(
        uint8_t * apdu,
        uint16_t apdu_len_max,
        uint8_t tag_value,
        BACNET_CHARACTER_STRING * value);


/* from clause 20.2.4 Encoding of an Unsigned Integer Value */
/* and 20.2.1 General Rules for Encoding BACnet Tags */
/* returns the number of apdu bytes consumed */
    BACNET_STACK_EXPORT
    int encode_bacnet_unsigned(
        uint8_t * apdu,
        BACNET_UNSIGNED_INTEGER value);
    BACNET_STACK_EXPORT
    int encode_context_unsigned(
        uint8_t * apdu,
        uint8_t tag_number,
        BACNET_UNSIGNED_INTEGER value);
    BACNET_STACK_EXPORT
    int encode_application_unsigned(
        uint8_t * apdu,
        BACNET_UNSIGNED_INTEGER value);
    BACNET_STACK_EXPORT
    int decode_unsigned(
        uint8_t * apdu,
        uint32_t len_value,
        BACNET_UNSIGNED_INTEGER * value);
    BACNET_STACK_EXPORT
    int decode_context_unsigned(
        uint8_t * apdu,
        uint8_t tag_number,
        BACNET_UNSIGNED_INTEGER * value);

    BACNET_STACK_EXPORT
    int bacnet_unsigned_decode(
        uint8_t * apdu,
        uint16_t apdu_max_len,
        uint32_t len_value,
        BACNET_UNSIGNED_INTEGER * value);
    BACNET_STACK_EXPORT
    int bacnet_unsigned_application_decode(
        uint8_t * apdu,
        uint16_t apdu_len_max,
        BACNET_UNSIGNED_INTEGER * value);
    BACNET_STACK_EXPORT
    int bacnet_unsigned_context_decode(
        uint8_t * apdu,
        uint16_t apdu_len_max,
        uint8_t tag_number,
        BACNET_UNSIGNED_INTEGER * value);

/* from clause 20.2.5 Encoding of a Signed Integer Value */
/* and 20.2.1 General Rules for Encoding BACnet Tags */
/* returns the number of apdu bytes consumed */
    BACNET_STACK_EXPORT
    int encode_bacnet_signed(
        uint8_t * apdu,
        int32_t value);
    BACNET_STACK_EXPORT
    int encode_application_signed(
        uint8_t * apdu,
        int32_t value);
    BACNET_STACK_EXPORT
    int encode_context_signed(
        uint8_t * apdu,
        uint8_t tag_number,
        int32_t value);
    BACNET_STACK_EXPORT
    int decode_signed(
        uint8_t * apdu,
        uint32_t len_value,
        int32_t * value);
    BACNET_STACK_EXPORT
    int decode_context_signed(
        uint8_t * apdu,
        uint8_t tag_number,
        int32_t * value);

    BACNET_STACK_EXPORT
    int bacnet_signed_decode(
        uint8_t * apdu,
        uint16_t apdu_len_max,
        uint32_t len_value,
        int32_t * value);
    BACNET_STACK_EXPORT
    int bacnet_signed_context_decode(
        uint8_t * apdu,
        uint16_t apdu_len_max,
        uint8_t tag_value,
        int32_t * value);
    BACNET_STACK_EXPORT
    int bacnet_signed_application_decode(
        uint8_t * apdu,
        uint16_t apdu_len_max,
        int32_t * value);

/* from clause 20.2.11 Encoding of an Enumerated Value */
/* and 20.2.1 General Rules for Encoding BACnet Tags */
/* returns the number of apdu bytes consumed */
    BACNET_STACK_EXPORT
    int bacnet_enumerated_decode(
        uint8_t * apdu,
        uint16_t apdu_max_len,
        uint32_t len_value,
        uint32_t * value);
    BACNET_STACK_EXPORT
    int bacnet_enumerated_context_decode(
        uint8_t * apdu,
        uint16_t apdu_len_max,
        uint8_t tag_value,
        uint32_t * value);
    BACNET_STACK_EXPORT
    int decode_enumerated(
        uint8_t * apdu,
        uint32_t len_value,
        uint32_t * value);
    BACNET_STACK_EXPORT
    int decode_context_enumerated(
        uint8_t * apdu,
        uint8_t tag_value,
        uint32_t * value);
    BACNET_STACK_EXPORT
    int encode_bacnet_enumerated(
        uint8_t * apdu,
        uint32_t value);
    BACNET_STACK_EXPORT
    int encode_application_enumerated(
        uint8_t * apdu,
        uint32_t value);
    BACNET_STACK_EXPORT
    int encode_context_enumerated(
        uint8_t * apdu,
        uint8_t tag_number,
        uint32_t value);

/* from clause 20.2.13 Encoding of a Time Value */
/* and 20.2.1 General Rules for Encoding BACnet Tags */
/* returns the number of apdu bytes consumed */
    BACNET_STACK_EXPORT
    int encode_bacnet_time(
        uint8_t * apdu,
        BACNET_TIME * btime);
    BACNET_STACK_EXPORT
    int encode_application_time(
        uint8_t * apdu,
        BACNET_TIME * btime);
    BACNET_STACK_EXPORT
    int decode_bacnet_time(
        uint8_t * apdu,
        BACNET_TIME * btime);
    BACNET_STACK_EXPORT
    int decode_bacnet_time_safe(
        uint8_t * apdu,
        uint32_t len_value,
        BACNET_TIME * btime);
    BACNET_STACK_EXPORT
    int encode_context_time(
        uint8_t * apdu,
        uint8_t tag_number,
        BACNET_TIME * btime);
    BACNET_STACK_EXPORT
    int decode_application_time(
        uint8_t * apdu,
        BACNET_TIME * btime);
    BACNET_STACK_EXPORT
    int decode_context_bacnet_time(
        uint8_t * apdu,
        uint8_t tag_number,
        BACNET_TIME * btime);

    BACNET_STACK_EXPORT
    int bacnet_time_decode(
        uint8_t * apdu,
        uint16_t apdu_len_max,
        uint32_t len_value,
        BACNET_TIME * value);
    BACNET_STACK_EXPORT
    int bacnet_time_context_decode(
        uint8_t * apdu,
        uint16_t apdu_len_max,
        uint8_t tag_value,
        BACNET_TIME * value);
    BACNET_STACK_EXPORT
    int bacnet_time_application_decode(
        uint8_t * apdu,
        uint16_t apdu_len_max,
        BACNET_TIME * value);

/* BACnet Date */
/* year = years since 1900 */
/* month 1=Jan */
/* day = day of month */
/* wday 1=Monday...7=Sunday */

/* from clause 20.2.12 Encoding of a Date Value */
/* and 20.2.1 General Rules for Encoding BACnet Tags */
/* returns the number of apdu bytes consumed */
    BACNET_STACK_EXPORT
    int encode_bacnet_date(
        uint8_t * apdu,
        BACNET_DATE * bdate);
    BACNET_STACK_EXPORT
    int encode_application_date(
        uint8_t * apdu,
        BACNET_DATE * bdate);
    BACNET_STACK_EXPORT
    int encode_context_date(
        uint8_t * apdu,
        uint8_t tag_number,
        BACNET_DATE * bdate);
    BACNET_STACK_EXPORT
    int decode_date(
        uint8_t * apdu,
        BACNET_DATE * bdate);
    BACNET_STACK_EXPORT
    int decode_date_safe(
        uint8_t * apdu,
        uint32_t len_value,
        BACNET_DATE * bdate);
    BACNET_STACK_EXPORT
    int decode_application_date(
        uint8_t * apdu,
        BACNET_DATE * bdate);
    BACNET_STACK_EXPORT
    int decode_context_date(
        uint8_t * apdu,
        uint8_t tag_number,
        BACNET_DATE * bdate);

/* from clause 20.1.2.4 max-segments-accepted */
/* and clause 20.1.2.5 max-APDU-length-accepted */
/* returns the encoded octet */
    BACNET_STACK_EXPORT
    uint8_t encode_max_segs_max_apdu(
        int max_segs,
        int max_apdu);
    BACNET_STACK_EXPORT
    int decode_max_segs(
        uint8_t octet);
    BACNET_STACK_EXPORT
    int decode_max_apdu(
        uint8_t octet);

/* returns the number of apdu bytes consumed */
    BACNET_STACK_EXPORT
    int encode_simple_ack(
        uint8_t * apdu,
        uint8_t invoke_id,
        uint8_t service_choice);

    BACNET_STACK_EXPORT
    int encode_bacnet_address(
        uint8_t * apdu,
        BACNET_ADDRESS * destination);
    BACNET_STACK_EXPORT
    int decode_bacnet_address(
        uint8_t * apdu,
        BACNET_ADDRESS * destination);
    BACNET_STACK_EXPORT
    int encode_context_bacnet_address(
        uint8_t * apdu,
        uint8_t tag_number,
        BACNET_ADDRESS * destination);
    BACNET_STACK_EXPORT
    int decode_context_bacnet_address(
        uint8_t * apdu,
        uint8_t tag_number,
        BACNET_ADDRESS * destination);
    BACNET_STACK_EXPORT
    int bacnet_array_encode(uint32_t object_instance,
        BACNET_ARRAY_INDEX array_index,
        bacnet_array_property_element_encode_function encoder,
        BACNET_UNSIGNED_INTEGER array_size,
        uint8_t *apdu,
        int max_apdu);

    BACNET_STACK_EXPORT
    int bacnet_array_encode(
        uint32_t object_instance,
        BACNET_ARRAY_INDEX array_index,
        bacnet_array_property_element_encode_function encoder,
        BACNET_UNSIGNED_INTEGER array_size,
        uint8_t *apdu,
        int max_apdu);

/* from clause 20.2.1.2 Tag Number */
/* true if extended tag numbering is used */
#define IS_EXTENDED_TAG_NUMBER(x) (((x) & 0xF0) == 0xF0)

/* from clause 20.2.1.3.1 Primitive Data */
/* true if the extended value is used */
#define IS_EXTENDED_VALUE(x) (((x) & 0x07) == 5)

/* from clause 20.2.1.1 Class */
/* true if the tag is context specific */
#define IS_CONTEXT_SPECIFIC(x) (((x) & BIT(3)) == BIT(3))

/* from clause 20.2.1.3.2 Constructed Data */
/* true if the tag is an opening tag */
#define IS_OPENING_TAG(x) (((x) & 0x07) == 6)

/* from clause 20.2.1.3.2 Constructed Data */
/* true if the tag is a closing tag */
#define IS_CLOSING_TAG(x) (((x) & 0x07) == 7)

#ifdef __cplusplus
}
#endif /* __cplusplus */
#endif<|MERGE_RESOLUTION|>--- conflicted
+++ resolved
@@ -39,12 +39,8 @@
  * @brief Encode a BACnetARRAY property element; a function template
  * @param object_instance [in] BACnet network port object instance number
  * @param array_index [in] array index requested:
-<<<<<<< HEAD
- *    0 to N for individual array members
-=======
  *    0 for the array size
  *    1 to n for individual array members
->>>>>>> a0fc23f3
  * @param apdu [out] Buffer in which the APDU contents are built, or NULL to
  * return the length of buffer if it had been built
  * @return The length of the apdu encoded or
