/**************************************************************************
 *
 * Copyright (C) 2009 Steve Karg <skarg@users.sourceforge.net>
 *
 * SPDX-License-Identifier: MIT
 *
 *********************************************************************/
#include <stddef.h>
#include <stdint.h>
#include "bacnet/bacdef.h"
#include "bacnet/bacdcode.h"
#include "bacnet/npdu.h"
#include "bacnet/apdu.h"
#include "bacnet/bactext.h"
#include "bacnet/readrange.h"
/* some demo stuff needed */
#include "bacnet/basic/binding/address.h"
#include "bacnet/basic/object/device.h"
#include "bacnet/basic/services.h"
#include "bacnet/basic/tsm/tsm.h"
#include "bacnet/basic/object/trendlog.h"

/** @file h_rr_a.c  Handles Read Range Acknowledgments. */

/* for debugging... */
static void PrintReadRangeData(BACNET_READ_RANGE_DATA *data)
{
#ifdef BACAPP_PRINT_ENABLED
    BACNET_OBJECT_PROPERTY_VALUE object_value;
#endif
    BACNET_APPLICATION_DATA_VALUE value;
    BACNET_TRENDLOG_RECORD entry;
    BACNET_TRENDLOG_RECORD *p;
    int status = 0;

    if (data) {
#ifdef BACAPP_PRINT_ENABLED
        object_value.object_type = data->object_type;
        object_value.object_instance = data->object_instance;
        object_value.object_property = data->object_property;
        object_value.array_index = data->array_index;
#endif

        /* FIXME: what if application_data_len is bigger than 255? */
        /* value? need to loop until all of the len is gone... */

        status = rr_decode_trendlog_entries(
            data->application_data, data->application_data_len, &entry);
#ifdef BACAPP_PRINT_ENABLED
        if (status < 1) {
            return;
        }
        printf("{\"list\": [\n");
        for (p = &entry; p != NULL; p = p->next) {
            printf(" [\"");
            object_value.value = &value;
            value.tag = BACNET_APPLICATION_TAG_TIMESTAMP;
            value.type.Time_Stamp.value.dateTime = p->timestamp;
            bacapp_print_value(stdout, &object_value);
            printf("\",\"");

            object_value.value = &p->value;
            bacapp_print_value(stdout, &object_value);

            if (p->next)
                printf("\"],\n");
            else
                printf("\"]\n");
        }
<<<<<<< HEAD
        printf("]}\n");
=======
#if PRINT_ENABLED
        if (print_brace) {
            fprintf(stdout, "}");
        }
        fprintf(stdout, "\r\n");
>>>>>>> 98e8cf21
#endif
    }
}

void handler_read_range_ack(
    uint8_t *service_request,
    uint16_t service_len,
    BACNET_ADDRESS *src,
    BACNET_CONFIRMED_SERVICE_ACK_DATA *service_data)
{
    int len = 0;
    BACNET_READ_RANGE_DATA data;

    (void)src;
    (void)service_data; /* we could use these... */
    len = rr_ack_decode_service_request(service_request, service_len, &data);

#if PRINT_ENABLED
    fprintf(stderr, "Received ReadRange Ack!\n");
#endif

    if (len > 0) {
        PrintReadRangeData(&data);
    }
}<|MERGE_RESOLUTION|>--- conflicted
+++ resolved
@@ -67,15 +67,7 @@
             else
                 printf("\"]\n");
         }
-<<<<<<< HEAD
         printf("]}\n");
-=======
-#if PRINT_ENABLED
-        if (print_brace) {
-            fprintf(stdout, "}");
-        }
-        fprintf(stdout, "\r\n");
->>>>>>> 98e8cf21
 #endif
     }
 }
