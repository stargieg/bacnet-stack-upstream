--- conflicted
+++ resolved
@@ -107,7 +107,6 @@
     return value;
 }
 
-<<<<<<< HEAD
 int ucix_get_list(char *value[254], struct uci_context *ctx, const char *p, const char *s, const char *o)
 {
 	struct uci_element *e = NULL;
@@ -140,11 +139,8 @@
 	return n;
 }
 
-int ucix_get_option_int(struct uci_context *ctx,
-=======
 int ucix_get_option_int(
     struct uci_context *ctx,
->>>>>>> 98e8cf21
     const char *p,
     const char *s,
     const char *o,
