/**************************************************************************
 *
 * Copyright (C) 2011 Steve Karg <skarg@users.sourceforge.net>
 *
 * Permission is hereby granted, free of charge, to any person obtaining
 * a copy of this software and associated documentation files (the
 * "Software"), to deal in the Software without restriction, including
 * without limitation the rights to use, copy, modify, merge, publish,
 * distribute, sublicense, and/or sell copies of the Software, and to
 * permit persons to whom the Software is furnished to do so, subject to
 * the following conditions:
 *
 * The above copyright notice and this permission notice shall be included
 * in all copies or substantial portions of the Software.
 *
 * THE SOFTWARE IS PROVIDED "AS IS", WITHOUT WARRANTY OF ANY KIND,
 * EXPRESS OR IMPLIED, INCLUDING BUT NOT LIMITED TO THE WARRANTIES OF
 * MERCHANTABILITY, FITNESS FOR A PARTICULAR PURPOSE AND NONINFRINGEMENT.
 * IN NO EVENT SHALL THE AUTHORS OR COPYRIGHT HOLDERS BE LIABLE FOR ANY
 * CLAIM, DAMAGES OR OTHER LIABILITY, WHETHER IN AN ACTION OF CONTRACT,
 * TORT OR OTHERWISE, ARISING FROM, OUT OF OR IN CONNECTION WITH THE
 * SOFTWARE OR THE USE OR OTHER DEALINGS IN THE SOFTWARE.
 *
 *********************************************************************/

/** @file device-client.c Lightweight base "class" for handling all
 * BACnet objects belonging to a BACnet device, as well as
 * Device-specific properties.  This Device instance is designed to
 * meet minimal functionality for simple clients. */

#include <stdbool.h>
#include <stdint.h>
#include <string.h>
/* BACnet Stack defines - first */
#include "bacnet/bacdef.h"
/* BACnet Stack API */
#include "bacnet/bacdcode.h"
#include "bacnet/bacapp.h"
#include "bacnet/datetime.h"
#include "bacnet/apdu.h"
<<<<<<< HEAD
#include "bacnet/wp.h" /* WriteProperty handling */
=======
#include "bacnet/proplist.h"
>>>>>>> 600508c3
#include "bacnet/rp.h" /* ReadProperty handling */
#include "bacnet/dcc.h" /* DeviceCommunicationControl handling */
#include "bacnet/version.h"
#include "bacnet/basic/services.h"
#include "bacnet/datalink/datalink.h"
#include "bacnet/basic/binding/address.h"
<<<<<<< HEAD
#include "bacnet/proplist.h"
#if defined(BACFILE)
#include "bacnet/basic/object/bacfile.h"
#endif
#include "bacnet/basic/object/ao.h"
#include "bacnet/basic/object/lc.h"
#if (BACNET_PROTOCOL_REVISION >= 17)
#include "bacnet/basic/object/netport.h"
#endif
#include "bacnet/basic/object/trendlog.h"
#if defined(INTRINSIC_REPORTING)
#include "bacnet/basic/object/nc.h"
#endif /* defined(INTRINSIC_REPORTING) */
=======
#if (BACNET_PROTOCOL_REVISION >= 17)
#include "bacnet/basic/object/netport.h"
#endif
/* OS specific include*/
#include "bacnet/basic/sys/mstimer.h"
>>>>>>> 600508c3
/* include the device object */
#include "bacnet/basic/object/device.h" /* me */

/* note: you really only need to define variables for
   properties that are writable or that may change.
   The properties that are constant can be hard coded
   into the read-property encoding. */

static uint32_t Object_Instance_Number = 260001;
static BACNET_CHARACTER_STRING My_Object_Name;
static BACNET_DEVICE_STATUS System_Status = STATUS_OPERATIONAL;
static char *Vendor_Name = BACNET_VENDOR_NAME;
static uint16_t Vendor_Identifier = BACNET_VENDOR_ID;
static char *Model_Name = "GNU";
static char *Application_Software_Version = "1.0";
static const char *BACnet_Version = BACNET_VERSION_TEXT;
static char *Location = "USA";
static char *Description = "command line client";
/* static uint8_t Protocol_Version = 1; - constant, not settable */
/* static uint8_t Protocol_Revision = 4; - constant, not settable */
/* Protocol_Services_Supported - dynamically generated */
/* Protocol_Object_Types_Supported - in RP encoding */
/* Object_List - dynamically generated */
/* static BACNET_SEGMENTATION Segmentation_Supported = SEGMENTATION_NONE; */
/* static uint8_t Max_Segments_Accepted = 0; */
/* VT_Classes_Supported */
/* Active_VT_Sessions */
static BACNET_TIME Local_Time;
static BACNET_DATE Local_Date;
static int16_t UTC_Offset;
static bool Daylight_Savings_Status;
#if defined(BACNET_TIME_MASTER)
static bool Align_Intervals;
static uint32_t Interval_Minutes;
static uint32_t Interval_Offset_Minutes;
/* Time_Synchronization_Recipients */
#endif
/* List_Of_Session_Keys */
/* Max_Master - rely on MS/TP subsystem, if there is one */
/* Max_Info_Frames - rely on MS/TP subsystem, if there is one */
/* Device_Address_Binding - required, but relies on binding cache */
static uint32_t Database_Revision = 0;
/* Configuration_Files */
/* Last_Restore_Time */
/* Backup_Failure_Timeout */
/* Active_COV_Subscriptions */
/* Slave_Proxy_Enable */
/* Manual_Slave_Address_Binding */
/* Auto_Slave_Discovery */
/* Slave_Address_Binding */
/* Profile_Name */

/* local forward (semi-private) and external prototypes */
int Device_Read_Property_Local(BACNET_READ_PROPERTY_DATA *rpdata);
extern int Routed_Device_Read_Property_Local(BACNET_READ_PROPERTY_DATA *rpdata);
extern bool Routed_Device_Write_Property_Local(
    BACNET_WRITE_PROPERTY_DATA *wp_data);

/* All included BACnet objects */
static object_functions_t Object_Table[] = {
    { OBJECT_DEVICE, NULL /* Init - don't init Device or it will recourse! */,
        Device_Count, Device_Index_To_Instance,
        Device_Valid_Object_Instance_Number, Device_Object_Name,
        Device_Read_Property_Local, NULL /* Write_Property */,
        Device_Property_Lists, NULL /* ReadRangeInfo */, NULL /* Iterator */,
        NULL /* Value_Lists */, NULL /* COV */, NULL /* COV Clear */,
        NULL /* Intrinsic Reporting */,
        NULL /* Add_List_Element */, NULL /* Remove_List_Element */,
        NULL /* Create */, NULL /* Delete */, NULL /* Timer */ },
#if (BACNET_PROTOCOL_REVISION >= 17)
    { OBJECT_NETWORK_PORT, Network_Port_Init, Network_Port_Count,
        Network_Port_Index_To_Instance, Network_Port_Valid_Instance,
        Network_Port_Object_Name, Network_Port_Read_Property,
        Network_Port_Write_Property, Network_Port_Property_Lists,
        NULL /* ReadRangeInfo */, NULL /* Iterator */, NULL /* Value_Lists */,
        NULL /* COV */, NULL /* COV Clear */, NULL /* Intrinsic Reporting */,
        NULL /* Add_List_Element */, NULL /* Remove_List_Element */,
        NULL /* Create */, NULL /* Delete */, NULL /* Timer */ },
#endif
#if defined(BACDL_BSC)
    { OBJECT_FILE, bacfile_init, bacfile_count, bacfile_index_to_instance,
        bacfile_valid_instance, bacfile_object_name, bacfile_read_property,
        bacfile_write_property, BACfile_Property_Lists,
        NULL /* ReadRangeInfo */, NULL /* Iterator */, NULL /* Value_Lists */,
        NULL /* COV */, NULL /* COV Clear */, NULL /* Intrinsic Reporting */,
        NULL /* Add_List_Element */, NULL /* Remove_List_Element */ },
#endif
    { MAX_BACNET_OBJECT_TYPE, NULL /* Init */, NULL /* Count */,
        NULL /* Index_To_Instance */, NULL /* Valid_Instance */,
        NULL /* Object_Name */, NULL /* Read_Property */,
        NULL /* Write_Property */, NULL /* Property_Lists */,
        NULL /* ReadRangeInfo */, NULL /* Iterator */, NULL /* Value_Lists */,
        NULL /* COV */, NULL /* COV Clear */,
        NULL /* Intrinsic Reporting */,
        NULL /* Add_List_Element */, NULL /* Remove_List_Element */,
        NULL /* Create */, NULL /* Delete */, NULL /* Timer */ },
};

/** Glue function to let the Device object, when called by a handler,
 * lookup which Object type needs to be invoked.
 * @ingroup ObjHelpers
 * @param Object_Type [in] The type of BACnet Object the handler wants to
 * access.
 * @return Pointer to the group of object helper functions that implement this
 *         type of Object.
 */
static struct object_functions *Device_Objects_Find_Functions(
    BACNET_OBJECT_TYPE Object_Type)
{
    struct object_functions *pObject = NULL;

    pObject = &Object_Table[0];
    while (pObject->Object_Type < MAX_BACNET_OBJECT_TYPE) {
        /* handle each object type */
        if (pObject->Object_Type == Object_Type) {
            return (pObject);
        }

        pObject++;
    }

    return (NULL);
}

/** Try to find a rr_info_function helper function for the requested object
 * type.
 * @ingroup ObjIntf
 *
 * @param object_type [in] The type of BACnet Object the handler wants to
 * access.
 * @return Pointer to the object helper function that implements the
 *         ReadRangeInfo function, Object_RR_Info, for this type of Object on
 *         success, else a NULL pointer if the type of Object isn't supported
 *         or doesn't have a ReadRangeInfo function.
 */
rr_info_function Device_Objects_RR_Info(BACNET_OBJECT_TYPE object_type)
{
    struct object_functions *pObject = NULL;

    pObject = Device_Objects_Find_Functions(object_type);
    return (pObject != NULL ? pObject->Object_RR_Info : NULL);
}

/** For a given object type, returns the special property list.
 * This function is used for ReadPropertyMultiple calls which want
 * just Required, just Optional, or All properties.
 * @ingroup ObjIntf
 *
 * @param object_type [in] The desired BACNET_OBJECT_TYPE whose properties
 *            are to be listed.
 * @param pPropertyList [out] Reference to the structure which will, on return,
 *            list, separately, the Required, Optional, and Proprietary object
 *            properties with their counts.
 */
void Device_Objects_Property_List(BACNET_OBJECT_TYPE object_type,
    uint32_t object_instance,
    struct special_property_list_t *pPropertyList)
{
    struct object_functions *pObject = NULL;

    (void)object_instance;
    pPropertyList->Required.pList = NULL;
    pPropertyList->Optional.pList = NULL;
    pPropertyList->Proprietary.pList = NULL;

    /* If we can find an entry for the required object type
     * and there is an Object_List_RPM fn ptr then call it
     * to populate the pointers to the individual list counters.
     */

    pObject = Device_Objects_Find_Functions(object_type);
    if ((pObject != NULL) && (pObject->Object_RPM_List != NULL)) {
        pObject->Object_RPM_List(&pPropertyList->Required.pList,
            &pPropertyList->Optional.pList, &pPropertyList->Proprietary.pList);
    }

    /* Fetch the counts if available otherwise zero them */
    pPropertyList->Required.count = pPropertyList->Required.pList == NULL
        ? 0
        : property_list_count(pPropertyList->Required.pList);

    pPropertyList->Optional.count = pPropertyList->Optional.pList == NULL
        ? 0
        : property_list_count(pPropertyList->Optional.pList);

    pPropertyList->Proprietary.count = pPropertyList->Proprietary.pList == NULL
        ? 0
        : property_list_count(pPropertyList->Proprietary.pList);

    return;
}

/* These three arrays are used by the ReadPropertyMultiple handler */
static const int Device_Properties_Required[] = { PROP_OBJECT_IDENTIFIER,
    PROP_OBJECT_NAME, PROP_OBJECT_TYPE, PROP_SYSTEM_STATUS, PROP_VENDOR_NAME,
    PROP_VENDOR_IDENTIFIER, PROP_MODEL_NAME, PROP_FIRMWARE_REVISION,
    PROP_APPLICATION_SOFTWARE_VERSION, PROP_PROTOCOL_VERSION,
    PROP_PROTOCOL_REVISION, PROP_PROTOCOL_SERVICES_SUPPORTED,
    PROP_PROTOCOL_OBJECT_TYPES_SUPPORTED, PROP_OBJECT_LIST,
    PROP_MAX_APDU_LENGTH_ACCEPTED, PROP_SEGMENTATION_SUPPORTED,
    PROP_APDU_TIMEOUT, PROP_NUMBER_OF_APDU_RETRIES, PROP_DEVICE_ADDRESS_BINDING,
    PROP_DATABASE_REVISION, -1 };

static const int Device_Properties_Optional[] = {
#if defined(BACDL_MSTP)
    PROP_MAX_MASTER, PROP_MAX_INFO_FRAMES,
#endif
    PROP_DESCRIPTION, PROP_LOCATION, PROP_ACTIVE_COV_SUBSCRIPTIONS, -1
};

static const int Device_Properties_Proprietary[] = { -1 };

void Device_Property_Lists(
    const int **pRequired, const int **pOptional, const int **pProprietary)
{
    if (pRequired) {
        *pRequired = Device_Properties_Required;
    }
    if (pOptional) {
        *pOptional = Device_Properties_Optional;
    }
    if (pProprietary) {
        *pProprietary = Device_Properties_Proprietary;
    }

    return;
}

static BACNET_REINITIALIZED_STATE Reinitialize_State = BACNET_REINIT_IDLE;
static const char *Reinit_Password = "filister";

/** Commands a Device re-initialization, to a given state.
 * The request's password must match for the operation to succeed.
 * This implementation provides a framework, but doesn't
 * actually *DO* anything.
 * @note You could use a mix of states and passwords to multiple outcomes.
 * @note You probably want to restart *after* the simple ack has been sent
 *       from the return handler, so just set a local flag here.
 * @ingroup ObjIntf
 *
 * @param rd_data [in,out] The information from the RD request.
 *                         On failure, the error class and code will be set.
 * @return True if succeeds (password is correct), else False.
 */
bool Device_Reinitialize(BACNET_REINITIALIZE_DEVICE_DATA *rd_data)
{
    bool status = false;
    int i;

    /* Note: you could use a mix of state and password to multiple things */
    if (characterstring_ansi_same(&rd_data->password, Reinit_Password)) {
        switch (rd_data->state) {
            case BACNET_REINIT_COLDSTART:
                dcc_set_status_duration(COMMUNICATION_ENABLE, 0);
                /* note: you probably want to restart *after* the
                   simple ack has been sent from the return handler
                   so just set a flag from here */
                Reinitialize_State = rd_data->state;
                status = true;
                break;
            case BACNET_REINIT_WARMSTART:
                dcc_set_status_duration(COMMUNICATION_ENABLE, 0);
                for (i = 0; i < Network_Port_Count(); i++) {
                    Network_Port_Pending_Params_Apply(
                        Network_Port_Index_To_Instance(i));
                }
                /* note: you probably want to restart *after* the
                   simple ack has been sent from the return handler
                   so just set a flag from here */
                Reinitialize_State = rd_data->state;
                status = true;
                break;
            case BACNET_REINIT_STARTBACKUP:
            case BACNET_REINIT_ENDBACKUP:
            case BACNET_REINIT_STARTRESTORE:
            case BACNET_REINIT_ENDRESTORE:
            case BACNET_REINIT_ABORTRESTORE:
                if (dcc_communication_disabled()) {
                    rd_data->error_class = ERROR_CLASS_SERVICES;
                    rd_data->error_code = ERROR_CODE_COMMUNICATION_DISABLED;
                } else {
                    rd_data->error_class = ERROR_CLASS_SERVICES;
                    rd_data->error_code =
                        ERROR_CODE_OPTIONAL_FUNCTIONALITY_NOT_SUPPORTED;
                }
                break;
            case BACNET_REINIT_ACTIVATE_CHANGES:
                for (i = 0; i < Network_Port_Count(); i++) {
                    Network_Port_Pending_Params_Apply(
                        Network_Port_Index_To_Instance(i));
                }
                Reinitialize_State = rd_data->state;
                status = true;
                break;
            default:
                rd_data->error_class = ERROR_CLASS_SERVICES;
                rd_data->error_code = ERROR_CODE_PARAMETER_OUT_OF_RANGE;
                break;
        }
    } else {
        rd_data->error_class = ERROR_CLASS_SECURITY;
        rd_data->error_code = ERROR_CODE_PASSWORD_FAILURE;
    }

    return status;
}

BACNET_REINITIALIZED_STATE Device_Reinitialized_State(void)
{
    return Reinitialize_State;
}

unsigned Device_Count(void)
{
    return 1;
}

uint32_t Device_Index_To_Instance(unsigned index)
{
    (void)index;
    return Object_Instance_Number;
}

/* methods to manipulate the data */

/** Return the Object Instance number for our (single) Device Object.
 * This is a key function, widely invoked by the handler code, since
 * it provides "our" (ie, local) address.
 * @ingroup ObjIntf
 * @return The Instance number used in the BACNET_OBJECT_ID for the Device.
 */
uint32_t Device_Object_Instance_Number(void)
{
#ifdef BAC_ROUTING
    return Routed_Device_Object_Instance_Number();
#else
    return Object_Instance_Number;
#endif
}

bool Device_Set_Object_Instance_Number(uint32_t object_id)
{
    bool status = true; /* return value */

    if (object_id <= BACNET_MAX_INSTANCE) {
        /* Make the change and update the database revision */
        Object_Instance_Number = object_id;
        Device_Inc_Database_Revision();
    } else {
        status = false;
    }

    return status;
}

bool Device_Valid_Object_Instance_Number(uint32_t object_id)
{
    return (Object_Instance_Number == object_id);
}

bool Device_Object_Name(
    uint32_t object_instance, BACNET_CHARACTER_STRING *object_name)
{
    bool status = false;

    if (object_instance == Object_Instance_Number) {
        status = characterstring_copy(object_name, &My_Object_Name);
    }

    return status;
}

bool Device_Set_Object_Name(BACNET_CHARACTER_STRING *object_name)
{
    bool status = false; /*return value */

    if (!characterstring_same(&My_Object_Name, object_name)) {
        /* Make the change and update the database revision */
        status = characterstring_copy(&My_Object_Name, object_name);
        Device_Inc_Database_Revision();
    }

    return status;
}

bool Device_Object_Name_ANSI_Init(const char *value)
{
    return characterstring_init_ansi(&My_Object_Name, value);
}

BACNET_DEVICE_STATUS Device_System_Status(void)
{
    return System_Status;
}

int Device_Set_System_Status(BACNET_DEVICE_STATUS status, bool local)
{
    int result = 0; /*return value - 0 = ok, -1 = bad value, -2 = not allowed */

    /* We limit the options available depending on whether the source is
     * internal or external. */
    if (local) {
        switch (status) {
            case STATUS_OPERATIONAL:
            case STATUS_OPERATIONAL_READ_ONLY:
            case STATUS_DOWNLOAD_REQUIRED:
            case STATUS_DOWNLOAD_IN_PROGRESS:
            case STATUS_NON_OPERATIONAL:
                System_Status = status;
                break;

                /* Don't support backup at present so don't allow setting */
            case STATUS_BACKUP_IN_PROGRESS:
                result = -2;
                break;

            default:
                result = -1;
                break;
        }
    } else {
        switch (status) {
                /* Allow these for the moment as a way to easily alter
                 * overall device operation. The lack of password protection
                 * or other authentication makes allowing writes to this
                 * property a risky facility to provide.
                 */
            case STATUS_OPERATIONAL:
            case STATUS_OPERATIONAL_READ_ONLY:
            case STATUS_NON_OPERATIONAL:
                System_Status = status;
                break;

                /* Don't allow outsider set this - it should probably
                 * be set if the device config is incomplete or
                 * corrupted or perhaps after some sort of operator
                 * wipe operation.
                 */
            case STATUS_DOWNLOAD_REQUIRED:
                /* Don't allow outsider set this - it should be set
                 * internally at the start of a multi packet download
                 * perhaps indirectly via PT or WF to a config file.
                 */
            case STATUS_DOWNLOAD_IN_PROGRESS:
                /* Don't support backup at present so don't allow setting */
            case STATUS_BACKUP_IN_PROGRESS:
                result = -2;
                break;

            default:
                result = -1;
                break;
        }
    }

    return (result);
}

const char *Device_Vendor_Name(void)
{
    return Vendor_Name;
}

/** Returns the Vendor ID for this Device.
 * See the assignments at
 * http://www.bacnet.org/VendorID/BACnet%20Vendor%20IDs.htm
 * @return The Vendor ID of this Device.
 */
uint16_t Device_Vendor_Identifier(void)
{
    return Vendor_Identifier;
}

void Device_Set_Vendor_Identifier(uint16_t vendor_id)
{
    Vendor_Identifier = vendor_id;
}

const char *Device_Model_Name(void)
{
    return Model_Name;
}

bool Device_Set_Model_Name(const char *name, size_t length)
{
    bool status = false; /*return value */

    if (length < sizeof(Model_Name)) {
        memmove(Model_Name, name, length);
        Model_Name[length] = 0;
        status = true;
    }

    return status;
}

const char *Device_Firmware_Revision(void)
{
    return BACnet_Version;
}

const char *Device_Application_Software_Version(void)
{
    return Application_Software_Version;
}

bool Device_Set_Application_Software_Version(const char *name, size_t length)
{
    bool status = false; /*return value */

    if (length < sizeof(Application_Software_Version)) {
        memmove(Application_Software_Version, name, length);
        Application_Software_Version[length] = 0;
        status = true;
    }

    return status;
}

const char *Device_Description(void)
{
    return Description;
}

bool Device_Set_Description(const char *name, size_t length)
{
    bool status = false; /*return value */

    if (length < sizeof(Description)) {
        memmove(Description, name, length);
        Description[length] = 0;
        status = true;
    }

    return status;
}

const char *Device_Location(void)
{
    return Location;
}

bool Device_Set_Location(const char *name, size_t length)
{
    bool status = false; /*return value */

    if (length < sizeof(Location)) {
        memmove(Location, name, length);
        Location[length] = 0;
        status = true;
    }

    return status;
}

uint8_t Device_Protocol_Version(void)
{
    return BACNET_PROTOCOL_VERSION;
}

uint8_t Device_Protocol_Revision(void)
{
    return BACNET_PROTOCOL_REVISION;
}

BACNET_SEGMENTATION Device_Segmentation_Supported(void)
{
    return SEGMENTATION_NONE;
}

uint32_t Device_Database_Revision(void)
{
    return Database_Revision;
}

void Device_Set_Database_Revision(uint32_t revision)
{
    Database_Revision = revision;
}

/*
 * Shortcut for incrementing database revision as this is potentially
 * the most common operation if changing object names and ids is
 * implemented.
 */
void Device_Inc_Database_Revision(void)
{
    Database_Revision++;
}

/** Get the total count of objects supported by this Device Object.
 * @note Since many network clients depend on the object list
 *       for discovery, it must be consistent!
 * @return The count of objects, for all supported Object types.
 */
unsigned Device_Object_List_Count(void)
{
    unsigned count = 0; /* number of objects */
    struct object_functions *pObject = NULL;

    /* initialize the default return values */
    pObject = &Object_Table[0];
    while (pObject->Object_Type < MAX_BACNET_OBJECT_TYPE) {
        if (pObject->Object_Count) {
            count += pObject->Object_Count();
        }
        pObject++;
    }

    return count;
}

/** Lookup the Object at the given array index in the Device's Object List.
 * Even though we don't keep a single linear array of objects in the Device,
 * this method acts as though we do and works through a virtual, concatenated
 * array of all of our object type arrays.
 *
 * @param array_index [in] The desired array index (1 to N)
 * @param object_type [out] The object's type, if found.
 * @param instance [out] The object's instance number, if found.
 * @return True if found, else false.
 */
bool Device_Object_List_Identifier(
    uint32_t array_index, BACNET_OBJECT_TYPE *object_type, uint32_t *instance)
{
    bool status = false;
    unsigned count = 0;
    unsigned object_index = 0;
    unsigned temp_index = 0;
    struct object_functions *pObject = NULL;

    /* array index zero is length - so invalid */
    if (array_index == 0) {
        return status;
    }
    object_index = array_index - 1;
    /* initialize the default return values */
    pObject = &Object_Table[0];
    while (pObject->Object_Type < MAX_BACNET_OBJECT_TYPE) {
        if (pObject->Object_Count) {
            object_index -= count;
            count = pObject->Object_Count();
            if (object_index < count) {
                /* Use the iterator function if available otherwise
                 * look for the index to instance to get the ID */
                if (pObject->Object_Iterator) {
                    /* First find the first object */
                    temp_index = pObject->Object_Iterator(~(unsigned)0);
                    /* Then step through the objects to find the nth */
                    while (object_index != 0) {
                        temp_index = pObject->Object_Iterator(temp_index);
                        object_index--;
                    }
                    /* set the object_index up before falling through to next
                     * bit */
                    object_index = temp_index;
                }
                if (pObject->Object_Index_To_Instance) {
                    *object_type = pObject->Object_Type;
                    *instance = pObject->Object_Index_To_Instance(object_index);
                    status = true;
                    break;
                }
            }
        }
        pObject++;
    }

    return status;
}

/**
 * @brief Encode a BACnetARRAY property element
 * @param object_instance [in] BACnet network port object instance number
 * @param array_index [in] array index requested:
 *    0 to N for individual array members
 * @param apdu [out] Buffer in which the APDU contents are built, or NULL to
 * return the length of buffer if it had been built
 * @return The length of the apdu encoded or
 *   BACNET_STATUS_ERROR for ERROR_CODE_INVALID_ARRAY_INDEX
 */
int Device_Object_List_Element_Encode(
    uint32_t object_instance, BACNET_ARRAY_INDEX array_index, uint8_t *apdu)
{
    int apdu_len = BACNET_STATUS_ERROR;
    BACNET_OBJECT_TYPE object_type;
    uint32_t instance;
    bool found;

    if (object_instance == Device_Object_Instance_Number()) {
        /* single element is zero based, add 1 for BACnetARRAY which is one
         * based */
        array_index++;
        found =
            Device_Object_List_Identifier(array_index, &object_type, &instance);
        if (found) {
            apdu_len =
                encode_application_object_id(apdu, object_type, instance);
        }
    }

    return apdu_len;
}

/** Determine if we have an object with the given object_name.
 * If the object_type and object_instance pointers are not null,
 * and the lookup succeeds, they will be given the resulting values.
 * @param object_name [in] The desired Object Name to look for.
 * @param object_type [out] The BACNET_OBJECT_TYPE of the matching Object.
 * @param object_instance [out] The object instance number of the matching
 * Object.
 * @return True on success or else False if not found.
 */
bool Device_Valid_Object_Name(BACNET_CHARACTER_STRING *object_name1,
    BACNET_OBJECT_TYPE *object_type,
    uint32_t *object_instance)
{
    bool found = false;
    BACNET_OBJECT_TYPE type = OBJECT_NONE;
    uint32_t instance;
    uint32_t max_objects = 0, i = 0;
    bool check_id = false;
    BACNET_CHARACTER_STRING object_name2;
    struct object_functions *pObject = NULL;

    max_objects = Device_Object_List_Count();
    for (i = 1; i <= max_objects; i++) {
        check_id = Device_Object_List_Identifier(i, &type, &instance);
        if (check_id) {
            pObject = Device_Objects_Find_Functions(type);
            if ((pObject != NULL) && (pObject->Object_Name != NULL) &&
                (pObject->Object_Name(instance, &object_name2) &&
                    characterstring_same(object_name1, &object_name2))) {
                found = true;
                if (object_type) {
                    *object_type = type;
                }
                if (object_instance) {
                    *object_instance = instance;
                }
                break;
            }
        }
    }

    return found;
}

/** Determine if we have an object of this type and instance number.
 * @param object_type [in] The desired BACNET_OBJECT_TYPE
 * @param object_instance [in] The object instance number to be looked up.
 * @return True if found, else False if no such Object in this device.
 */
bool Device_Valid_Object_Id(
    BACNET_OBJECT_TYPE object_type, uint32_t object_instance)
{
    bool status = false; /* return value */
    struct object_functions *pObject = NULL;

    pObject = Device_Objects_Find_Functions(object_type);
    if ((pObject != NULL) && (pObject->Object_Valid_Instance != NULL)) {
        status = pObject->Object_Valid_Instance(object_instance);
    }

    return status;
}

/** Copy a child object's object_name value, given its ID.
 * @param object_type [in] The BACNET_OBJECT_TYPE of the child Object.
 * @param object_instance [in] The object instance number of the child Object.
 * @param object_name [out] The Object Name found for this child Object.
 * @return True on success or else False if not found.
 */
bool Device_Object_Name_Copy(BACNET_OBJECT_TYPE object_type,
    uint32_t object_instance,
    BACNET_CHARACTER_STRING *object_name)
{
    struct object_functions *pObject = NULL;
    bool found = false;

    pObject = Device_Objects_Find_Functions(object_type);
    if ((pObject != NULL) && (pObject->Object_Name != NULL)) {
        found = pObject->Object_Name(object_instance, object_name);
    }

    return found;
}

static void Update_Current_Time(void)
{
    datetime_local(
        &Local_Date, &Local_Time, &UTC_Offset, &Daylight_Savings_Status);
}

void Device_getCurrentDateTime(BACNET_DATE_TIME *DateTime)
{
    Update_Current_Time();

    DateTime->date = Local_Date;
    DateTime->time = Local_Time;
}

int32_t Device_UTC_Offset(void)
{
    Update_Current_Time();

    return UTC_Offset;
}

bool Device_Daylight_Savings_Status(void)
{
    return Daylight_Savings_Status;
}

#if defined(BACNET_TIME_MASTER)
/**
 * Sets the time sync interval in minutes
 *
 * @param flag
 * This property, of type BOOLEAN, specifies whether (TRUE)
 * or not (FALSE) clock-aligned periodic time synchronization is
 * enabled. If periodic time synchronization is enabled and the
 * time synchronization interval is a factor of (divides without
 * remainder) an hour or day, then the beginning of the period
 * specified for time synchronization shall be aligned to the hour or
 * day, respectively. If this property is present, it shall be writable.
 */
bool Device_Align_Intervals_Set(bool flag)
{
    Align_Intervals = flag;

    return true;
}

bool Device_Align_Intervals(void)
{
    return Align_Intervals;
}

/**
 * Sets the time sync interval in minutes
 *
 * @param minutes
 * This property, of type Unsigned, specifies the periodic
 * interval in minutes at which TimeSynchronization and
 * UTCTimeSynchronization requests shall be sent. If this
 * property has a value of zero, then periodic time synchronization is
 * disabled. If this property is present, it shall be writable.
 */
bool Device_Time_Sync_Interval_Set(uint32_t minutes)
{
    Interval_Minutes = minutes;

    return true;
}

uint32_t Device_Time_Sync_Interval(void)
{
    return Interval_Minutes;
}

/**
 * Sets the time sync interval offset value.
 *
 * @param minutes
 * This property, of type Unsigned, specifies the offset in
 * minutes from the beginning of the period specified for time
 * synchronization until the actual time synchronization requests
 * are sent. The offset used shall be the value of Interval_Offset
 * modulo the value of Time_Synchronization_Interval;
 * e.g., if Interval_Offset has the value 31 and
 * Time_Synchronization_Interval is 30, the offset used shall be 1.
 * Interval_Offset shall have no effect if Align_Intervals is
 * FALSE. If this property is present, it shall be writable.
 */
bool Device_Interval_Offset_Set(uint32_t minutes)
{
    Interval_Offset_Minutes = minutes;

    return true;
}

uint32_t Device_Interval_Offset(void)
{
    return Interval_Offset_Minutes;
}
#endif

/* return the length of the apdu encoded or BACNET_STATUS_ERROR for error or
   BACNET_STATUS_ABORT for abort message */
int Device_Read_Property_Local(BACNET_READ_PROPERTY_DATA *rpdata)
{
    int apdu_len = 0; /* return value */
    BACNET_BIT_STRING bit_string;
    BACNET_CHARACTER_STRING char_string;
    uint32_t i = 0;
    uint32_t count = 0;
    uint8_t *apdu = NULL;
    int apdu_size = 0;
    struct object_functions *pObject = NULL;

    if ((rpdata == NULL) || (rpdata->application_data == NULL) ||
        (rpdata->application_data_len == 0)) {
        return 0;
    }
    apdu = rpdata->application_data;
    apdu_size = rpdata->application_data_len;
    switch (rpdata->object_property) {
        case PROP_OBJECT_IDENTIFIER:
            apdu_len = encode_application_object_id(
                &apdu[0], OBJECT_DEVICE, Object_Instance_Number);
            break;
        case PROP_OBJECT_NAME:
            apdu_len =
                encode_application_character_string(&apdu[0], &My_Object_Name);
            break;
        case PROP_OBJECT_TYPE:
            apdu_len = encode_application_enumerated(&apdu[0], OBJECT_DEVICE);
            break;
        case PROP_DESCRIPTION:
            characterstring_init_ansi(&char_string, Description);
            apdu_len =
                encode_application_character_string(&apdu[0], &char_string);
            break;
        case PROP_SYSTEM_STATUS:
            apdu_len = encode_application_enumerated(&apdu[0], System_Status);
            break;
        case PROP_VENDOR_NAME:
            characterstring_init_ansi(&char_string, Vendor_Name);
            apdu_len =
                encode_application_character_string(&apdu[0], &char_string);
            break;
        case PROP_VENDOR_IDENTIFIER:
            apdu_len = encode_application_unsigned(&apdu[0], Vendor_Identifier);
            break;
        case PROP_MODEL_NAME:
            characterstring_init_ansi(&char_string, Model_Name);
            apdu_len =
                encode_application_character_string(&apdu[0], &char_string);
            break;
        case PROP_FIRMWARE_REVISION:
            characterstring_init_ansi(&char_string, BACnet_Version);
            apdu_len =
                encode_application_character_string(&apdu[0], &char_string);
            break;
        case PROP_APPLICATION_SOFTWARE_VERSION:
            characterstring_init_ansi(
                &char_string, Application_Software_Version);
            apdu_len =
                encode_application_character_string(&apdu[0], &char_string);
            break;
        case PROP_LOCATION:
            characterstring_init_ansi(&char_string, Location);
            apdu_len =
                encode_application_character_string(&apdu[0], &char_string);
            break;
        case PROP_PROTOCOL_VERSION:
            apdu_len = encode_application_unsigned(
                &apdu[0], Device_Protocol_Version());
            break;
        case PROP_PROTOCOL_REVISION:
            apdu_len = encode_application_unsigned(
                &apdu[0], Device_Protocol_Revision());
            break;
        case PROP_PROTOCOL_SERVICES_SUPPORTED:
            /* Note: list of services that are executed, not initiated. */
            bitstring_init(&bit_string);
            for (i = 0; i < MAX_BACNET_SERVICES_SUPPORTED; i++) {
                /* automatic lookup based on handlers set */
                bitstring_set_bit(&bit_string, (uint8_t)i,
                    apdu_service_supported((BACNET_SERVICES_SUPPORTED)i));
            }
            apdu_len = encode_application_bitstring(&apdu[0], &bit_string);
            break;
        case PROP_PROTOCOL_OBJECT_TYPES_SUPPORTED:
            /* Note: this is the list of objects that can be in this device,
               not a list of objects that this device can access */
            bitstring_init(&bit_string);
            for (i = 0; i < MAX_ASHRAE_OBJECT_TYPE; i++) {
                /* initialize all the object types to not-supported */
                bitstring_set_bit(&bit_string, (uint8_t)i, false);
            }
            /* set the object types with objects to supported */

            pObject = &Object_Table[0];
            while (pObject->Object_Type < MAX_BACNET_OBJECT_TYPE) {
                if ((pObject->Object_Count) && (pObject->Object_Count() > 0)) {
                    bitstring_set_bit(&bit_string, pObject->Object_Type, true);
                }
                pObject++;
            }
            apdu_len = encode_application_bitstring(&apdu[0], &bit_string);
            break;
        case PROP_OBJECT_LIST:
            count = Device_Object_List_Count();
            apdu_len = bacnet_array_encode(rpdata->object_instance,
                rpdata->array_index,
                Device_Object_List_Element_Encode,
                count, apdu, apdu_size);
            if (apdu_len == BACNET_STATUS_ABORT) {
                rpdata->error_code =
                    ERROR_CODE_ABORT_SEGMENTATION_NOT_SUPPORTED;
            } else if (apdu_len == BACNET_STATUS_ERROR) {
                rpdata->error_class = ERROR_CLASS_PROPERTY;
                rpdata->error_code = ERROR_CODE_INVALID_ARRAY_INDEX;
            }
            break;
        case PROP_MAX_APDU_LENGTH_ACCEPTED:
            apdu_len = encode_application_unsigned(&apdu[0], MAX_APDU);
            break;
        case PROP_SEGMENTATION_SUPPORTED:
            apdu_len = encode_application_enumerated(
                &apdu[0], Device_Segmentation_Supported());
            break;
        case PROP_APDU_TIMEOUT:
            apdu_len = encode_application_unsigned(&apdu[0], apdu_timeout());
            break;
        case PROP_NUMBER_OF_APDU_RETRIES:
            apdu_len = encode_application_unsigned(&apdu[0], apdu_retries());
            break;
        case PROP_DEVICE_ADDRESS_BINDING:
            /* FIXME: the real max apdu remaining should be passed into function
             */
            apdu_len = address_list_encode(&apdu[0], MAX_APDU);
            break;
        case PROP_DATABASE_REVISION:
            apdu_len = encode_application_unsigned(&apdu[0], Database_Revision);
            break;
#if defined(BACDL_MSTP)
        case PROP_MAX_INFO_FRAMES:
            apdu_len =
                encode_application_unsigned(&apdu[0], dlmstp_max_info_frames());
            break;
        case PROP_MAX_MASTER:
            apdu_len =
                encode_application_unsigned(&apdu[0], dlmstp_max_master());
            break;
#endif
        case PROP_ACTIVE_COV_SUBSCRIPTIONS:
            break;
        default:
            rpdata->error_class = ERROR_CLASS_PROPERTY;
            rpdata->error_code = ERROR_CODE_UNKNOWN_PROPERTY;
            apdu_len = BACNET_STATUS_ERROR;
            break;
    }
    /*  only array properties can have array options */
    if ((apdu_len >= 0) && (rpdata->object_property != PROP_OBJECT_LIST) &&
        (rpdata->array_index != BACNET_ARRAY_ALL)) {
        rpdata->error_class = ERROR_CLASS_PROPERTY;
        rpdata->error_code = ERROR_CODE_PROPERTY_IS_NOT_AN_ARRAY;
        apdu_len = BACNET_STATUS_ERROR;
    }

    return apdu_len;
}

/** Looks up the requested Object and Property, and encodes its Value in an
 * APDU.
 * @ingroup ObjIntf
 * If the Object or Property can't be found, sets the error class and code.
 *
 * @param rpdata [in,out] Structure with the desired Object and Property info
 *                 on entry, and APDU message on return.
 * @return The length of the APDU on success, else BACNET_STATUS_ERROR
 */
int Device_Read_Property(BACNET_READ_PROPERTY_DATA *rpdata)
{
    int apdu_len = BACNET_STATUS_ERROR;
    struct object_functions *pObject = NULL;
#if (BACNET_PROTOCOL_REVISION >= 14)
    struct special_property_list_t property_list;
#endif

    /* initialize the default return values */
    rpdata->error_class = ERROR_CLASS_OBJECT;
    rpdata->error_code = ERROR_CODE_UNKNOWN_OBJECT;
    pObject = Device_Objects_Find_Functions(rpdata->object_type);
    if (pObject != NULL) {
        if (pObject->Object_Valid_Instance &&
            pObject->Object_Valid_Instance(rpdata->object_instance)) {
            if (pObject->Object_Read_Property) {
#if (BACNET_PROTOCOL_REVISION >= 14)
                if ((int)rpdata->object_property == PROP_PROPERTY_LIST) {
                    Device_Objects_Property_List(rpdata->object_type,
                        rpdata->object_instance, &property_list);
                    apdu_len = property_list_encode(rpdata,
                        property_list.Required.pList,
                        property_list.Optional.pList,
                        property_list.Proprietary.pList);
                } else
#endif
                {
                    apdu_len = pObject->Object_Read_Property(rpdata);
                }
            }
        } else {
            rpdata->error_class = ERROR_CLASS_OBJECT;
            rpdata->error_code = ERROR_CODE_UNKNOWN_OBJECT;
        }
    } else {
        rpdata->error_class = ERROR_CLASS_OBJECT;
        rpdata->error_code = ERROR_CODE_UNKNOWN_OBJECT;
    }

    return apdu_len;
}

<<<<<<< HEAD
/** Looks up the requested Object and Property, and set the new Value in it,
 *  if allowed.
 * If the Object or Property can't be found, sets the error class and code.
 * @ingroup ObjIntf
 *
 * @param wp_data [in,out] Structure with the desired Object and Property info
 *              and new Value on entry, and APDU message on return.
 * @return True on success, else False if there is an error.
 */
bool Device_Write_Property(BACNET_WRITE_PROPERTY_DATA *wp_data)
{
    bool status = false; /* Ever the pessamist! */
    struct object_functions *pObject = NULL;

    /* initialize the default return values */
    wp_data->error_class = ERROR_CLASS_OBJECT;
    wp_data->error_code = ERROR_CODE_UNKNOWN_OBJECT;
    pObject = Device_Objects_Find_Functions(wp_data->object_type);
    if (pObject != NULL) {
        if (pObject->Object_Valid_Instance &&
            pObject->Object_Valid_Instance(wp_data->object_instance)) {
            if (pObject->Object_Write_Property) {
#if (BACNET_PROTOCOL_REVISION >= 14)
                if (wp_data->object_property == PROP_PROPERTY_LIST) {
                    wp_data->error_class = ERROR_CLASS_PROPERTY;
                    wp_data->error_code = ERROR_CODE_WRITE_ACCESS_DENIED;
                } else
#endif
                {
                    status = pObject->Object_Write_Property(wp_data);
                }
            } else {
                wp_data->error_class = ERROR_CLASS_PROPERTY;
                wp_data->error_code = ERROR_CODE_WRITE_ACCESS_DENIED;
            }
        } else {
            wp_data->error_class = ERROR_CLASS_OBJECT;
            wp_data->error_code = ERROR_CODE_UNKNOWN_OBJECT;
        }
    } else {
        wp_data->error_class = ERROR_CLASS_OBJECT;
        wp_data->error_code = ERROR_CODE_UNKNOWN_OBJECT;
    }

    return (status);
}

/** Looks up the requested Object, and fills the Property Value list.
 * If the Object or Property can't be found, returns false.
 * @ingroup ObjHelpers
 * @param [in] The object type to be looked up.
 * @param [in] The object instance number to be looked up.
 * @param [out] The value list
 * @return True if the object instance supports this feature and value changed.
 */
bool Device_Encode_Value_List(BACNET_OBJECT_TYPE object_type,
    uint32_t object_instance,
    BACNET_PROPERTY_VALUE *value_list)
{
    bool status = false; /* Ever the pessamist! */
    struct object_functions *pObject = NULL;

    pObject = Device_Objects_Find_Functions(object_type);
    if (pObject != NULL) {
        if (pObject->Object_Valid_Instance &&
            pObject->Object_Valid_Instance(object_instance)) {
            if (pObject->Object_Value_List) {
                status =
                    pObject->Object_Value_List(object_instance, value_list);
            }
        }
    }

    return (status);
}

/** Checks the COV flag in the requested Object
 * @ingroup ObjHelpers
 * @param [in] The object type to be looked up.
 * @param [in] The object instance to be looked up.
 * @return True if the COV flag is set
 */
bool Device_COV(BACNET_OBJECT_TYPE object_type, uint32_t object_instance)
{
    bool status = false; /* Ever the pessamist! */
    struct object_functions *pObject = NULL;

    pObject = Device_Objects_Find_Functions(object_type);
    if (pObject != NULL) {
        if (pObject->Object_Valid_Instance &&
            pObject->Object_Valid_Instance(object_instance)) {
            if (pObject->Object_COV) {
                status = pObject->Object_COV(object_instance);
            }
        }
    }

    return (status);
}

/** Clears the COV flag in the requested Object
 * @ingroup ObjHelpers
 * @param [in] The object type to be looked up.
 * @param [in] The object instance to be looked up.
 */
void Device_COV_Clear(BACNET_OBJECT_TYPE object_type, uint32_t object_instance)
{
    struct object_functions *pObject = NULL;

    pObject = Device_Objects_Find_Functions(object_type);
    if (pObject != NULL) {
        if (pObject->Object_Valid_Instance &&
            pObject->Object_Valid_Instance(object_instance)) {
            if (pObject->Object_COV_Clear) {
                pObject->Object_COV_Clear(object_instance);
            }
        }
    }
}

#if defined(INTRINSIC_REPORTING)
void Device_local_reporting(void)
{
    struct object_functions *pObject = NULL;
    uint32_t objects_count = 0;
    uint32_t object_instance = 0;
    BACNET_OBJECT_TYPE object_type = OBJECT_NONE;
    uint32_t idx = 0;

    objects_count = Device_Object_List_Count();

    /* loop for all objects */
    for (idx = 1; idx <= objects_count; idx++) {
        Device_Object_List_Identifier(idx, &object_type, &object_instance);

        pObject = Device_Objects_Find_Functions(object_type);
        if (pObject != NULL) {
            if (pObject->Object_Valid_Instance &&
                pObject->Object_Valid_Instance(object_instance)) {
                if (pObject->Object_Intrinsic_Reporting) {
                    pObject->Object_Intrinsic_Reporting(object_instance);
                }
            }
        }
    }
}
#endif

/** Looks up the requested Object to see if the functionality is supported.
 * @ingroup ObjHelpers
 * @param [in] The object type to be looked up.
 * @return True if the object instance supports this feature.
 */
bool Device_Value_List_Supported(BACNET_OBJECT_TYPE object_type)
{
    bool status = false; /* Ever the pessamist! */
    struct object_functions *pObject = NULL;

    pObject = Device_Objects_Find_Functions(object_type);
    if (pObject != NULL) {
        if (pObject->Object_Value_List) {
            status = true;
        }
    }

    return (status);
}
=======
/**
 * @brief Updates all the object timers with elapsed milliseconds
 * @param milliseconds - number of milliseconds elapsed
 */
void Device_Timer(
    uint16_t milliseconds)
{
    struct object_functions *pObject;
    unsigned count = 0;
    uint32_t instance;

    pObject = Object_Table;
    while (pObject->Object_Type < MAX_BACNET_OBJECT_TYPE) {
        if (pObject->Object_Count) {
            count = pObject->Object_Count();
        }
        while (count) {
            count--;
            if ((pObject->Object_Timer) &&
                (pObject->Object_Index_To_Instance)) {
                instance = pObject->Object_Index_To_Instance(count);
                pObject->Object_Timer(instance, milliseconds);
            }
        }
        pObject++;
    }
}
>>>>>>> 600508c3

/** Initialize the Device Object.
 Initialize the group of object helper functions for any supported Object.
 Initialize each of the Device Object child Object instances.
 * @ingroup ObjIntf
 * @param object_table [in,out] array of structure with object functions.
 *  Each Child Object must provide some implementation of each of these
 *  functions in order to properly support the default handlers.
 */
void Device_Init(object_functions_t *object_table)
{
    struct object_functions *pObject = NULL;

    characterstring_init_ansi(&My_Object_Name, "SimpleClient");
    datetime_init();
    /* we don't use the object table passed in */
    (void)object_table;
    pObject = &Object_Table[0];
    while (pObject->Object_Type < MAX_BACNET_OBJECT_TYPE) {
        if (pObject->Object_Init) {
            pObject->Object_Init();
        }
        pObject++;
    }
}<|MERGE_RESOLUTION|>--- conflicted
+++ resolved
@@ -38,38 +38,18 @@
 #include "bacnet/bacapp.h"
 #include "bacnet/datetime.h"
 #include "bacnet/apdu.h"
-<<<<<<< HEAD
-#include "bacnet/wp.h" /* WriteProperty handling */
-=======
 #include "bacnet/proplist.h"
->>>>>>> 600508c3
 #include "bacnet/rp.h" /* ReadProperty handling */
 #include "bacnet/dcc.h" /* DeviceCommunicationControl handling */
 #include "bacnet/version.h"
 #include "bacnet/basic/services.h"
 #include "bacnet/datalink/datalink.h"
 #include "bacnet/basic/binding/address.h"
-<<<<<<< HEAD
-#include "bacnet/proplist.h"
-#if defined(BACFILE)
-#include "bacnet/basic/object/bacfile.h"
-#endif
-#include "bacnet/basic/object/ao.h"
-#include "bacnet/basic/object/lc.h"
-#if (BACNET_PROTOCOL_REVISION >= 17)
-#include "bacnet/basic/object/netport.h"
-#endif
-#include "bacnet/basic/object/trendlog.h"
-#if defined(INTRINSIC_REPORTING)
-#include "bacnet/basic/object/nc.h"
-#endif /* defined(INTRINSIC_REPORTING) */
-=======
 #if (BACNET_PROTOCOL_REVISION >= 17)
 #include "bacnet/basic/object/netport.h"
 #endif
 /* OS specific include*/
 #include "bacnet/basic/sys/mstimer.h"
->>>>>>> 600508c3
 /* include the device object */
 #include "bacnet/basic/object/device.h" /* me */
 
@@ -1178,175 +1158,6 @@
     return apdu_len;
 }
 
-<<<<<<< HEAD
-/** Looks up the requested Object and Property, and set the new Value in it,
- *  if allowed.
- * If the Object or Property can't be found, sets the error class and code.
- * @ingroup ObjIntf
- *
- * @param wp_data [in,out] Structure with the desired Object and Property info
- *              and new Value on entry, and APDU message on return.
- * @return True on success, else False if there is an error.
- */
-bool Device_Write_Property(BACNET_WRITE_PROPERTY_DATA *wp_data)
-{
-    bool status = false; /* Ever the pessamist! */
-    struct object_functions *pObject = NULL;
-
-    /* initialize the default return values */
-    wp_data->error_class = ERROR_CLASS_OBJECT;
-    wp_data->error_code = ERROR_CODE_UNKNOWN_OBJECT;
-    pObject = Device_Objects_Find_Functions(wp_data->object_type);
-    if (pObject != NULL) {
-        if (pObject->Object_Valid_Instance &&
-            pObject->Object_Valid_Instance(wp_data->object_instance)) {
-            if (pObject->Object_Write_Property) {
-#if (BACNET_PROTOCOL_REVISION >= 14)
-                if (wp_data->object_property == PROP_PROPERTY_LIST) {
-                    wp_data->error_class = ERROR_CLASS_PROPERTY;
-                    wp_data->error_code = ERROR_CODE_WRITE_ACCESS_DENIED;
-                } else
-#endif
-                {
-                    status = pObject->Object_Write_Property(wp_data);
-                }
-            } else {
-                wp_data->error_class = ERROR_CLASS_PROPERTY;
-                wp_data->error_code = ERROR_CODE_WRITE_ACCESS_DENIED;
-            }
-        } else {
-            wp_data->error_class = ERROR_CLASS_OBJECT;
-            wp_data->error_code = ERROR_CODE_UNKNOWN_OBJECT;
-        }
-    } else {
-        wp_data->error_class = ERROR_CLASS_OBJECT;
-        wp_data->error_code = ERROR_CODE_UNKNOWN_OBJECT;
-    }
-
-    return (status);
-}
-
-/** Looks up the requested Object, and fills the Property Value list.
- * If the Object or Property can't be found, returns false.
- * @ingroup ObjHelpers
- * @param [in] The object type to be looked up.
- * @param [in] The object instance number to be looked up.
- * @param [out] The value list
- * @return True if the object instance supports this feature and value changed.
- */
-bool Device_Encode_Value_List(BACNET_OBJECT_TYPE object_type,
-    uint32_t object_instance,
-    BACNET_PROPERTY_VALUE *value_list)
-{
-    bool status = false; /* Ever the pessamist! */
-    struct object_functions *pObject = NULL;
-
-    pObject = Device_Objects_Find_Functions(object_type);
-    if (pObject != NULL) {
-        if (pObject->Object_Valid_Instance &&
-            pObject->Object_Valid_Instance(object_instance)) {
-            if (pObject->Object_Value_List) {
-                status =
-                    pObject->Object_Value_List(object_instance, value_list);
-            }
-        }
-    }
-
-    return (status);
-}
-
-/** Checks the COV flag in the requested Object
- * @ingroup ObjHelpers
- * @param [in] The object type to be looked up.
- * @param [in] The object instance to be looked up.
- * @return True if the COV flag is set
- */
-bool Device_COV(BACNET_OBJECT_TYPE object_type, uint32_t object_instance)
-{
-    bool status = false; /* Ever the pessamist! */
-    struct object_functions *pObject = NULL;
-
-    pObject = Device_Objects_Find_Functions(object_type);
-    if (pObject != NULL) {
-        if (pObject->Object_Valid_Instance &&
-            pObject->Object_Valid_Instance(object_instance)) {
-            if (pObject->Object_COV) {
-                status = pObject->Object_COV(object_instance);
-            }
-        }
-    }
-
-    return (status);
-}
-
-/** Clears the COV flag in the requested Object
- * @ingroup ObjHelpers
- * @param [in] The object type to be looked up.
- * @param [in] The object instance to be looked up.
- */
-void Device_COV_Clear(BACNET_OBJECT_TYPE object_type, uint32_t object_instance)
-{
-    struct object_functions *pObject = NULL;
-
-    pObject = Device_Objects_Find_Functions(object_type);
-    if (pObject != NULL) {
-        if (pObject->Object_Valid_Instance &&
-            pObject->Object_Valid_Instance(object_instance)) {
-            if (pObject->Object_COV_Clear) {
-                pObject->Object_COV_Clear(object_instance);
-            }
-        }
-    }
-}
-
-#if defined(INTRINSIC_REPORTING)
-void Device_local_reporting(void)
-{
-    struct object_functions *pObject = NULL;
-    uint32_t objects_count = 0;
-    uint32_t object_instance = 0;
-    BACNET_OBJECT_TYPE object_type = OBJECT_NONE;
-    uint32_t idx = 0;
-
-    objects_count = Device_Object_List_Count();
-
-    /* loop for all objects */
-    for (idx = 1; idx <= objects_count; idx++) {
-        Device_Object_List_Identifier(idx, &object_type, &object_instance);
-
-        pObject = Device_Objects_Find_Functions(object_type);
-        if (pObject != NULL) {
-            if (pObject->Object_Valid_Instance &&
-                pObject->Object_Valid_Instance(object_instance)) {
-                if (pObject->Object_Intrinsic_Reporting) {
-                    pObject->Object_Intrinsic_Reporting(object_instance);
-                }
-            }
-        }
-    }
-}
-#endif
-
-/** Looks up the requested Object to see if the functionality is supported.
- * @ingroup ObjHelpers
- * @param [in] The object type to be looked up.
- * @return True if the object instance supports this feature.
- */
-bool Device_Value_List_Supported(BACNET_OBJECT_TYPE object_type)
-{
-    bool status = false; /* Ever the pessamist! */
-    struct object_functions *pObject = NULL;
-
-    pObject = Device_Objects_Find_Functions(object_type);
-    if (pObject != NULL) {
-        if (pObject->Object_Value_List) {
-            status = true;
-        }
-    }
-
-    return (status);
-}
-=======
 /**
  * @brief Updates all the object timers with elapsed milliseconds
  * @param milliseconds - number of milliseconds elapsed
@@ -1374,7 +1185,6 @@
         pObject++;
     }
 }
->>>>>>> 600508c3
 
 /** Initialize the Device Object.
  Initialize the group of object helper functions for any supported Object.
