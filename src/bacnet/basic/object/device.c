/**
 * @file
 * @author Steve Karg <skarg@users.sourceforge.net>
 * @date 2005
 * @brief Base "class" for handling all BACnet objects belonging
 * to a BACnet device, as well as Device-specific properties.
 * @copyright SPDX-License-Identifier: MIT
 */
#include <stdbool.h>
#include <stdint.h>
#include <string.h>
/* BACnet Stack defines - first */
#include "bacnet/bacdef.h"
/* BACnet Stack API */
#include "bacnet/bacdcode.h"
#include "bacnet/bacapp.h"
#include "bacnet/datetime.h"
#include "bacnet/apdu.h"
#include "bacnet/wp.h" /* WriteProperty handling */
#include "bacnet/rp.h" /* ReadProperty handling */
#include "bacnet/dcc.h" /* DeviceCommunicationControl handling */
#include "bacnet/version.h"
#if defined(BACDL_MSTP)
#include "bacnet/datalink/dlmstp.h"
#endif
#include "bacnet/basic/object/device.h" /* me */
#include "bacnet/basic/services.h"
#include "bacnet/basic/binding/address.h"
/* include the device object */
#include "bacnet/basic/object/device.h"
#include "bacnet/basic/object/acc.h"
#include "bacnet/basic/object/ai.h"
#include "bacnet/basic/object/ao.h"
#include "bacnet/basic/object/av.h"
#include "bacnet/basic/object/bi.h"
#include "bacnet/basic/object/bo.h"
#include "bacnet/basic/object/bv.h"
#include "bacnet/basic/object/calendar.h"
#include "bacnet/basic/object/command.h"
#include "bacnet/basic/object/lc.h"
#include "bacnet/basic/object/lsp.h"
#include "bacnet/basic/object/lsz.h"
#include "bacnet/basic/object/ms-input.h"
#include "bacnet/basic/object/mso.h"
#include "bacnet/basic/object/msv.h"
#include "bacnet/basic/object/schedule.h"
#include "bacnet/basic/object/structured_view.h"
#include "bacnet/basic/object/trendlog.h"
#if defined(INTRINSIC_REPORTING)
#include "bacnet/basic/object/nc.h"
#endif /* defined(INTRINSIC_REPORTING) */
#if defined(BACFILE)
#include "bacnet/basic/object/bacfile.h"
<<<<<<< HEAD
=======
#endif /* defined(BACFILE) */
#if (BACNET_PROTOCOL_REVISION >= 10)
#include "bacnet/basic/object/bitstring_value.h"
#include "bacnet/basic/object/csv.h"
#include "bacnet/basic/object/iv.h"
#include "bacnet/basic/object/osv.h"
#include "bacnet/basic/object/piv.h"
#include "bacnet/basic/object/time_value.h"
#endif
#if (BACNET_PROTOCOL_REVISION >= 14)
#include "bacnet/basic/object/channel.h"
#include "bacnet/basic/object/lo.h"
#endif
#if (BACNET_PROTOCOL_REVISION >= 16)
#include "bacnet/basic/object/blo.h"
#endif
#if (BACNET_PROTOCOL_REVISION >= 17)
#include "bacnet/basic/object/netport.h"
>>>>>>> 987ce816
#endif
#if (BACNET_PROTOCOL_REVISION >= 24)
#include "bacnet/basic/object/color_object.h"
#include "bacnet/basic/object/color_temperature.h"
#endif

/* external prototypes */
extern int Routed_Device_Read_Property_Local(BACNET_READ_PROPERTY_DATA *rpdata);
extern bool
Routed_Device_Write_Property_Local(BACNET_WRITE_PROPERTY_DATA *wp_data);

/* may be overridden by outside table */
static object_functions_t *Object_Table;

/* clang-format off */
static object_functions_t My_Object_Table[] = {
    { OBJECT_DEVICE, NULL /* Init - don't init Device or it will recourse! */,
        Device_Count, Device_Index_To_Instance,
        Device_Valid_Object_Instance_Number, Device_Object_Name,
        Device_Read_Property_Local, Device_Write_Property_Local,
        Device_Property_Lists, DeviceGetRRInfo, NULL /* Iterator */,
        NULL /* Value_Lists */, NULL /* COV */, NULL /* COV Clear */,
        NULL /* Intrinsic Reporting */, NULL /* Add_List_Element */,
        NULL /* Remove_List_Element */, NULL /* Create */, NULL /* Delete */,
        NULL /* Timer */ },
#if (BACNET_PROTOCOL_REVISION >= 17)
    { OBJECT_NETWORK_PORT, Network_Port_Init, Network_Port_Count,
        Network_Port_Index_To_Instance, Network_Port_Valid_Instance,
        Network_Port_Object_Name, Network_Port_Read_Property,
        Network_Port_Write_Property, Network_Port_Property_Lists,
        NULL /* ReadRangeInfo */, NULL /* Iterator */, NULL /* Value_Lists */,
        NULL /* COV */, NULL /* COV Clear */, NULL /* Intrinsic Reporting */,
        NULL /* Add_List_Element */, NULL /* Remove_List_Element */,
        NULL /* Create */, NULL /* Delete */, NULL /* Timer */ },
#endif
    { OBJECT_ANALOG_INPUT, Analog_Input_Init, Analog_Input_Count,
        Analog_Input_Index_To_Instance, Analog_Input_Valid_Instance,
        Analog_Input_Object_Name, Analog_Input_Read_Property,
        Analog_Input_Write_Property, Analog_Input_Property_Lists,
        NULL /* ReadRangeInfo */, NULL /* Iterator */,
        Analog_Input_Encode_Value_List, Analog_Input_Change_Of_Value,
        Analog_Input_Change_Of_Value_Clear, Analog_Input_Intrinsic_Reporting,
        NULL /* Add_List_Element */, NULL /* Remove_List_Element */,
        Analog_Input_Create, Analog_Input_Delete, NULL /* Timer */ },
    { OBJECT_ANALOG_OUTPUT, Analog_Output_Init, Analog_Output_Count,
        Analog_Output_Index_To_Instance, Analog_Output_Valid_Instance,
        Analog_Output_Object_Name, Analog_Output_Read_Property,
        Analog_Output_Write_Property, Analog_Output_Property_Lists,
        NULL /* ReadRangeInfo */, NULL /* Iterator */,
        Analog_Output_Encode_Value_List, Analog_Output_Change_Of_Value,
        Analog_Output_Change_Of_Value_Clear, NULL /* Intrinsic Reporting */,
        NULL /* Add_List_Element */, NULL /* Remove_List_Element */,
        Analog_Output_Create, Analog_Output_Delete, NULL /* Timer */ },
    { OBJECT_ANALOG_VALUE, Analog_Value_Init, Analog_Value_Count,
        Analog_Value_Index_To_Instance, Analog_Value_Valid_Instance,
        Analog_Value_Object_Name, Analog_Value_Read_Property,
        Analog_Value_Write_Property, Analog_Value_Property_Lists,
        NULL /* ReadRangeInfo */, NULL /* Iterator */,
        Analog_Value_Encode_Value_List, Analog_Value_Change_Of_Value,
        Analog_Value_Change_Of_Value_Clear, Analog_Value_Intrinsic_Reporting,
        NULL /* Add_List_Element */, NULL /* Remove_List_Element */,
        Analog_Value_Create, Analog_Value_Delete, NULL /* Timer */ },
    { OBJECT_BINARY_INPUT, Binary_Input_Init, Binary_Input_Count,
        Binary_Input_Index_To_Instance, Binary_Input_Valid_Instance,
        Binary_Input_Object_Name, Binary_Input_Read_Property,
        Binary_Input_Write_Property, Binary_Input_Property_Lists,
        NULL /* ReadRangeInfo */, NULL /* Iterator */,
        Binary_Input_Encode_Value_List, Binary_Input_Change_Of_Value,
        Binary_Input_Change_Of_Value_Clear, NULL /* Intrinsic Reporting */,
        NULL /* Add_List_Element */, NULL /* Remove_List_Element */,
        Binary_Input_Create, Binary_Input_Delete, NULL /* Timer */ },
    { OBJECT_BINARY_OUTPUT, Binary_Output_Init, Binary_Output_Count,
        Binary_Output_Index_To_Instance, Binary_Output_Valid_Instance,
        Binary_Output_Object_Name, Binary_Output_Read_Property,
        Binary_Output_Write_Property, Binary_Output_Property_Lists,
        NULL /* ReadRangeInfo */, NULL /* Iterator */,
        Binary_Output_Encode_Value_List, Binary_Output_Change_Of_Value,
        Binary_Output_Change_Of_Value_Clear, NULL /* Intrinsic Reporting */,
        NULL /* Add_List_Element */, NULL /* Remove_List_Element */,
        Binary_Output_Create, Binary_Output_Delete, NULL /* Timer */ },
    { OBJECT_BINARY_VALUE, Binary_Value_Init, Binary_Value_Count,
        Binary_Value_Index_To_Instance, Binary_Value_Valid_Instance,
        Binary_Value_Object_Name, Binary_Value_Read_Property,
        Binary_Value_Write_Property, Binary_Value_Property_Lists,
        NULL /* ReadRangeInfo */, NULL /* Iterator */,
        Binary_Value_Encode_Value_List, Binary_Value_Change_Of_Value,
        Binary_Value_Change_Of_Value_Clear, NULL /* Intrinsic Reporting */,
        NULL /* Add_List_Element */, NULL /* Remove_List_Element */,
        Binary_Value_Create, Binary_Value_Delete, NULL /* Timer */ },
    { OBJECT_CALENDAR, Calendar_Init, Calendar_Count,
        Calendar_Index_To_Instance, Calendar_Valid_Instance,
        Calendar_Object_Name, Calendar_Read_Property,
        Calendar_Write_Property, Calendar_Property_Lists,
        NULL /* ReadRangeInfo */, NULL /* Iterator */, NULL /* Value_Lists */,
        NULL /* COV */, NULL /* COV Clear */, NULL /* Intrinsic Reporting */,
        NULL /* Add_List_Element */, NULL /* Remove_List_Element */,
        Calendar_Create, Calendar_Delete, NULL /* Timer */ },
#if (BACNET_PROTOCOL_REVISION >= 10)
    { OBJECT_BITSTRING_VALUE, BitString_Value_Init,
        BitString_Value_Count, BitString_Value_Index_To_Instance,
        BitString_Value_Valid_Instance, BitString_Value_Object_Name,
        BitString_Value_Read_Property, BitString_Value_Write_Property,
        BitString_Value_Property_Lists, NULL /* ReadRangeInfo */,
        NULL /* Iterator */, BitString_Value_Encode_Value_List,
        BitString_Value_Change_Of_Value, BitString_Value_Change_Of_Value_Clear,
        NULL /* Intrinsic Reporting */,  NULL /* Add_List_Element */,
        NULL /* Remove_List_Element */, NULL /* Create */, NULL /* Delete */,
        NULL /* Timer */ },
    { OBJECT_CHARACTERSTRING_VALUE, CharacterString_Value_Init,
        CharacterString_Value_Count, CharacterString_Value_Index_To_Instance,
        CharacterString_Value_Valid_Instance, CharacterString_Value_Object_Name,
        CharacterString_Value_Read_Property,
        CharacterString_Value_Write_Property,
        CharacterString_Value_Property_Lists, NULL /* ReadRangeInfo */,
        NULL /* Iterator */, CharacterString_Value_Encode_Value_List,
        CharacterString_Value_Change_Of_Value,
        CharacterString_Value_Change_Of_Value_Clear,
        NULL /* Intrinsic Reporting */, NULL /* Add_List_Element */,
        NULL /* Remove_List_Element */, NULL /* Create */, NULL /* Delete */,
        NULL /* Timer */ },
    { OBJECT_OCTETSTRING_VALUE, OctetString_Value_Init, OctetString_Value_Count,
        OctetString_Value_Index_To_Instance, OctetString_Value_Valid_Instance,
        OctetString_Value_Object_Name, OctetString_Value_Read_Property,
        OctetString_Value_Write_Property, OctetString_Value_Property_Lists,
        NULL /* ReadRangeInfo */, NULL /* Iterator */, NULL /* Value_Lists */,
        NULL /* COV */, NULL /* COV Clear */, NULL /* Intrinsic Reporting */,
        NULL /* Add_List_Element */, NULL /* Remove_List_Element */,
        NULL /* Create */, NULL /* Delete */, NULL /* Timer */ },
    { OBJECT_POSITIVE_INTEGER_VALUE, PositiveInteger_Value_Init,
        PositiveInteger_Value_Count, PositiveInteger_Value_Index_To_Instance,
        PositiveInteger_Value_Valid_Instance, PositiveInteger_Value_Object_Name,
        PositiveInteger_Value_Read_Property,
        PositiveInteger_Value_Write_Property,
        PositiveInteger_Value_Property_Lists, NULL /* ReadRangeInfo */,
        NULL /* Iterator */, NULL /* Value_Lists */, NULL /* COV */,
        NULL /* COV Clear */, NULL /* Intrinsic Reporting */,
        NULL /* Add_List_Element */, NULL /* Remove_List_Element */,
        NULL /* Create */, NULL /* Delete */, NULL /* Timer */ },
    { OBJECT_TIME_VALUE, Time_Value_Init, Time_Value_Count,
        Time_Value_Index_To_Instance, Time_Value_Valid_Instance,
        Time_Value_Object_Name, Time_Value_Read_Property,
        Time_Value_Write_Property, Time_Value_Property_Lists,
        NULL /* ReadRangeInfo */, NULL /* Iterator */, NULL /* Value_Lists */,
        NULL /* COV */, NULL /* COV Clear */, NULL /* Intrinsic Reporting */,
        NULL /* Add_List_Element */, NULL /* Remove_List_Element */,
        NULL /* Create */, NULL /* Delete */, NULL /* Timer */ },
#endif
    { OBJECT_COMMAND, Command_Init, Command_Count, Command_Index_To_Instance,
        Command_Valid_Instance, Command_Object_Name, Command_Read_Property,
        Command_Write_Property, Command_Property_Lists,
        NULL /* ReadRangeInfo */, NULL /* Iterator */, NULL /* Value_Lists */,
        NULL /* COV */, NULL /* COV Clear */, NULL /* Intrinsic Reporting */,
        NULL /* Add_List_Element */, NULL /* Remove_List_Element */,
        NULL /* Create */, NULL /* Delete */, NULL /* Timer */ },
    { OBJECT_INTEGER_VALUE, Integer_Value_Init, Integer_Value_Count,
        Integer_Value_Index_To_Instance, Integer_Value_Valid_Instance,
        Integer_Value_Object_Name, Integer_Value_Read_Property,
        Integer_Value_Write_Property, Integer_Value_Property_Lists,
        NULL /* ReadRangeInfo */, NULL /* Iterator */, NULL /* Value_Lists */,
        NULL /* COV */, NULL /* COV Clear */, NULL /* Intrinsic Reporting */,
        NULL /* Add_List_Element */, NULL /* Remove_List_Element */,
        NULL /* Create */, NULL /* Delete */, NULL /* Timer */ },
#if defined(INTRINSIC_REPORTING)
    { OBJECT_NOTIFICATION_CLASS, Notification_Class_Init,
        Notification_Class_Count, Notification_Class_Index_To_Instance,
        Notification_Class_Valid_Instance, Notification_Class_Object_Name,
        Notification_Class_Read_Property, Notification_Class_Write_Property,
        Notification_Class_Property_Lists, NULL /* ReadRangeInfo */,
        NULL /* Iterator */, NULL /* Value_Lists */, NULL /* COV */,
        NULL /* COV Clear */, NULL /* Intrinsic Reporting */,
        Notification_Class_Add_List_Element,
        Notification_Class_Remove_List_Element, NULL /* Create */,
        NULL /* Delete */, NULL /* Timer */ },
#endif
    { OBJECT_LIFE_SAFETY_POINT, Life_Safety_Point_Init, Life_Safety_Point_Count,
        Life_Safety_Point_Index_To_Instance, Life_Safety_Point_Valid_Instance,
        Life_Safety_Point_Object_Name, Life_Safety_Point_Read_Property,
        Life_Safety_Point_Write_Property, Life_Safety_Point_Property_Lists,
        NULL /* ReadRangeInfo */, NULL /* Iterator */, NULL /* Value_Lists */,
        NULL /* COV */, NULL /* COV Clear */, NULL /* Intrinsic Reporting */,
        NULL /* Add_List_Element */, NULL /* Remove_List_Element */,
        Life_Safety_Point_Create, Life_Safety_Point_Delete, NULL /* Timer */ },
    { OBJECT_LIFE_SAFETY_ZONE, Life_Safety_Zone_Init, Life_Safety_Zone_Count,
        Life_Safety_Zone_Index_To_Instance, Life_Safety_Zone_Valid_Instance,
        Life_Safety_Zone_Object_Name, Life_Safety_Zone_Read_Property,
        Life_Safety_Zone_Write_Property, Life_Safety_Zone_Property_Lists,
        NULL /* ReadRangeInfo */, NULL /* Iterator */, NULL /* Value_Lists */,
        NULL /* COV */, NULL /* COV Clear */, NULL /* Intrinsic Reporting */,
        NULL /* Add_List_Element */, NULL /* Remove_List_Element */,
        Life_Safety_Zone_Create, Life_Safety_Zone_Delete, NULL /* Timer */ },
    { OBJECT_LOAD_CONTROL, Load_Control_Init, Load_Control_Count,
        Load_Control_Index_To_Instance, Load_Control_Valid_Instance,
        Load_Control_Object_Name, Load_Control_Read_Property,
        Load_Control_Write_Property, Load_Control_Property_Lists,
        NULL /* ReadRangeInfo */, NULL /* Iterator */, NULL /* Value_Lists */,
        NULL /* COV */, NULL /* COV Clear */, NULL /* Intrinsic Reporting */,
        NULL /* Add_List_Element */, NULL /* Remove_List_Element */,
        Load_Control_Create, Load_Control_Delete, Load_Control_Timer},
    { OBJECT_MULTI_STATE_INPUT, Multistate_Input_Init, Multistate_Input_Count,
        Multistate_Input_Index_To_Instance, Multistate_Input_Valid_Instance,
        Multistate_Input_Object_Name, Multistate_Input_Read_Property,
        Multistate_Input_Write_Property, Multistate_Input_Property_Lists,
        NULL /* ReadRangeInfo */, NULL /* Iterator */,
        Multistate_Input_Encode_Value_List, Multistate_Input_Change_Of_Value,
        Multistate_Input_Change_Of_Value_Clear, NULL /* Intrinsic Reporting */,
        NULL /* Add_List_Element */, NULL /* Remove_List_Element */,
        Multistate_Input_Create, Multistate_Input_Delete, NULL /* Timer */ },
    { OBJECT_MULTI_STATE_OUTPUT, Multistate_Output_Init,
        Multistate_Output_Count, Multistate_Output_Index_To_Instance,
        Multistate_Output_Valid_Instance, Multistate_Output_Object_Name,
        Multistate_Output_Read_Property, Multistate_Output_Write_Property,
        Multistate_Output_Property_Lists, NULL /* ReadRangeInfo */,
        NULL /* Iterator */,
        Multistate_Output_Encode_Value_List, Multistate_Output_Change_Of_Value,
        Multistate_Output_Change_Of_Value_Clear, NULL /* Intrinsic Reporting */,
        NULL /* Add_List_Element */, NULL /* Remove_List_Element */,
        Multistate_Output_Create, Multistate_Output_Delete, NULL /* Timer */ },
    { OBJECT_MULTI_STATE_VALUE, Multistate_Value_Init, Multistate_Value_Count,
        Multistate_Value_Index_To_Instance, Multistate_Value_Valid_Instance,
        Multistate_Value_Object_Name, Multistate_Value_Read_Property,
        Multistate_Value_Write_Property, Multistate_Value_Property_Lists,
        NULL /* ReadRangeInfo */, NULL /* Iterator */,
        Multistate_Value_Encode_Value_List, Multistate_Value_Change_Of_Value,
        Multistate_Value_Change_Of_Value_Clear, NULL /* Intrinsic Reporting */,
        NULL /* Add_List_Element */, NULL /* Remove_List_Element */,
        Multistate_Value_Create, Multistate_Value_Delete, NULL /* Timer */ },
    { OBJECT_TRENDLOG, Trend_Log_Init, Trend_Log_Count,
        Trend_Log_Index_To_Instance, Trend_Log_Valid_Instance,
        Trend_Log_Object_Name, Trend_Log_Read_Property,
        Trend_Log_Write_Property, Trend_Log_Property_Lists, TrendLogGetRRInfo,
        NULL /* Iterator */, NULL /* Value_Lists */, NULL /* COV */,
        NULL /* COV Clear */, NULL /* Intrinsic Reporting */,
        NULL /* Add_List_Element */, NULL /* Remove_List_Element */,
        NULL /* Create */, NULL /* Delete */, NULL /* Timer */ },
#if (BACNET_PROTOCOL_REVISION >= 14)
    { OBJECT_LIGHTING_OUTPUT, Lighting_Output_Init, Lighting_Output_Count,
        Lighting_Output_Index_To_Instance, Lighting_Output_Valid_Instance,
        Lighting_Output_Object_Name, Lighting_Output_Read_Property,
        Lighting_Output_Write_Property, Lighting_Output_Property_Lists,
        NULL /* ReadRangeInfo */, NULL /* Iterator */, NULL /* Value_Lists */,
        NULL /* COV */, NULL /* COV Clear */, NULL /* Intrinsic Reporting */,
        NULL /* Add_List_Element */, NULL /* Remove_List_Element */,
        Lighting_Output_Create, Lighting_Output_Delete, Lighting_Output_Timer },
    { OBJECT_CHANNEL, Channel_Init, Channel_Count, Channel_Index_To_Instance,
        Channel_Valid_Instance, Channel_Object_Name, Channel_Read_Property,
        Channel_Write_Property, Channel_Property_Lists,
        NULL /* ReadRangeInfo */, NULL /* Iterator */, NULL /* Value_Lists */,
        NULL /* COV */, NULL /* COV Clear */, NULL /* Intrinsic Reporting */,
        NULL /* Add_List_Element */, NULL /* Remove_List_Element */,
        Channel_Create, Channel_Delete, NULL /* Timer */ },
#endif
#if (BACNET_PROTOCOL_REVISION >= 16)
    { OBJECT_BINARY_LIGHTING_OUTPUT, Binary_Lighting_Output_Init,
        Binary_Lighting_Output_Count, Binary_Lighting_Output_Index_To_Instance,
        Binary_Lighting_Output_Valid_Instance,
        Binary_Lighting_Output_Object_Name,
        Binary_Lighting_Output_Read_Property,
        Binary_Lighting_Output_Write_Property,
        Binary_Lighting_Output_Property_Lists, NULL /* ReadRangeInfo */,
        NULL /* Iterator */, NULL /* Value_Lists */, NULL /* COV */,
        NULL /* COV Clear */, NULL /* Intrinsic Reporting */,
        NULL /* Add_List_Element */, NULL /* Remove_List_Element */,
        Binary_Lighting_Output_Create, Binary_Lighting_Output_Delete,
        Binary_Lighting_Output_Timer },
#endif
#if (BACNET_PROTOCOL_REVISION >= 24)
    { OBJECT_COLOR, Color_Init, Color_Count, Color_Index_To_Instance,
        Color_Valid_Instance, Color_Object_Name, Color_Read_Property,
        Color_Write_Property, Color_Property_Lists, NULL /* ReadRangeInfo */,
        NULL /* Iterator */, NULL /* Value_Lists */, NULL /* COV */,
        NULL /* COV Clear */, NULL /* Intrinsic Reporting */,
        NULL /* Add_List_Element */, NULL /* Remove_List_Element */,
        Color_Create, Color_Delete, Color_Timer },
    { OBJECT_COLOR_TEMPERATURE, Color_Temperature_Init, Color_Temperature_Count,
        Color_Temperature_Index_To_Instance, Color_Temperature_Valid_Instance,
        Color_Temperature_Object_Name, Color_Temperature_Read_Property,
        Color_Temperature_Write_Property, Color_Temperature_Property_Lists,
        NULL /* ReadRangeInfo */, NULL /* Iterator */, NULL /* Value_Lists */,
        NULL /* COV */, NULL /* COV Clear */, NULL /* Intrinsic Reporting */,
        NULL /* Add_List_Element */, NULL /* Remove_List_Element */,
        Color_Temperature_Create, Color_Temperature_Delete,
        Color_Temperature_Timer },
#endif
#if defined(BACFILE)
    { OBJECT_FILE, bacfile_init, bacfile_count, bacfile_index_to_instance,
        bacfile_valid_instance, bacfile_object_name, bacfile_read_property,
        bacfile_write_property, BACfile_Property_Lists,
        NULL /* ReadRangeInfo */, NULL /* Iterator */, NULL /* Value_Lists */,
        NULL /* COV */, NULL /* COV Clear */, NULL /* Intrinsic Reporting */,
        NULL /* Add_List_Element */, NULL /* Remove_List_Element */,
        bacfile_create, bacfile_delete, NULL /* Timer */ },
#endif
    { OBJECT_SCHEDULE, Schedule_Init, Schedule_Count,
        Schedule_Index_To_Instance, Schedule_Valid_Instance,
        Schedule_Object_Name, Schedule_Read_Property, Schedule_Write_Property,
        Schedule_Property_Lists, NULL /* ReadRangeInfo */, NULL /* Iterator */,
        NULL /* Value_Lists */, NULL /* COV */, NULL /* COV Clear */,
        NULL /* Intrinsic Reporting */, NULL /* Add_List_Element */,
        NULL /* Remove_List_Element */, NULL /* Create */, NULL /* Delete */,
        NULL /* Timer */ },
    { OBJECT_STRUCTURED_VIEW, Structured_View_Init, Structured_View_Count,
        Structured_View_Index_To_Instance, Structured_View_Valid_Instance,
        Structured_View_Object_Name, Structured_View_Read_Property,
        NULL /* Write_Property */, Structured_View_Property_Lists,
        NULL /* ReadRangeInfo */, NULL /* Iterator */, NULL /* Value_Lists */,
        NULL /* COV */, NULL /* COV Clear */,  NULL /* Intrinsic Reporting */,
        NULL /* Add_List_Element */, NULL /* Remove_List_Element */,
        Structured_View_Create, Structured_View_Delete, NULL /* Timer */ },
    { OBJECT_ACCUMULATOR, Accumulator_Init, Accumulator_Count,
        Accumulator_Index_To_Instance, Accumulator_Valid_Instance,
        Accumulator_Object_Name, Accumulator_Read_Property,
        Accumulator_Write_Property, Accumulator_Property_Lists,
        NULL /* ReadRangeInfo */, NULL /* Iterator */, NULL /* Value_Lists */,
        NULL /* COV */, NULL /* COV Clear */, NULL /* Intrinsic Reporting */,
        NULL /* Add_List_Element */, NULL /* Remove_List_Element */,
        NULL /* Create */, NULL /* Delete */, NULL /* Timer */ },
    { MAX_BACNET_OBJECT_TYPE, NULL /* Init */, NULL /* Count */,
        NULL /* Index_To_Instance */, NULL /* Valid_Instance */,
        NULL /* Object_Name */, NULL /* Read_Property */,
        NULL /* Write_Property */, NULL /* Property_Lists */,
        NULL /* ReadRangeInfo */, NULL /* Iterator */, NULL /* Value_Lists */,
        NULL /* COV */, NULL /* COV Clear */, NULL /* Intrinsic Reporting */,
        NULL /* Add_List_Element */, NULL /* Remove_List_Element */,
        NULL /* Create */, NULL /* Delete */, NULL /* Timer */ },
};
/* clang-format on */

/** Glue function to let the Device object, when called by a handler,
 * lookup which Object type needs to be invoked.
 * @ingroup ObjHelpers
 * @param Object_Type [in] The type of BACnet Object the handler wants to
 * access.
 * @return Pointer to the group of object helper functions that implement this
 *         type of Object.
 */
static struct object_functions *
Device_Objects_Find_Functions(BACNET_OBJECT_TYPE Object_Type)
{
    struct object_functions *pObject = NULL;

    pObject = Object_Table;
    while (pObject->Object_Type < MAX_BACNET_OBJECT_TYPE) {
        /* handle each object type */
        if (pObject->Object_Type == Object_Type) {
            return (pObject);
        }
        pObject++;
    }

    return (NULL);
}

/** Try to find a rr_info_function helper function for the requested object
 * type.
 * @ingroup ObjIntf
 *
 * @param object_type [in] The type of BACnet Object the handler wants to
 * access.
 * @return Pointer to the object helper function that implements the
 *         ReadRangeInfo function, Object_RR_Info, for this type of Object on
 *         success, else a NULL pointer if the type of Object isn't supported
 *         or doesn't have a ReadRangeInfo function.
 */
rr_info_function Device_Objects_RR_Info(BACNET_OBJECT_TYPE object_type)
{
    struct object_functions *pObject = NULL;

    pObject = Device_Objects_Find_Functions(object_type);
    return (pObject != NULL ? pObject->Object_RR_Info : NULL);
}

/** For a given object type, returns the special property list.
 * This function is used for ReadPropertyMultiple calls which want
 * just Required, just Optional, or All properties.
 * @ingroup ObjIntf
 *
 * @param object_type [in] The desired BACNET_OBJECT_TYPE whose properties
 *            are to be listed.
 * @param pPropertyList [out] Reference to the structure which will, on return,
 *            list, separately, the Required, Optional, and Proprietary object
 *            properties with their counts.
 */
void Device_Objects_Property_List(
    BACNET_OBJECT_TYPE object_type,
    uint32_t object_instance,
    struct special_property_list_t *pPropertyList)
{
    struct object_functions *pObject = NULL;

    (void)object_instance;
    pPropertyList->Required.pList = NULL;
    pPropertyList->Optional.pList = NULL;
    pPropertyList->Proprietary.pList = NULL;

    /* If we can find an entry for the required object type
     * and there is an Object_List_RPM fn ptr then call it
     * to populate the pointers to the individual list counters.
     */

    pObject = Device_Objects_Find_Functions(object_type);
    if ((pObject != NULL) && (pObject->Object_RPM_List != NULL)) {
        pObject->Object_RPM_List(
            &pPropertyList->Required.pList, &pPropertyList->Optional.pList,
            &pPropertyList->Proprietary.pList);
    }

    /* Fetch the counts if available otherwise zero them */
    pPropertyList->Required.count = pPropertyList->Required.pList == NULL
        ? 0
        : property_list_count(pPropertyList->Required.pList);

    pPropertyList->Optional.count = pPropertyList->Optional.pList == NULL
        ? 0
        : property_list_count(pPropertyList->Optional.pList);

    pPropertyList->Proprietary.count = pPropertyList->Proprietary.pList == NULL
        ? 0
        : property_list_count(pPropertyList->Proprietary.pList);

    return;
}

/* clang-format off */
/* These three arrays are used by the ReadPropertyMultiple handler */
static const int Device_Properties_Required[] = {
    PROP_OBJECT_IDENTIFIER, PROP_OBJECT_NAME, PROP_OBJECT_TYPE,
    PROP_SYSTEM_STATUS, PROP_VENDOR_NAME, PROP_VENDOR_IDENTIFIER,
    PROP_MODEL_NAME, PROP_FIRMWARE_REVISION, PROP_APPLICATION_SOFTWARE_VERSION,
    PROP_PROTOCOL_VERSION, PROP_PROTOCOL_REVISION,
    PROP_PROTOCOL_SERVICES_SUPPORTED, PROP_PROTOCOL_OBJECT_TYPES_SUPPORTED,
    PROP_OBJECT_LIST, PROP_MAX_APDU_LENGTH_ACCEPTED,
    PROP_SEGMENTATION_SUPPORTED, PROP_APDU_TIMEOUT,
    PROP_NUMBER_OF_APDU_RETRIES, PROP_DEVICE_ADDRESS_BINDING,
    PROP_DATABASE_REVISION, -1
};

static const int Device_Properties_Optional[] = {
#if defined(BACDL_MSTP)
    PROP_MAX_MASTER, PROP_MAX_INFO_FRAMES,
#endif
    PROP_DESCRIPTION, PROP_LOCAL_TIME, PROP_UTC_OFFSET, PROP_LOCAL_DATE,
    PROP_DAYLIGHT_SAVINGS_STATUS, PROP_LOCATION, PROP_ACTIVE_COV_SUBSCRIPTIONS,
    PROP_SERIAL_NUMBER,
#if defined(BACNET_TIME_MASTER)
    PROP_TIME_SYNCHRONIZATION_RECIPIENTS, PROP_TIME_SYNCHRONIZATION_INTERVAL,
    PROP_ALIGN_INTERVALS, PROP_INTERVAL_OFFSET,
#endif
    -1
};

static const int Device_Properties_Proprietary[] = {
    -1
};
/* clang-format on */

void Device_Property_Lists(
    const int **pRequired, const int **pOptional, const int **pProprietary)
{
    if (pRequired) {
        *pRequired = Device_Properties_Required;
    }
    if (pOptional) {
        *pOptional = Device_Properties_Optional;
    }
    if (pProprietary) {
        *pProprietary = Device_Properties_Proprietary;
    }

    return;
}

/**
 * @brief Determine if the object property is a member of this object instance
 * @param object_type - object type of the object
 * @param object_instance - object-instance number of the object
 * @param object_property - object-property to be checked
 * @return true if the property is a member of this object instance
 */
bool Device_Objects_Property_List_Member(
    BACNET_OBJECT_TYPE object_type,
    uint32_t object_instance,
    BACNET_PROPERTY_ID object_property)
{
    bool found = false;
    struct special_property_list_t property_list = { 0 };

    Device_Objects_Property_List(object_type, object_instance, &property_list);
    found = property_list_member(property_list.Required.pList, object_property);
    if (!found) {
        found =
            property_list_member(property_list.Optional.pList, object_property);
    }
    if (!found) {
        found = property_list_member(
            property_list.Proprietary.pList, object_property);
    }

    return found;
}

/* note: you really only need to define variables for
   properties that are writable or that may change.
   The properties that are constant can be hard coded
   into the read-property encoding. */

static uint32_t Object_Instance_Number = 260001;
static BACNET_CHARACTER_STRING My_Object_Name;
static BACNET_DEVICE_STATUS System_Status = STATUS_OPERATIONAL;
static const char *Vendor_Name = BACNET_VENDOR_NAME;
static uint16_t Vendor_Identifier = BACNET_VENDOR_ID;
static char Model_Name[MAX_DEV_MOD_LEN + 1] = "GNU";
static char Application_Software_Version[MAX_DEV_VER_LEN + 1] = "1.0";
static const char *BACnet_Version = BACNET_VERSION_TEXT;
static char Location[MAX_DEV_LOC_LEN + 1] = "USA";
static char Description[MAX_DEV_DESC_LEN + 1] = "server";
static char Serial_Number[MAX_DEV_DESC_LEN + 1] =
    "BACnetDMcN56RBkeDJuNfxn3M44tfC2Y";
/* static uint8_t Protocol_Version = 1; - constant, not settable */
/* static uint8_t Protocol_Revision = 4; - constant, not settable */
/* Protocol_Services_Supported - dynamically generated */
/* Protocol_Object_Types_Supported - in RP encoding */
/* Object_List - dynamically generated */
/* static BACNET_SEGMENTATION Segmentation_Supported = SEGMENTATION_NONE; */
/* static uint8_t Max_Segments_Accepted = 0; */
/* VT_Classes_Supported */
/* Active_VT_Sessions */
static BACNET_TIME Local_Time; /* rely on OS, if there is one */
static BACNET_DATE Local_Date; /* rely on OS, if there is one */
/* NOTE: BACnet UTC Offset is inverse of common practice.
   If your UTC offset is -5hours of GMT,
   then BACnet UTC offset is +5hours.
   BACnet UTC offset is expressed in minutes. */
static int16_t UTC_Offset = 5 * 60;
static bool Daylight_Savings_Status = false; /* rely on OS */
#if defined(BACNET_TIME_MASTER)
static bool Align_Intervals;
static uint32_t Interval_Minutes;
static uint32_t Interval_Offset_Minutes;
/* Time_Synchronization_Recipients */
#endif
/* List_Of_Session_Keys */
/* Max_Master - rely on MS/TP subsystem, if there is one */
/* Max_Info_Frames - rely on MS/TP subsystem, if there is one */
/* Device_Address_Binding - required, but relies on binding cache */
static uint32_t Database_Revision = 0;
/* Configuration_Files */
/* Last_Restore_Time */
/* Backup_Failure_Timeout */
/* Active_COV_Subscriptions */
/* Slave_Proxy_Enable */
/* Manual_Slave_Address_Binding */
/* Auto_Slave_Discovery */
/* Slave_Address_Binding */
/* Profile_Name */
static BACNET_REINITIALIZED_STATE Reinitialize_State = BACNET_REINIT_IDLE;
static const char *Reinit_Password = "filister";
static write_property_function Device_Write_Property_Store_Callback;

#ifdef BAC_ROUTING
static bool Device_Router_Mode = false;
#endif

/**
 * @brief Sets the ReinitializeDevice password
 *
 * The password shall be a null terminated C string of up to
 * 20 ASCII characters for those devices that require the password.
 *
 * For those devices that do not require a password, set to NULL or
 * point to a zero length C string (null terminated).
 *
 * @param the ReinitializeDevice password; can be NULL or empty string
 */
bool Device_Reinitialize_Password_Set(const char *password)
{
    Reinit_Password = password;

    return true;
}

/** Commands a Device re-initialization, to a given state.
 * The request's password must match for the operation to succeed.
 * This implementation provides a framework, but doesn't
 * actually *DO* anything.
 * @note You could use a mix of states and passwords to multiple outcomes.
 * @note You probably want to restart *after* the simple ack has been sent
 *       from the return handler, so just set a local flag here.
 * @ingroup ObjIntf
 *
 * @param rd_data [in,out] The information from the RD request.
 *                         On failure, the error class and code will be set.
 * @return True if succeeds (password is correct), else False.
 */
bool Device_Reinitialize(BACNET_REINITIALIZE_DEVICE_DATA *rd_data)
{
    bool status = false;
    bool password_success = false;
    unsigned i;

    /* From 16.4.1.1.2 Password
        This optional parameter shall be a CharacterString of up to
        20 characters. For those devices that require the password as a
        protection, the service request shall be denied if the parameter
        is absent or if the password is incorrect. For those devices that
        do not require a password, this parameter shall be ignored.*/
    if (Reinit_Password && strlen(Reinit_Password) > 0) {
        if (characterstring_utf8_length(&rd_data->password) > 20) {
            rd_data->error_class = ERROR_CLASS_SERVICES;
            rd_data->error_code = ERROR_CODE_PARAMETER_OUT_OF_RANGE;
        } else if (characterstring_ansi_same(
                       &rd_data->password, Reinit_Password)) {
            password_success = true;
        } else {
            rd_data->error_class = ERROR_CLASS_SECURITY;
            rd_data->error_code = ERROR_CODE_PASSWORD_FAILURE;
        }
    } else {
        password_success = true;
    }
    if (password_success) {
        switch (rd_data->state) {
            case BACNET_REINIT_COLDSTART:
                dcc_set_status_duration(COMMUNICATION_ENABLE, 0);
                /* note: you probably want to restart *after* the
                   simple ack has been sent from the return handler
                   so just set a flag from here */
                Reinitialize_State = rd_data->state;
                status = true;
                break;
            case BACNET_REINIT_WARMSTART:
                dcc_set_status_duration(COMMUNICATION_ENABLE, 0);
                for (i = 0; i < Network_Port_Count(); i++) {
                    Network_Port_Changes_Pending_Activate(
                        Network_Port_Index_To_Instance(i));
                }
                /* note: you probably want to restart *after* the
                   simple ack has been sent from the return handler
                   so just set a flag from here */
                Reinitialize_State = rd_data->state;
                status = true;
                break;
            case BACNET_REINIT_STARTBACKUP:
            case BACNET_REINIT_ENDBACKUP:
            case BACNET_REINIT_STARTRESTORE:
            case BACNET_REINIT_ENDRESTORE:
            case BACNET_REINIT_ABORTRESTORE:
                if (dcc_communication_disabled()) {
                    rd_data->error_class = ERROR_CLASS_SERVICES;
                    rd_data->error_code = ERROR_CODE_COMMUNICATION_DISABLED;
                } else {
                    rd_data->error_class = ERROR_CLASS_SERVICES;
                    rd_data->error_code =
                        ERROR_CODE_OPTIONAL_FUNCTIONALITY_NOT_SUPPORTED;
                }
                break;
            case BACNET_REINIT_ACTIVATE_CHANGES:
<<<<<<< HEAD
                for (i = 0; i < Network_Port_Count(); i++) {
                    Network_Port_Changes_Pending_Activate(
                        Network_Port_Index_To_Instance(i));
                }
=======
                /* note: activate changes *after* the simple ack is sent */
>>>>>>> 987ce816
                Reinitialize_State = rd_data->state;
                status = true;
                break;
            default:
                rd_data->error_class = ERROR_CLASS_SERVICES;
                rd_data->error_code = ERROR_CODE_PARAMETER_OUT_OF_RANGE;
                break;
        }
    }

    return status;
}

BACNET_REINITIALIZED_STATE Device_Reinitialized_State(void)
{
    return Reinitialize_State;
}

unsigned Device_Count(void)
{
    return 1;
}

uint32_t Device_Index_To_Instance(unsigned index)
{
    (void)index;
    return Object_Instance_Number;
}

/* methods to manipulate the data */

/** Return the Object Instance number for our (single) Device Object.
 * This is a key function, widely invoked by the handler code, since
 * it provides "our" (ie, local) address.
 * @ingroup ObjIntf
 * @return The Instance number used in the BACNET_OBJECT_ID for the Device.
 */
uint32_t Device_Object_Instance_Number(void)
{
#ifdef BAC_ROUTING
    if (Device_Router_Mode) {
        return Routed_Device_Object_Instance_Number();
    } else {
        return Object_Instance_Number;
    }
#else
    return Object_Instance_Number;
#endif
}

bool Device_Set_Object_Instance_Number(uint32_t object_id)
{
    bool status = true; /* return value */

    if (object_id <= BACNET_MAX_INSTANCE) {
        /* Make the change and update the database revision */
        Object_Instance_Number = object_id;
        Device_Inc_Database_Revision();
    } else {
        status = false;
    }

    return status;
}

bool Device_Valid_Object_Instance_Number(uint32_t object_id)
{
    return (Object_Instance_Number == object_id);
}

bool Device_Object_Name(
    uint32_t object_instance, BACNET_CHARACTER_STRING *object_name)
{
    bool status = false;

    if (object_instance == Object_Instance_Number) {
        status = characterstring_copy(object_name, &My_Object_Name);
    }

    return status;
}

bool Device_Set_Object_Name(const BACNET_CHARACTER_STRING *object_name)
{
    bool status = false; /*return value */

    if (!characterstring_same(&My_Object_Name, object_name)) {
        /* Make the change and update the database revision */
        status = characterstring_copy(&My_Object_Name, object_name);
        Device_Inc_Database_Revision();
    }

    return status;
}

bool Device_Object_Name_ANSI_Init(const char *value)
{
    return characterstring_init_ansi(&My_Object_Name, value);
}

BACNET_DEVICE_STATUS Device_System_Status(void)
{
    return System_Status;
}

int Device_Set_System_Status(BACNET_DEVICE_STATUS status, bool local)
{
    int result = 0; /*return value - 0 = ok, -1 = bad value, -2 = not allowed */

    /* We limit the options available depending on whether the source is
     * internal or external. */
    if (local) {
        switch (status) {
            case STATUS_OPERATIONAL:
            case STATUS_OPERATIONAL_READ_ONLY:
            case STATUS_DOWNLOAD_REQUIRED:
            case STATUS_DOWNLOAD_IN_PROGRESS:
            case STATUS_NON_OPERATIONAL:
                System_Status = status;
                break;

                /* Don't support backup at present so don't allow setting */
            case STATUS_BACKUP_IN_PROGRESS:
                result = -2;
                break;

            default:
                result = -1;
                break;
        }
    } else {
        switch (status) {
                /* Allow these for the moment as a way to easily alter
                 * overall device operation. The lack of password protection
                 * or other authentication makes allowing writes to this
                 * property a risky facility to provide.
                 */
            case STATUS_OPERATIONAL:
            case STATUS_OPERATIONAL_READ_ONLY:
            case STATUS_NON_OPERATIONAL:
                System_Status = status;
                break;

                /* Don't allow outsider set this - it should probably
                 * be set if the device config is incomplete or
                 * corrupted or perhaps after some sort of operator
                 * wipe operation.
                 */
            case STATUS_DOWNLOAD_REQUIRED:
                /* Don't allow outsider set this - it should be set
                 * internally at the start of a multi packet download
                 * perhaps indirectly via PT or WF to a config file.
                 */
            case STATUS_DOWNLOAD_IN_PROGRESS:
                /* Don't support backup at present so don't allow setting */
            case STATUS_BACKUP_IN_PROGRESS:
                result = -2;
                break;

            default:
                result = -1;
                break;
        }
    }

    return (result);
}

const char *Device_Vendor_Name(void)
{
    return Vendor_Name;
}

/** Returns the Vendor ID for this Device.
 * See the assignments at
 * http://www.bacnet.org/VendorID/BACnet%20Vendor%20IDs.htm
 * @return The Vendor ID of this Device.
 */
uint16_t Device_Vendor_Identifier(void)
{
    return Vendor_Identifier;
}

void Device_Set_Vendor_Identifier(uint16_t vendor_id)
{
    Vendor_Identifier = vendor_id;
}

const char *Device_Model_Name(void)
{
    return Model_Name;
}

bool Device_Set_Model_Name(const char *name, size_t length)
{
    bool status = false; /*return value */

    if (length < sizeof(Model_Name)) {
        memmove(Model_Name, name, length);
        Model_Name[length] = 0;
        status = true;
    }

    return status;
}

const char *Device_Firmware_Revision(void)
{
    return BACnet_Version;
}

const char *Device_Application_Software_Version(void)
{
    return Application_Software_Version;
}

bool Device_Set_Application_Software_Version(const char *name, size_t length)
{
    bool status = false; /*return value */

    if (length < sizeof(Application_Software_Version)) {
        memmove(Application_Software_Version, name, length);
        Application_Software_Version[length] = 0;
        status = true;
    }

    return status;
}

const char *Device_Description(void)
{
    return Description;
}

bool Device_Set_Description(const char *name, size_t length)
{
    bool status = false; /*return value */

    if (length < sizeof(Description)) {
        memmove(Description, name, length);
        Description[length] = 0;
        status = true;
    }

    return status;
}

const char *Device_Location(void)
{
    return Location;
}

bool Device_Set_Location(const char *name, size_t length)
{
    bool status = false; /*return value */

    if (length < sizeof(Location)) {
        memmove(Location, name, length);
        Location[length] = 0;
        status = true;
    }

    return status;
}

/**
 * @brief Get the device serial-number property value.
 * @return The device serial-number, as a character string.
 */
const char *Device_Serial_Number(void)
{
    return Serial_Number;
}

/**
 * @brief Set the device serial-number property value.
 * @param str [in] The new device serial-number, as a character string.
 * @param length [in] The number of characters in the string.
 * @return true if the device serial-number was set, false if the value was
 *  too long to store in the object.
 */
bool Device_Serial_Number_Set(const char *str, size_t length)
{
    bool status = false; /*return value */

    if (length < sizeof(Serial_Number)) {
        memmove(Serial_Number, str, length);
        Serial_Number[length] = 0;
        status = true;
    }

    return status;
}

uint8_t Device_Protocol_Version(void)
{
    return BACNET_PROTOCOL_VERSION;
}

uint8_t Device_Protocol_Revision(void)
{
    return BACNET_PROTOCOL_REVISION;
}

BACNET_SEGMENTATION Device_Segmentation_Supported(void)
{
    return SEGMENTATION_NONE;
}

uint32_t Device_Database_Revision(void)
{
    return Database_Revision;
}

void Device_Set_Database_Revision(uint32_t revision)
{
    Database_Revision = revision;
}

/*
 * Shortcut for incrementing database revision as this is potentially
 * the most common operation if changing object names and ids is
 * implemented.
 */
void Device_Inc_Database_Revision(void)
{
    Database_Revision++;
}

/** Get the total count of objects supported by this Device Object.
 * @note Since many network clients depend on the object list
 *       for discovery, it must be consistent!
 * @return The count of objects, for all supported Object types.
 */
unsigned Device_Object_List_Count(void)
{
    unsigned count = 0; /* number of objects */
    struct object_functions *pObject = NULL;

    /* initialize the default return values */
    pObject = Object_Table;
    while (pObject->Object_Type < MAX_BACNET_OBJECT_TYPE) {
        if (pObject->Object_Count) {
            count += pObject->Object_Count();
        }
        pObject++;
    }

    return count;
}

/** Lookup the Object at the given array index in the Device's Object List.
 * Even though we don't keep a single linear array of objects in the Device,
 * this method acts as though we do and works through a virtual, concatenated
 * array of all of our object type arrays.
 *
 * @param array_index [in] The desired array index (1 to N)
 * @param object_type [out] The object's type, if found.
 * @param instance [out] The object's instance number, if found.
 * @return True if found, else false.
 */
bool Device_Object_List_Identifier(
    uint32_t array_index, BACNET_OBJECT_TYPE *object_type, uint32_t *instance)
{
    bool status = false;
    uint32_t count = 0;
    uint32_t object_index = 0;
    uint32_t temp_index = 0;
    struct object_functions *pObject = NULL;

    /* array index zero is length - so invalid */
    if (array_index == 0) {
        return status;
    }
    object_index = array_index - 1;
    /* initialize the default return values */
    pObject = Object_Table;
    while (pObject->Object_Type < MAX_BACNET_OBJECT_TYPE) {
        if (pObject->Object_Count) {
            object_index -= count;
            count = pObject->Object_Count();
            if (object_index < count) {
                /* Use the iterator function if available otherwise
                 * look for the index to instance to get the ID */
                if (pObject->Object_Iterator) {
                    /* First find the first object */
                    temp_index = pObject->Object_Iterator(~(unsigned)0);
                    /* Then step through the objects to find the nth */
                    while (object_index != 0) {
                        temp_index = pObject->Object_Iterator(temp_index);
                        object_index--;
                    }
                    /* set the object_index up before falling through to next
                     * bit */
                    object_index = temp_index;
                }
                if (pObject->Object_Index_To_Instance) {
                    *object_type = pObject->Object_Type;
                    *instance = pObject->Object_Index_To_Instance(object_index);
                    status = true;
                    break;
                }
            }
        }
        pObject++;
    }

    return status;
}

/**
 * @brief Encode a BACnetARRAY property element
 * @param object_instance [in] BACnet network port object instance number
 * @param array_index [in] array index requested:
 *    0 to N for individual array members
 * @param apdu [out] Buffer in which the APDU contents are built, or NULL to
 * return the length of buffer if it had been built
 * @return The length of the apdu encoded or
 *   BACNET_STATUS_ERROR for ERROR_CODE_INVALID_ARRAY_INDEX
 */
int Device_Object_List_Element_Encode(
    uint32_t object_instance, BACNET_ARRAY_INDEX array_index, uint8_t *apdu)
{
    int apdu_len = BACNET_STATUS_ERROR;
    BACNET_OBJECT_TYPE object_type;
    uint32_t instance;
    bool found;

    if (object_instance == Device_Object_Instance_Number()) {
        /* single element is zero based, add 1 for BACnetARRAY which is one
         * based */
        array_index++;
        found =
            Device_Object_List_Identifier(array_index, &object_type, &instance);
        if (found) {
            apdu_len =
                encode_application_object_id(apdu, object_type, instance);
        }
    }

    return apdu_len;
}

/** Determine if we have an object with the given object_name.
 * If the object_type and object_instance pointers are not null,
 * and the lookup succeeds, they will be given the resulting values.
 * @param object_name [in] The desired Object Name to look for.
 * @param object_type [out] The BACNET_OBJECT_TYPE of the matching Object.
 * @param object_instance [out] The object instance number of the matching
 * Object.
 * @return True on success or else False if not found.
 */
bool Device_Valid_Object_Name(
    const BACNET_CHARACTER_STRING *object_name1,
    BACNET_OBJECT_TYPE *object_type,
    uint32_t *object_instance)
{
    bool found = false;
    BACNET_OBJECT_TYPE type = OBJECT_NONE;
    uint32_t instance;
    uint32_t max_objects = 0, i = 0;
    bool check_id = false;
    BACNET_CHARACTER_STRING object_name2;
    struct object_functions *pObject = NULL;

    max_objects = Device_Object_List_Count();
    for (i = 1; i <= max_objects; i++) {
        check_id = Device_Object_List_Identifier(i, &type, &instance);
        if (check_id) {
            pObject = Device_Objects_Find_Functions(type);
            if ((pObject != NULL) && (pObject->Object_Name != NULL) &&
                (pObject->Object_Name(instance, &object_name2) &&
                 characterstring_same(object_name1, &object_name2))) {
                found = true;
                if (object_type) {
                    *object_type = type;
                }
                if (object_instance) {
                    *object_instance = instance;
                }
                break;
            }
        }
    }

    return found;
}

/** Determine if we have an object of this type and instance number.
 * @param object_type [in] The desired BACNET_OBJECT_TYPE
 * @param object_instance [in] The object instance number to be looked up.
 * @return True if found, else False if no such Object in this device.
 */
bool Device_Valid_Object_Id(
    BACNET_OBJECT_TYPE object_type, uint32_t object_instance)
{
    bool status = false; /* return value */
    struct object_functions *pObject = NULL;

    pObject = Device_Objects_Find_Functions(object_type);
    if ((pObject != NULL) && (pObject->Object_Valid_Instance != NULL)) {
        status = pObject->Object_Valid_Instance(object_instance);
    }

    return status;
}

/** Copy a child object's object_name value, given its ID.
 * @param object_type [in] The BACNET_OBJECT_TYPE of the child Object.
 * @param object_instance [in] The object instance number of the child Object.
 * @param object_name [out] The Object Name found for this child Object.
 * @return True on success or else False if not found.
 */
bool Device_Object_Name_Copy(
    BACNET_OBJECT_TYPE object_type,
    uint32_t object_instance,
    BACNET_CHARACTER_STRING *object_name)
{
    struct object_functions *pObject = NULL;
    bool found = false;

    pObject = Device_Objects_Find_Functions(object_type);
    if ((pObject != NULL) && (pObject->Object_Name != NULL)) {
        found = pObject->Object_Name(object_instance, object_name);
    }

    return found;
}

static void Update_Current_Time(void)
{
    datetime_local(
        &Local_Date, &Local_Time, &UTC_Offset, &Daylight_Savings_Status);
}

void Device_getCurrentDateTime(BACNET_DATE_TIME *DateTime)
{
    Update_Current_Time();

    DateTime->date = Local_Date;
    DateTime->time = Local_Time;
}

int32_t Device_UTC_Offset(void)
{
    Update_Current_Time();

    return UTC_Offset;
}

void Device_UTC_Offset_Set(int16_t offset)
{
    UTC_Offset = offset;
}

bool Device_Daylight_Savings_Status(void)
{
    return Daylight_Savings_Status;
}

#if defined(BACNET_TIME_MASTER)
/**
 * Sets the time sync interval in minutes
 *
 * @param flag
 * This property, of type BOOLEAN, specifies whether (TRUE)
 * or not (FALSE) clock-aligned periodic time synchronization is
 * enabled. If periodic time synchronization is enabled and the
 * time synchronization interval is a factor of (divides without
 * remainder) an hour or day, then the beginning of the period
 * specified for time synchronization shall be aligned to the hour or
 * day, respectively. If this property is present, it shall be writable.
 */
bool Device_Align_Intervals_Set(bool flag)
{
    Align_Intervals = flag;

    return true;
}

bool Device_Align_Intervals(void)
{
    return Align_Intervals;
}

/**
 * Sets the time sync interval in minutes
 *
 * @param minutes
 * This property, of type Unsigned, specifies the periodic
 * interval in minutes at which TimeSynchronization and
 * UTCTimeSynchronization requests shall be sent. If this
 * property has a value of zero, then periodic time synchronization is
 * disabled. If this property is present, it shall be writable.
 */
bool Device_Time_Sync_Interval_Set(uint32_t minutes)
{
    Interval_Minutes = minutes;

    return true;
}

uint32_t Device_Time_Sync_Interval(void)
{
    return Interval_Minutes;
}

/**
 * Sets the time sync interval offset value.
 *
 * @param minutes
 * This property, of type Unsigned, specifies the offset in
 * minutes from the beginning of the period specified for time
 * synchronization until the actual time synchronization requests
 * are sent. The offset used shall be the value of Interval_Offset
 * modulo the value of Time_Synchronization_Interval;
 * e.g., if Interval_Offset has the value 31 and
 * Time_Synchronization_Interval is 30, the offset used shall be 1.
 * Interval_Offset shall have no effect if Align_Intervals is
 * FALSE. If this property is present, it shall be writable.
 */
bool Device_Interval_Offset_Set(uint32_t minutes)
{
    Interval_Offset_Minutes = minutes;

    return true;
}

uint32_t Device_Interval_Offset(void)
{
    return Interval_Offset_Minutes;
}
#endif

/* return the length of the apdu encoded or BACNET_STATUS_ERROR for error or
   BACNET_STATUS_ABORT for abort message */
int Device_Read_Property_Local(BACNET_READ_PROPERTY_DATA *rpdata)
{
    int apdu_len = 0; /* return value */
    BACNET_BIT_STRING bit_string = { 0 };
    BACNET_CHARACTER_STRING char_string = { 0 };
    uint32_t i = 0;
    uint32_t count = 0;
    uint8_t *apdu = NULL;
    struct object_functions *pObject = NULL;
    uint16_t apdu_max = 0;

    if ((rpdata == NULL) || (rpdata->application_data == NULL) ||
        (rpdata->application_data_len == 0)) {
        return 0;
    }
    apdu = rpdata->application_data;
    apdu_max = rpdata->application_data_len;
    switch (rpdata->object_property) {
        case PROP_OBJECT_IDENTIFIER:
            apdu_len = encode_application_object_id(
                &apdu[0], OBJECT_DEVICE, Object_Instance_Number);
            break;
        case PROP_OBJECT_NAME:
            apdu_len =
                encode_application_character_string(&apdu[0], &My_Object_Name);
            break;
        case PROP_OBJECT_TYPE:
            apdu_len = encode_application_enumerated(&apdu[0], OBJECT_DEVICE);
            break;
        case PROP_DESCRIPTION:
            characterstring_init_ansi(&char_string, Description);
            apdu_len =
                encode_application_character_string(&apdu[0], &char_string);
            break;
        case PROP_SYSTEM_STATUS:
            apdu_len = encode_application_enumerated(&apdu[0], System_Status);
            break;
        case PROP_VENDOR_NAME:
            characterstring_init_ansi(&char_string, Vendor_Name);
            apdu_len =
                encode_application_character_string(&apdu[0], &char_string);
            break;
        case PROP_VENDOR_IDENTIFIER:
            apdu_len = encode_application_unsigned(&apdu[0], Vendor_Identifier);
            break;
        case PROP_MODEL_NAME:
            characterstring_init_ansi(&char_string, Model_Name);
            apdu_len =
                encode_application_character_string(&apdu[0], &char_string);
            break;
        case PROP_FIRMWARE_REVISION:
            characterstring_init_ansi(&char_string, BACnet_Version);
            apdu_len =
                encode_application_character_string(&apdu[0], &char_string);
            break;
        case PROP_APPLICATION_SOFTWARE_VERSION:
            characterstring_init_ansi(
                &char_string, Application_Software_Version);
            apdu_len =
                encode_application_character_string(&apdu[0], &char_string);
            break;
        case PROP_LOCATION:
            characterstring_init_ansi(&char_string, Location);
            apdu_len =
                encode_application_character_string(&apdu[0], &char_string);
            break;
        case PROP_LOCAL_TIME:
            Update_Current_Time();
            apdu_len = encode_application_time(&apdu[0], &Local_Time);
            break;
        case PROP_UTC_OFFSET:
            Update_Current_Time();
            apdu_len = encode_application_signed(&apdu[0], UTC_Offset);
            break;
        case PROP_LOCAL_DATE:
            Update_Current_Time();
            apdu_len = encode_application_date(&apdu[0], &Local_Date);
            break;
        case PROP_DAYLIGHT_SAVINGS_STATUS:
            Update_Current_Time();
            apdu_len =
                encode_application_boolean(&apdu[0], Daylight_Savings_Status);
            break;
        case PROP_PROTOCOL_VERSION:
            apdu_len = encode_application_unsigned(
                &apdu[0], Device_Protocol_Version());
            break;
        case PROP_PROTOCOL_REVISION:
            apdu_len = encode_application_unsigned(
                &apdu[0], Device_Protocol_Revision());
            break;
        case PROP_PROTOCOL_SERVICES_SUPPORTED:
            /* Note: list of services that are executed, not initiated. */
            bitstring_init(&bit_string);
            for (i = 0; i < MAX_BACNET_SERVICES_SUPPORTED; i++) {
                /* automatic lookup based on handlers set */
                bitstring_set_bit(
                    &bit_string, (uint8_t)i,
                    apdu_service_supported((BACNET_SERVICES_SUPPORTED)i));
            }
            apdu_len = encode_application_bitstring(&apdu[0], &bit_string);
            break;
        case PROP_PROTOCOL_OBJECT_TYPES_SUPPORTED:
            /* Note: this is the list of objects that can be in this device,
               not a list of objects that this device can access */
            bitstring_init(&bit_string);
            for (i = 0; i < MAX_ASHRAE_OBJECT_TYPE; i++) {
                /* initialize all the object types to not-supported */
                bitstring_set_bit(&bit_string, (uint8_t)i, false);
            }
            /* set the object types with objects to supported */

            pObject = Object_Table;
            while (pObject->Object_Type < MAX_BACNET_OBJECT_TYPE) {
                if ((pObject->Object_Count) && (pObject->Object_Count() > 0)) {
                    bitstring_set_bit(
                        &bit_string, (uint8_t)pObject->Object_Type, true);
                }
                pObject++;
            }
            apdu_len = encode_application_bitstring(&apdu[0], &bit_string);
            break;
        case PROP_OBJECT_LIST:
            count = Device_Object_List_Count();
            apdu_len = bacnet_array_encode(
                rpdata->object_instance, rpdata->array_index,
                Device_Object_List_Element_Encode, count, apdu, apdu_max);
            if (apdu_len == BACNET_STATUS_ABORT) {
                rpdata->error_code =
                    ERROR_CODE_ABORT_SEGMENTATION_NOT_SUPPORTED;
            } else if (apdu_len == BACNET_STATUS_ERROR) {
                rpdata->error_class = ERROR_CLASS_PROPERTY;
                rpdata->error_code = ERROR_CODE_INVALID_ARRAY_INDEX;
            }
            break;
        case PROP_MAX_APDU_LENGTH_ACCEPTED:
            apdu_len = encode_application_unsigned(&apdu[0], MAX_APDU);
            break;
        case PROP_SEGMENTATION_SUPPORTED:
            apdu_len = encode_application_enumerated(
                &apdu[0], Device_Segmentation_Supported());
            break;
        case PROP_APDU_TIMEOUT:
            apdu_len = encode_application_unsigned(&apdu[0], apdu_timeout());
            break;
        case PROP_NUMBER_OF_APDU_RETRIES:
            apdu_len = encode_application_unsigned(&apdu[0], apdu_retries());
            break;
        case PROP_DEVICE_ADDRESS_BINDING:
            apdu_len = address_list_encode(&apdu[0], apdu_max);
            break;
        case PROP_DATABASE_REVISION:
            apdu_len = encode_application_unsigned(&apdu[0], Database_Revision);
            break;
#if defined(BACDL_MSTP)
        case PROP_MAX_INFO_FRAMES:
            apdu_len =
                encode_application_unsigned(&apdu[0], dlmstp_max_info_frames());
            break;
        case PROP_MAX_MASTER:
            apdu_len =
                encode_application_unsigned(&apdu[0], dlmstp_max_master());
            break;
#endif
#if defined(BACNET_TIME_MASTER)
        case PROP_TIME_SYNCHRONIZATION_RECIPIENTS:
            apdu_len = handler_timesync_encode_recipients(&apdu[0], MAX_APDU);
            if (apdu_len < 0) {
                rpdata->error_code =
                    ERROR_CODE_ABORT_SEGMENTATION_NOT_SUPPORTED;
                apdu_len = BACNET_STATUS_ABORT;
            }
            break;
        case PROP_TIME_SYNCHRONIZATION_INTERVAL:
            apdu_len = encode_application_unsigned(
                &apdu[0], Device_Time_Sync_Interval());
            break;
        case PROP_ALIGN_INTERVALS:
            apdu_len =
                encode_application_boolean(&apdu[0], Device_Align_Intervals());
            break;
        case PROP_INTERVAL_OFFSET:
            apdu_len =
                encode_application_unsigned(&apdu[0], Device_Interval_Offset());
            break;
#endif
        case PROP_ACTIVE_COV_SUBSCRIPTIONS:
            if ((apdu_len = handler_cov_encode_subscriptions(
                     &apdu[0], apdu_max)) < 0) {
                rpdata->error_code =
                    ERROR_CODE_ABORT_SEGMENTATION_NOT_SUPPORTED;
                apdu_len = BACNET_STATUS_ABORT;
            }
            break;
        case PROP_SERIAL_NUMBER:
            characterstring_init_ansi(&char_string, Serial_Number);
            apdu_len =
                encode_application_character_string(&apdu[0], &char_string);
            break;
        default:
            rpdata->error_class = ERROR_CLASS_PROPERTY;
            rpdata->error_code = ERROR_CODE_UNKNOWN_PROPERTY;
            apdu_len = BACNET_STATUS_ERROR;
            break;
    }
    /*  only array properties can have array options */
    if ((apdu_len >= 0) && (rpdata->object_property != PROP_OBJECT_LIST) &&
        (rpdata->array_index != BACNET_ARRAY_ALL)) {
        rpdata->error_class = ERROR_CLASS_PROPERTY;
        rpdata->error_code = ERROR_CODE_PROPERTY_IS_NOT_AN_ARRAY;
        apdu_len = BACNET_STATUS_ERROR;
    }

    return apdu_len;
}

/** Looks up the common Object and Property, and encodes its Value in an
 * APDU. Sets the error class and code if request is not appropriate.
 * @param pObject - object table
 * @param rpdata [in,out] Structure with the requested Object & Property info
 *  on entry, and APDU message on return.
 * @return The length of the APDU on success, else BACNET_STATUS_ERROR
 */
static int Read_Property_Common(
    const struct object_functions *pObject, BACNET_READ_PROPERTY_DATA *rpdata)
{
    int apdu_len = BACNET_STATUS_ERROR;
    BACNET_CHARACTER_STRING char_string;
    uint8_t *apdu = NULL;
#if (BACNET_PROTOCOL_REVISION >= 14)
    struct special_property_list_t property_list;
#endif

    if ((rpdata->application_data == NULL) ||
        (rpdata->application_data_len == 0)) {
        return 0;
    }
    apdu = rpdata->application_data;
    if (property_list_common(rpdata->object_property)) {
        apdu_len = property_list_common_encode(rpdata, Object_Instance_Number);
    } else if (rpdata->object_property == PROP_OBJECT_NAME) {
        /*  only array properties can have array options */
        if (rpdata->array_index != BACNET_ARRAY_ALL) {
            rpdata->error_class = ERROR_CLASS_PROPERTY;
            rpdata->error_code = ERROR_CODE_PROPERTY_IS_NOT_AN_ARRAY;
            apdu_len = BACNET_STATUS_ERROR;
        } else {
            characterstring_init_ansi(&char_string, "");
            if (pObject->Object_Name) {
                (void)pObject->Object_Name(
                    rpdata->object_instance, &char_string);
            }
            apdu_len =
                encode_application_character_string(&apdu[0], &char_string);
        }
#if (BACNET_PROTOCOL_REVISION >= 14)
    } else if (rpdata->object_property == PROP_PROPERTY_LIST) {
        Device_Objects_Property_List(
            rpdata->object_type, rpdata->object_instance, &property_list);
        apdu_len = property_list_encode(
            rpdata, property_list.Required.pList, property_list.Optional.pList,
            property_list.Proprietary.pList);
#endif
    } else if (pObject->Object_Read_Property) {
        apdu_len = pObject->Object_Read_Property(rpdata);
    }

    return apdu_len;
}

/** Looks up the requested Object and Property, and encodes its Value in an
 * APDU.
 * @ingroup ObjIntf
 * If the Object or Property can't be found, sets the error class and code.
 *
 * @param rpdata [in,out] Structure with the desired Object and Property info
 *                 on entry, and APDU message on return.
 * @return The length of the APDU on success, else BACNET_STATUS_ERROR
 */
int Device_Read_Property(BACNET_READ_PROPERTY_DATA *rpdata)
{
    int apdu_len = BACNET_STATUS_ERROR;
    struct object_functions *pObject = NULL;

    /* initialize the default return values */
    rpdata->error_class = ERROR_CLASS_OBJECT;
    rpdata->error_code = ERROR_CODE_UNKNOWN_OBJECT;
    pObject = Device_Objects_Find_Functions(rpdata->object_type);
    if (pObject != NULL) {
        if (pObject->Object_Valid_Instance &&
            pObject->Object_Valid_Instance(rpdata->object_instance)) {
            apdu_len = Read_Property_Common(pObject, rpdata);
        } else {
            rpdata->error_class = ERROR_CLASS_OBJECT;
            rpdata->error_code = ERROR_CODE_UNKNOWN_OBJECT;
        }
    } else {
        rpdata->error_class = ERROR_CLASS_OBJECT;
        rpdata->error_code = ERROR_CODE_UNKNOWN_OBJECT;
    }

    return apdu_len;
}

/* returns true if successful */
bool Device_Write_Property_Local(BACNET_WRITE_PROPERTY_DATA *wp_data)
{
    bool status = false; /* return value */
    int len = 0;
    BACNET_APPLICATION_DATA_VALUE value = { 0 };
    BACNET_OBJECT_TYPE object_type = OBJECT_NONE;
    uint32_t object_instance = 0;
    int result = 0;
#if defined(BACNET_TIME_MASTER)
    uint32_t minutes = 0;
#endif

    /* decode the some of the request */
    len = bacapp_decode_application_data(
        wp_data->application_data, wp_data->application_data_len, &value);
    if (len < 0) {
        /* error while decoding - a value larger than we can handle */
        wp_data->error_class = ERROR_CLASS_PROPERTY;
        wp_data->error_code = ERROR_CODE_VALUE_OUT_OF_RANGE;
        return false;
    }
    if ((wp_data->object_property != PROP_OBJECT_LIST) &&
        (wp_data->array_index != BACNET_ARRAY_ALL)) {
        /*  only array properties can have array options */
        wp_data->error_class = ERROR_CLASS_PROPERTY;
        wp_data->error_code = ERROR_CODE_PROPERTY_IS_NOT_AN_ARRAY;
        return false;
    }
    /* FIXME: len < application_data_len: more data? */
    switch (wp_data->object_property) {
        case PROP_OBJECT_IDENTIFIER:
            status = write_property_type_valid(
                wp_data, &value, BACNET_APPLICATION_TAG_OBJECT_ID);
            if (status) {
                if ((value.type.Object_Id.type == OBJECT_DEVICE) &&
                    (Device_Set_Object_Instance_Number(
                        value.type.Object_Id.instance))) {
                    /* FIXME: we could send an I-Am broadcast to let the world
                     * know */
                } else {
                    status = false;
                    wp_data->error_class = ERROR_CLASS_PROPERTY;
                    wp_data->error_code = ERROR_CODE_VALUE_OUT_OF_RANGE;
                }
            }
            break;
        case PROP_NUMBER_OF_APDU_RETRIES:
            status = write_property_type_valid(
                wp_data, &value, BACNET_APPLICATION_TAG_UNSIGNED_INT);
            if (status) {
                /* FIXME: bounds check? */
                apdu_retries_set((uint8_t)value.type.Unsigned_Int);
            }
            break;
        case PROP_APDU_TIMEOUT:
            status = write_property_type_valid(
                wp_data, &value, BACNET_APPLICATION_TAG_UNSIGNED_INT);
            if (status) {
                /* FIXME: bounds check? */
                apdu_timeout_set((uint16_t)value.type.Unsigned_Int);
            }
            break;
        case PROP_VENDOR_IDENTIFIER:
            status = write_property_type_valid(
                wp_data, &value, BACNET_APPLICATION_TAG_UNSIGNED_INT);
            if (status) {
                /* FIXME: bounds check? */
                Device_Set_Vendor_Identifier((uint16_t)value.type.Unsigned_Int);
            }
            break;
        case PROP_SYSTEM_STATUS:
            status = write_property_type_valid(
                wp_data, &value, BACNET_APPLICATION_TAG_ENUMERATED);
            if (status) {
                result = Device_Set_System_Status(
                    (BACNET_DEVICE_STATUS)value.type.Enumerated, false);
                if (result != 0) {
                    /* result: - 0 = ok, -1 = bad value, -2 = not allowed */
                    status = false;
                    wp_data->error_class = ERROR_CLASS_PROPERTY;
                    if (result == -1) {
                        wp_data->error_code = ERROR_CODE_VALUE_OUT_OF_RANGE;
                    } else {
                        wp_data->error_code =
                            ERROR_CODE_OPTIONAL_FUNCTIONALITY_NOT_SUPPORTED;
                    }
                }
            }
            break;
        case PROP_OBJECT_NAME:
            status = write_property_string_valid(
                wp_data, &value, characterstring_capacity(&My_Object_Name));
            if (status) {
                /* All the object names in a device must be unique */
                if (Device_Valid_Object_Name(
                        &value.type.Character_String, &object_type,
                        &object_instance)) {
                    if ((object_type == wp_data->object_type) &&
                        (object_instance == wp_data->object_instance)) {
                        /* writing same name to same object */
                        status = true;
                    } else {
                        status = false;
                        wp_data->error_class = ERROR_CLASS_PROPERTY;
                        wp_data->error_code = ERROR_CODE_DUPLICATE_NAME;
                    }
                } else {
                    Device_Set_Object_Name(&value.type.Character_String);
                }
            }
            break;
        case PROP_LOCATION:
            status = write_property_empty_string_valid(
                wp_data, &value, MAX_DEV_LOC_LEN);
            if (status) {
                Device_Set_Location(
                    characterstring_value(&value.type.Character_String),
                    characterstring_length(&value.type.Character_String));
            }
            break;

        case PROP_DESCRIPTION:
            status = write_property_empty_string_valid(
                wp_data, &value, MAX_DEV_DESC_LEN);
            if (status) {
                Device_Set_Description(
                    characterstring_value(&value.type.Character_String),
                    characterstring_length(&value.type.Character_String));
            }
            break;
        case PROP_MODEL_NAME:
            status = write_property_empty_string_valid(
                wp_data, &value, MAX_DEV_MOD_LEN);
            if (status) {
                Device_Set_Model_Name(
                    characterstring_value(&value.type.Character_String),
                    characterstring_length(&value.type.Character_String));
            }
            break;
#if defined(BACNET_TIME_MASTER)
        case PROP_TIME_SYNCHRONIZATION_INTERVAL:
            status = write_property_type_valid(
                wp_data, &value, BACNET_APPLICATION_TAG_UNSIGNED_INT);
            if (status) {
                if (value.type.Unsigned_Int < 65535) {
                    minutes = value.type.Unsigned_Int;
                    Device_Time_Sync_Interval_Set(minutes);
                    status = true;
                } else {
                    wp_data->error_class = ERROR_CLASS_PROPERTY;
                    wp_data->error_code = ERROR_CODE_VALUE_OUT_OF_RANGE;
                }
            }
            break;
        case PROP_ALIGN_INTERVALS:
            status = write_property_type_valid(
                wp_data, &value, BACNET_APPLICATION_TAG_BOOLEAN);
            if (status) {
                Device_Align_Intervals_Set(value.type.Boolean);
                status = true;
            }
            break;
        case PROP_INTERVAL_OFFSET:
            status = write_property_type_valid(
                wp_data, &value, BACNET_APPLICATION_TAG_UNSIGNED_INT);
            if (status) {
                if (value.type.Unsigned_Int < 65535) {
                    minutes = value.type.Unsigned_Int;
                    Device_Interval_Offset_Set(minutes);
                    status = true;
                } else {
                    wp_data->error_class = ERROR_CLASS_PROPERTY;
                    wp_data->error_code = ERROR_CODE_VALUE_OUT_OF_RANGE;
                }
            }
            break;
#endif
        case PROP_UTC_OFFSET:
            status = write_property_type_valid(
                wp_data, &value, BACNET_APPLICATION_TAG_SIGNED_INT);
            if (status) {
                if ((value.type.Signed_Int < (12 * 60)) &&
                    (value.type.Signed_Int > (-12 * 60))) {
                    Device_UTC_Offset_Set(value.type.Signed_Int);
                    status = true;
                } else {
                    wp_data->error_class = ERROR_CLASS_PROPERTY;
                    wp_data->error_code = ERROR_CODE_VALUE_OUT_OF_RANGE;
                }
            }
            break;
#if defined(BACDL_MSTP)
        case PROP_MAX_INFO_FRAMES:
            status = write_property_type_valid(
                wp_data, &value, BACNET_APPLICATION_TAG_UNSIGNED_INT);
            if (status) {
                if (value.type.Unsigned_Int <= 255) {
                    dlmstp_set_max_info_frames(
                        (uint8_t)value.type.Unsigned_Int);
                } else {
                    status = false;
                    wp_data->error_class = ERROR_CLASS_PROPERTY;
                    wp_data->error_code = ERROR_CODE_VALUE_OUT_OF_RANGE;
                }
            }
            break;
        case PROP_MAX_MASTER:
            status = write_property_type_valid(
                wp_data, &value, BACNET_APPLICATION_TAG_UNSIGNED_INT);
            if (status) {
                if ((value.type.Unsigned_Int > 0) &&
                    (value.type.Unsigned_Int <= 127)) {
                    dlmstp_set_max_master((uint8_t)value.type.Unsigned_Int);
                } else {
                    status = false;
                    wp_data->error_class = ERROR_CLASS_PROPERTY;
                    wp_data->error_code = ERROR_CODE_VALUE_OUT_OF_RANGE;
                }
            }
            break;
#endif
        default:
            if (property_lists_member(
                    Device_Properties_Required, Device_Properties_Optional,
                    Device_Properties_Proprietary, wp_data->object_property)) {
                wp_data->error_class = ERROR_CLASS_PROPERTY;
                wp_data->error_code = ERROR_CODE_WRITE_ACCESS_DENIED;
            } else {
                wp_data->error_class = ERROR_CLASS_PROPERTY;
                wp_data->error_code = ERROR_CODE_UNKNOWN_PROPERTY;
            }
    }

    return status;
}

/**
 * @brief Handles the writing of the object name property
 * @param wp_data [in,out] WriteProperty data structure
 * @param Object_Write_Property object specific function to write the property
 * @return True on success, else False if there is an error.
 */
static bool Device_Write_Property_Object_Name(
    BACNET_WRITE_PROPERTY_DATA *wp_data,
    write_property_function Object_Write_Property)
{
    bool status = false; /* return value */
    int len = 0;
    BACNET_CHARACTER_STRING value;
    BACNET_OBJECT_TYPE object_type = OBJECT_NONE;
    uint32_t object_instance = 0;
    int apdu_size = 0;
    const uint8_t *apdu = NULL;

    if (!wp_data) {
        return false;
    }
    if (wp_data->array_index != BACNET_ARRAY_ALL) {
        /*  only array properties can have array options */
        wp_data->error_class = ERROR_CLASS_PROPERTY;
        wp_data->error_code = ERROR_CODE_PROPERTY_IS_NOT_AN_ARRAY;
        return false;
    }
    apdu = wp_data->application_data;
    apdu_size = wp_data->application_data_len;
    len = bacnet_character_string_application_decode(apdu, apdu_size, &value);
    if (len > 0) {
        if ((characterstring_encoding(&value) != CHARACTER_ANSI_X34) ||
            (characterstring_length(&value) == 0) ||
            (!characterstring_printable(&value))) {
            wp_data->error_class = ERROR_CLASS_PROPERTY;
            wp_data->error_code = ERROR_CODE_VALUE_OUT_OF_RANGE;
        } else {
            status = true;
        }
    } else if (len == 0) {
        wp_data->error_class = ERROR_CLASS_PROPERTY;
        wp_data->error_code = ERROR_CODE_INVALID_DATA_TYPE;
    } else {
        wp_data->error_class = ERROR_CLASS_PROPERTY;
        wp_data->error_code = ERROR_CODE_VALUE_OUT_OF_RANGE;
    }
    if (status) {
        /* All the object names in a device must be unique */
        if (Device_Valid_Object_Name(&value, &object_type, &object_instance)) {
            if ((object_type == wp_data->object_type) &&
                (object_instance == wp_data->object_instance)) {
                /* writing same name to same object */
                status = true;
            } else {
                /* name already exists in some object */
                wp_data->error_class = ERROR_CLASS_PROPERTY;
                wp_data->error_code = ERROR_CODE_DUPLICATE_NAME;
                status = false;
            }
        } else {
            status = Object_Write_Property(wp_data);
        }
    }

    return status;
}

/**
 * @brief Set the callback for a WriteProperty successful operation
 * @param cb [in] The function to be called, or NULL to disable
 */
void Device_Write_Property_Store_Callback_Set(write_property_function cb)
{
    Device_Write_Property_Store_Callback = cb;
}

/**
 * @brief Store the value of a property when WriteProperty is successful
 */
static void Device_Write_Property_Store(BACNET_WRITE_PROPERTY_DATA *wp_data)
{
    if (Device_Write_Property_Store_Callback) {
        (void)Device_Write_Property_Store_Callback(wp_data);
    }
}

/** Looks up the requested Object and Property, and set the new Value in it,
 *  if allowed.
 * If the Object or Property can't be found, sets the error class and code.
 * @ingroup ObjIntf
 *
 * @param wp_data [in,out] Structure with the desired Object and Property info
 *              and new Value on entry, and APDU message on return.
 * @return True on success, else False if there is an error.
 */
bool Device_Write_Property(BACNET_WRITE_PROPERTY_DATA *wp_data)
{
    bool status = false; /* Ever the pessimist! */
    struct object_functions *pObject = NULL;

    /* initialize the default return values */
    wp_data->error_class = ERROR_CLASS_OBJECT;
    wp_data->error_code = ERROR_CODE_UNKNOWN_OBJECT;
    pObject = Device_Objects_Find_Functions(wp_data->object_type);
    if (pObject != NULL) {
        if (pObject->Object_Valid_Instance &&
            pObject->Object_Valid_Instance(wp_data->object_instance)) {
            if (pObject->Object_Write_Property) {
#if (BACNET_PROTOCOL_REVISION >= 14)
                if (wp_data->object_property == PROP_PROPERTY_LIST) {
                    wp_data->error_class = ERROR_CLASS_PROPERTY;
                    wp_data->error_code = ERROR_CODE_WRITE_ACCESS_DENIED;
                    return status;
                }
#endif
                if (wp_data->object_property == PROP_OBJECT_NAME) {
                    status = Device_Write_Property_Object_Name(
                        wp_data, pObject->Object_Write_Property);
                } else {
                    status = pObject->Object_Write_Property(wp_data);
                }
                if (status) {
                    Device_Write_Property_Store(wp_data);
                }
            } else {
                wp_data->error_class = ERROR_CLASS_PROPERTY;
                wp_data->error_code = ERROR_CODE_WRITE_ACCESS_DENIED;
            }
        } else {
            wp_data->error_class = ERROR_CLASS_OBJECT;
            wp_data->error_code = ERROR_CODE_UNKNOWN_OBJECT;
        }
    } else {
        wp_data->error_class = ERROR_CLASS_OBJECT;
        wp_data->error_code = ERROR_CODE_UNKNOWN_OBJECT;
    }

    return (status);
}

/**
 * @brief AddListElement from an object list property
 * @param list_element [in] Pointer to the BACnet_List_Element_Data structure,
 * which is packed with the information from the request.
 * @return The length of the apdu encoded or #BACNET_STATUS_ERROR or
 * #BACNET_STATUS_ABORT or #BACNET_STATUS_REJECT.
 */
int Device_Add_List_Element(BACNET_LIST_ELEMENT_DATA *list_element)
{
    int status = BACNET_STATUS_ERROR;
    struct object_functions *pObject = NULL;

    pObject = Device_Objects_Find_Functions(list_element->object_type);
    if (pObject != NULL) {
        if (pObject->Object_Valid_Instance &&
            pObject->Object_Valid_Instance(list_element->object_instance)) {
            if (pObject->Object_Add_List_Element) {
                status = pObject->Object_Add_List_Element(list_element);
            } else {
                list_element->error_class = ERROR_CLASS_PROPERTY;
                list_element->error_code = ERROR_CODE_WRITE_ACCESS_DENIED;
            }
        } else {
            list_element->error_class = ERROR_CLASS_OBJECT;
            list_element->error_code = ERROR_CODE_UNKNOWN_OBJECT;
        }
    } else {
        list_element->error_class = ERROR_CLASS_OBJECT;
        list_element->error_code = ERROR_CODE_UNKNOWN_OBJECT;
    }

    return status;
}

/**
 * @brief RemoveListElement from an object list property
 * @param list_element [in] Pointer to the BACnet_List_Element_Data structure,
 * which is packed with the information from the request.
 * @return The length of the apdu encoded or #BACNET_STATUS_ERROR or
 * #BACNET_STATUS_ABORT or #BACNET_STATUS_REJECT.
 */
int Device_Remove_List_Element(BACNET_LIST_ELEMENT_DATA *list_element)
{
    int status = BACNET_STATUS_ERROR;
    struct object_functions *pObject = NULL;

    pObject = Device_Objects_Find_Functions(list_element->object_type);
    if (pObject != NULL) {
        if (pObject->Object_Valid_Instance &&
            pObject->Object_Valid_Instance(list_element->object_instance)) {
            if (pObject->Object_Remove_List_Element) {
                status = pObject->Object_Remove_List_Element(list_element);
            } else {
                list_element->error_class = ERROR_CLASS_PROPERTY;
                list_element->error_code = ERROR_CODE_WRITE_ACCESS_DENIED;
            }
        } else {
            list_element->error_class = ERROR_CLASS_OBJECT;
            list_element->error_code = ERROR_CODE_UNKNOWN_OBJECT;
        }
    } else {
        list_element->error_class = ERROR_CLASS_OBJECT;
        list_element->error_code = ERROR_CODE_UNKNOWN_OBJECT;
    }

    return status;
}

/** Looks up the requested Object, and fills the Property Value list.
 * If the Object or Property can't be found, returns false.
 * @ingroup ObjHelpers
 * @param [in] The object type to be looked up.
 * @param [in] The object instance number to be looked up.
 * @param [out] The value list
 * @return True if the object instance supports this feature and value changed.
 */
bool Device_Encode_Value_List(
    BACNET_OBJECT_TYPE object_type,
    uint32_t object_instance,
    BACNET_PROPERTY_VALUE *value_list)
{
    bool status = false; /* Ever the pessimist! */
    struct object_functions *pObject = NULL;

    pObject = Device_Objects_Find_Functions(object_type);
    if (pObject != NULL) {
        if (pObject->Object_Valid_Instance &&
            pObject->Object_Valid_Instance(object_instance)) {
            if (pObject->Object_Value_List) {
                status =
                    pObject->Object_Value_List(object_instance, value_list);
            }
        }
    }

    return (status);
}

/** Checks the COV flag in the requested Object
 * @ingroup ObjHelpers
 * @param [in] The object type to be looked up.
 * @param [in] The object instance to be looked up.
 * @return True if the COV flag is set
 */
bool Device_COV(BACNET_OBJECT_TYPE object_type, uint32_t object_instance)
{
    bool status = false; /* Ever the pessamist! */
    struct object_functions *pObject = NULL;

    pObject = Device_Objects_Find_Functions(object_type);
    if (pObject != NULL) {
        if (pObject->Object_Valid_Instance &&
            pObject->Object_Valid_Instance(object_instance)) {
            if (pObject->Object_COV) {
                status = pObject->Object_COV(object_instance);
            }
        }
    }

    return (status);
}

/** Clears the COV flag in the requested Object
 * @ingroup ObjHelpers
 * @param [in] The object type to be looked up.
 * @param [in] The object instance to be looked up.
 */
void Device_COV_Clear(BACNET_OBJECT_TYPE object_type, uint32_t object_instance)
{
    struct object_functions *pObject = NULL;

    pObject = Device_Objects_Find_Functions(object_type);
    if (pObject != NULL) {
        if (pObject->Object_Valid_Instance &&
            pObject->Object_Valid_Instance(object_instance)) {
            if (pObject->Object_COV_Clear) {
                pObject->Object_COV_Clear(object_instance);
            }
        }
    }
}

/**
 * @brief Creates a child object, if supported
 * @ingroup ObjHelpers
 * @param data - CreateObject data, including error codes if failures
 * @return true if object has been created
 */
bool Device_Create_Object(BACNET_CREATE_OBJECT_DATA *data)
{
    bool status = false;
    struct object_functions *pObject = NULL;
    uint32_t object_instance;

    pObject = Device_Objects_Find_Functions(data->object_type);
    if (pObject != NULL) {
        if (!pObject->Object_Create) {
            /*  The device supports the object type and may have
                sufficient space, but does not support the creation of the
                object for some other reason.*/
            data->error_class = ERROR_CLASS_OBJECT;
            data->error_code = ERROR_CODE_DYNAMIC_CREATION_NOT_SUPPORTED;
        } else if (
            pObject->Object_Valid_Instance &&
            pObject->Object_Valid_Instance(data->object_instance)) {
            /* The object being created already exists */
            data->error_class = ERROR_CLASS_OBJECT;
            data->error_code = ERROR_CODE_OBJECT_IDENTIFIER_ALREADY_EXISTS;
        } else {
            if (data->list_of_initial_values) {
                /* FIXME: add support for writing to list of initial values */
                /*  A property specified by the Property_Identifier in the
                    List of Initial Values does not support initialization
                    during the CreateObject service. */
                data->first_failed_element_number = 1;
                data->error_class = ERROR_CLASS_PROPERTY;
                data->error_code = ERROR_CODE_WRITE_ACCESS_DENIED;
                /* and the object shall not be created */
            } else {
                object_instance = pObject->Object_Create(data->object_instance);
                if (object_instance == BACNET_MAX_INSTANCE) {
                    /* The device cannot allocate the space needed
                    for the new object.*/
                    data->error_class = ERROR_CLASS_RESOURCES;
                    data->error_code = ERROR_CODE_NO_SPACE_FOR_OBJECT;
                } else {
                    /* required by ACK */
                    data->object_instance = object_instance;
                    Device_Inc_Database_Revision();
                    status = true;
                }
            }
        }
    } else {
        /* The device does not support the specified object type. */
        data->error_class = ERROR_CLASS_OBJECT;
        data->error_code = ERROR_CODE_UNSUPPORTED_OBJECT_TYPE;
    }

    return status;
}

/**
 * @brief Deletes a child object, if supported
 * @ingroup ObjHelpers
 * @param data - DeleteObject data, including error codes if failures
 * @return true if object has been deleted
 */
bool Device_Delete_Object(BACNET_DELETE_OBJECT_DATA *data)
{
    bool status = false;
    struct object_functions *pObject = NULL;

    pObject = Device_Objects_Find_Functions(data->object_type);
    if (pObject != NULL) {
        if (!pObject->Object_Delete) {
            /*  The device supports the object type
                but does not support the deletion of the
                object for some reason.*/
            data->error_class = ERROR_CLASS_OBJECT;
            data->error_code = ERROR_CODE_OBJECT_DELETION_NOT_PERMITTED;
        } else if (
            pObject->Object_Valid_Instance &&
            pObject->Object_Valid_Instance(data->object_instance)) {
            /* The object being deleted must already exist */
            status = pObject->Object_Delete(data->object_instance);
            if (status) {
                Device_Inc_Database_Revision();
            } else {
                /* The object exists but cannot be deleted. */
                data->error_class = ERROR_CLASS_OBJECT;
                data->error_code = ERROR_CODE_OBJECT_DELETION_NOT_PERMITTED;
            }
        } else {
            /* The object to be deleted does not exist. */
            data->error_class = ERROR_CLASS_OBJECT;
            data->error_code = ERROR_CODE_UNKNOWN_OBJECT;
        }
    } else {
        /* The device does not support the specified object type. */
        data->error_class = ERROR_CLASS_OBJECT;
        data->error_code = ERROR_CODE_UNSUPPORTED_OBJECT_TYPE;
    }

    return status;
}

#if defined(INTRINSIC_REPORTING)
void Device_local_reporting(void)
{
    struct object_functions *pObject = NULL;
    uint32_t objects_count = 0;
    uint32_t object_instance = 0;
    BACNET_OBJECT_TYPE object_type = OBJECT_NONE;
    uint32_t idx = 0;

    objects_count = Device_Object_List_Count();

    /* loop for all objects */
    for (idx = 1; idx <= objects_count; idx++) {
        Device_Object_List_Identifier(idx, &object_type, &object_instance);

        pObject = Device_Objects_Find_Functions(object_type);
        if (pObject != NULL) {
            if (pObject->Object_Valid_Instance &&
                pObject->Object_Valid_Instance(object_instance)) {
                if (pObject->Object_Intrinsic_Reporting) {
                    pObject->Object_Intrinsic_Reporting(object_instance);
                }
            }
        }
    }
}
#endif

/** Looks up the requested Object to see if the functionality is supported.
 * @ingroup ObjHelpers
 * @param [in] The object type to be looked up.
 * @return True if the object instance supports this feature.
 */
bool Device_Value_List_Supported(BACNET_OBJECT_TYPE object_type)
{
    bool status = false; /* Ever the pessamist! */
    struct object_functions *pObject = NULL;

    pObject = Device_Objects_Find_Functions(object_type);
    if (pObject != NULL) {
        if (pObject->Object_Value_List) {
            status = true;
        }
    }

    return (status);
}

/** Initialize the Device Object.
 Initialize the group of object helper functions for any supported Object.
 Initialize each of the Device Object child Object instances.
 * @ingroup ObjIntf
 * @param object_table [in,out] array of structure with object functions.
 *  Each Child Object must provide some implementation of each of these
 *  functions in order to properly support the default handlers.
 */
void Device_Init(object_functions_t *object_table)
{
    struct object_functions *pObject = NULL;
    characterstring_init_ansi(&My_Object_Name, "SimpleServer");
    datetime_init();
    if (object_table) {
        Object_Table = object_table;
    } else {
        Object_Table = &My_Object_Table[0];
    }
    pObject = Object_Table;
    while (pObject->Object_Type < MAX_BACNET_OBJECT_TYPE) {
        if (pObject->Object_Init) {
            pObject->Object_Init();
        }
        pObject++;
    }
#if (BACNET_PROTOCOL_REVISION >= 14)
    Channel_Write_Property_Internal_Callback_Set(Device_Write_Property);
#endif
}

bool DeviceGetRRInfo(
    BACNET_READ_RANGE_DATA *pRequest, /* Info on the request */
    RR_PROP_INFO *pInfo)
{ /* Where to put the response */
    bool status = false; /* return value */

    switch (pRequest->object_property) {
        case PROP_VT_CLASSES_SUPPORTED:
        case PROP_ACTIVE_VT_SESSIONS:
        case PROP_LIST_OF_SESSION_KEYS:
        case PROP_TIME_SYNCHRONIZATION_RECIPIENTS:
        case PROP_MANUAL_SLAVE_ADDRESS_BINDING:
        case PROP_SLAVE_ADDRESS_BINDING:
        case PROP_RESTART_NOTIFICATION_RECIPIENTS:
        case PROP_UTC_TIME_SYNCHRONIZATION_RECIPIENTS:
            pInfo->RequestTypes = RR_BY_POSITION;
            pRequest->error_class = ERROR_CLASS_PROPERTY;
            if (pRequest->array_index == BACNET_ARRAY_ALL) {
                pRequest->error_code = ERROR_CODE_UNKNOWN_PROPERTY;
            } else {
                pRequest->error_code = ERROR_CODE_PROPERTY_IS_NOT_AN_ARRAY;
            }
            break;

        case PROP_DEVICE_ADDRESS_BINDING:
            pInfo->RequestTypes = RR_BY_POSITION;
            pInfo->Handler = rr_address_list_encode;
            status = true;
            break;

        case PROP_ACTIVE_COV_SUBSCRIPTIONS:
            pInfo->RequestTypes = RR_BY_POSITION;
            pRequest->error_class = ERROR_CLASS_PROPERTY;
            if (pRequest->array_index == BACNET_ARRAY_ALL) {
                pRequest->error_code = ERROR_CODE_UNKNOWN_PROPERTY;
            } else {
                pRequest->error_code = ERROR_CODE_PROPERTY_IS_NOT_AN_ARRAY;
            }
            break;
        default:
            pRequest->error_class = ERROR_CLASS_SERVICES;
            pRequest->error_code = ERROR_CODE_PROPERTY_IS_NOT_A_LIST;
            if (pRequest->array_index == BACNET_ARRAY_ALL) {
                pRequest->error_code = ERROR_CODE_UNKNOWN_PROPERTY;
                pRequest->error_class = ERROR_CLASS_PROPERTY;
            }
            break;
    }

    return status;
}

/**
 * @brief Updates all the object timers with elapsed milliseconds
 * @param milliseconds - number of milliseconds elapsed
 */
void Device_Timer(uint16_t milliseconds)
{
    struct object_functions *pObject;
    unsigned count = 0;
    uint32_t instance;

    pObject = Object_Table;
    while (pObject->Object_Type < MAX_BACNET_OBJECT_TYPE) {
        if (pObject->Object_Count) {
            count = pObject->Object_Count();
        }
        while (count) {
            count--;
            if ((pObject->Object_Timer) &&
                (pObject->Object_Index_To_Instance)) {
                instance = pObject->Object_Index_To_Instance(count);
                pObject->Object_Timer(instance, milliseconds);
            }
        }
        pObject++;
    }
}

#ifdef BAC_ROUTING
/****************************************************************************
 ************* BACnet Routing Functionality (Optional) **********************
 ****************************************************************************
 * The supporting functions are located in gw_device.c, except for those
 * that need access to local data in this file.
 ****************************************************************************/

/** Initialize the first of our array of Devices with the main Device's
 * information, and then swap out some of the Device object functions and
 * replace with ones appropriate for routing.
 * @ingroup ObjIntf
 * @param first_object_instance Set the first (gateway) Device to this
            instance number.
 */
void Routing_Device_Init(uint32_t first_object_instance)
{
    struct object_functions *pDevObject = NULL;
    Device_Router_Mode = true;

    /* Initialize with our preset strings */
    Add_Routed_Device(first_object_instance, &My_Object_Name, Description);

    /* Now substitute our routed versions of the main object functions. */
    pDevObject = Object_Table;
    pDevObject->Object_Index_To_Instance = Routed_Device_Index_To_Instance;
    pDevObject->Object_Valid_Instance =
        Routed_Device_Valid_Object_Instance_Number;
    pDevObject->Object_Name = Routed_Device_Name;
    pDevObject->Object_Read_Property = Routed_Device_Read_Property_Local;
    pDevObject->Object_Write_Property = Routed_Device_Write_Property_Local;
}

#endif /* BAC_ROUTING */<|MERGE_RESOLUTION|>--- conflicted
+++ resolved
@@ -51,8 +51,6 @@
 #endif /* defined(INTRINSIC_REPORTING) */
 #if defined(BACFILE)
 #include "bacnet/basic/object/bacfile.h"
-<<<<<<< HEAD
-=======
 #endif /* defined(BACFILE) */
 #if (BACNET_PROTOCOL_REVISION >= 10)
 #include "bacnet/basic/object/bitstring_value.h"
@@ -71,7 +69,6 @@
 #endif
 #if (BACNET_PROTOCOL_REVISION >= 17)
 #include "bacnet/basic/object/netport.h"
->>>>>>> 987ce816
 #endif
 #if (BACNET_PROTOCOL_REVISION >= 24)
 #include "bacnet/basic/object/color_object.h"
@@ -728,14 +725,11 @@
                 }
                 break;
             case BACNET_REINIT_ACTIVATE_CHANGES:
-<<<<<<< HEAD
+                /* note: activate changes *after* the simple ack is sent */
                 for (i = 0; i < Network_Port_Count(); i++) {
                     Network_Port_Changes_Pending_Activate(
                         Network_Port_Index_To_Instance(i));
                 }
-=======
-                /* note: activate changes *after* the simple ack is sent */
->>>>>>> 987ce816
                 Reinitialize_State = rd_data->state;
                 status = true;
                 break;
