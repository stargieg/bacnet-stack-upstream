--- conflicted
+++ resolved
@@ -7,13 +7,8 @@
  */
 #include <stdbool.h>
 #include <stdint.h>
-<<<<<<< HEAD
 #include <string.h> /* for memmove */
 #include <stdlib.h> /* calloc */
-=======
-#include <string.h>
-/* BACnet Stack defines - first */
->>>>>>> 98e8cf21
 #include "bacnet/bacdef.h"
 /* BACnet Stack API */
 #include "bacnet/bacdcode.h"
@@ -1514,7 +1509,6 @@
     return (iLen);
 }
 
-<<<<<<< HEAD
 int rr_decode_trendlog_entries(
     uint8_t *apdu, int apdu_len, BACNET_TRENDLOG_RECORD *rec)
 {
@@ -1631,11 +1625,124 @@
     return status;
 }
 
-static int local_read_property(uint8_t *value,
-=======
+int rr_decode_trendlog_entries(
+    uint8_t *apdu, int apdu_len, BACNET_TRENDLOG_RECORD *rec)
+{
+    int len;
+    int status = -1;
+    bool tag0 = false;
+    bool tag1 = false;
+    bool tag2 = false;
+    uint8_t tag_number = 0;
+    uint32_t len_value_type = 0;
+    rec->next = NULL;
+    while (apdu_len > 0) {
+        if (IS_CONTEXT_SPECIFIC(apdu[0]) &&
+            decode_is_opening_tag_number(apdu, 0) &&
+            !tag0) {
+            tag0 = true;
+
+            len = bacapp_decode_context_datetime(apdu, 0, &rec->timestamp);
+            if (len <= 0) {
+                return -1;
+            }
+            apdu += len;
+            apdu_len -= len;
+            status = 1;
+        } else if (IS_CONTEXT_SPECIFIC(apdu[0]) &&
+            decode_is_opening_tag_number(apdu, 1) &&
+            !tag1) {
+            tag1 = true;
+            // skip the opening tag
+            apdu++;
+            apdu_len--;
+
+            // decode the next context tag which has th value type
+            len =
+                decode_tag_number_and_value(apdu, &tag_number, &len_value_type);
+            if (len <= 0) {
+                return -1;
+            }
+            status = 1;
+            switch (tag_number) {
+                case TL_TYPE_BOOL:
+                    rec->value.tag = BACNET_APPLICATION_TAG_BOOLEAN;
+                    len = decode_context_boolean2(
+                        apdu, tag_number, &rec->value.type.Boolean);
+                    break;
+                case TL_TYPE_REAL:
+                    rec->value.tag = BACNET_APPLICATION_TAG_REAL;
+                    len = decode_context_real(
+                        apdu, tag_number, &rec->value.type.Real);
+                    break;
+                case TL_TYPE_ENUM:
+                    rec->value.tag = BACNET_APPLICATION_TAG_ENUMERATED;
+                    len = decode_context_enumerated(
+                        apdu, tag_number, &rec->value.type.Enumerated);
+                    break;
+                case TL_TYPE_UNSIGN:
+                    rec->value.tag = BACNET_APPLICATION_TAG_UNSIGNED_INT;
+                    len = decode_context_unsigned(
+                        apdu, tag_number, &rec->value.type.Unsigned_Int);
+                    break;
+                case TL_TYPE_SIGN:
+                    rec->value.tag = BACNET_APPLICATION_TAG_SIGNED_INT;
+                    len = decode_context_signed(
+                        apdu, tag_number, &rec->value.type.Signed_Int);
+                    break;
+                case TL_TYPE_BITS:
+                    rec->value.tag = BACNET_APPLICATION_TAG_BIT_STRING;
+                    len = decode_context_bitstring(
+                        apdu, tag_number, &rec->value.type.Bit_String);
+                    break;
+                case TL_TYPE_NULL:
+                    rec->value.tag = BACNET_APPLICATION_TAG_NULL;
+                    break;
+                default:
+                    // skip over the value if we don't suppord decoding it
+                    len += len_value_type;
+            }
+            if (len <= 0) {
+                break;
+            }
+            apdu += len;
+            apdu_len -= len;
+
+            // skip over the closing tag [1]
+            if (IS_CONTEXT_SPECIFIC(apdu[0]) &&
+                decode_is_closing_tag_number(apdu, 1)) {
+                apdu++;
+                apdu_len--;
+            } else {
+                return -1;
+            }
+        } else if (IS_CONTEXT_SPECIFIC(apdu[0]) &&
+            !tag2) {
+            tag2 = true;
+            // context tag 2 is a status bitstring.
+            // we don't do anything with this other than decode it.
+            len = decode_context_bitstring(&apdu[0], 2, &rec->status);
+            if (len > 0) {
+                status = 1;
+                apdu += len;
+                apdu_len -= len;
+            }
+        } else {
+            if (apdu_len > 0) {
+                tag0 = false;
+                tag1 = false;
+                tag2 = false;
+                rec->next = calloc(sizeof(BACNET_TRENDLOG_RECORD), 1);
+                rec = rec->next;
+                rec->next = NULL;
+            }
+        }
+    }
+    return status;
+}
+
 static int local_read_property(
     uint8_t *value,
->>>>>>> 98e8cf21
     uint8_t *status,
     const BACNET_DEVICE_OBJECT_PROPERTY_REFERENCE *Source,
     BACNET_ERROR_CLASS *error_class,
