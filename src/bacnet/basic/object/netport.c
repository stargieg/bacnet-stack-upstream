--- conflicted
+++ resolved
@@ -2478,31 +2478,6 @@
 }
 
 /**
-<<<<<<< HEAD
- * For a given object instance-number, gets SC parameters structure
- *
- * @param  object_instance - object-instance number of the object
- *
- * @return SC params structure
- */
-BACNET_SC_PARAMS *Network_Port_SC_Params(uint32_t object_instance)
-{
-    BACNET_SC_PARAMS *param = NULL;
-    unsigned index = 0;
-
-    index = Network_Port_Instance_To_Index(object_instance);
-    if (index < BACNET_NETWORK_PORTS_MAX) {
-        if (Object_List[index].Network_Type == PORT_TYPE_BSC) {
-            param = &Object_List[index].Network.BSC.Parameters;
-        }
-    }
-
-    return param;
-}
-
-/**
-=======
->>>>>>> 770be706
  * Determine if the object property is a BACnetARRAY datatype
  * @param  object_property [in] BACnet object property
  * @return true if the object property is a BACnetARRAY datatype
@@ -2521,11 +2496,6 @@
         case PROP_IP_DNS_SERVER:
         case PROP_IPV6_DNS_SERVER:
         case PROP_ISSUER_CERTIFICATE_FILES:
-<<<<<<< HEAD
-        case PROP_SC_HUB_FUNCTION_ACCEPT_URIS:
-        case PROP_SC_DIRECT_CONNECT_ACCEPT_URIS:
-=======
->>>>>>> 770be706
             status = true;
             break;
         default:
