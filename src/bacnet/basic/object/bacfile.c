--- conflicted
+++ resolved
@@ -1,34 +1,3 @@
-<<<<<<< HEAD
-/**************************************************************************
- *
- * Copyright (C) 2005 Steve Karg <skarg@users.sourceforge.net>
- *
- * Permission is hereby granted, free of charge, to any person obtaining
- * a copy of this software and associated documentation files (the
- * "Software"), to deal in the Software without restriction, including
- * without limitation the rights to use, copy, modify, merge, publish,
- * distribute, sublicense, and/or sell copies of the Software, and to
- * permit persons to whom the Software is furnished to do so, subject to
- * the following conditions:
- *
- * The above copyright notice and this permission notice shall be included
- * in all copies or substantial portions of the Software.
- *
- * THE SOFTWARE IS PROVIDED "AS IS", WITHOUT WARRANTY OF ANY KIND,
- * EXPRESS OR IMPLIED, INCLUDING BUT NOT LIMITED TO THE WARRANTIES OF
- * MERCHANTABILITY, FITNESS FOR A PARTICULAR PURPOSE AND NONINFRINGEMENT.
- * IN NO EVENT SHALL THE AUTHORS OR COPYRIGHT HOLDERS BE LIABLE FOR ANY
- * CLAIM, DAMAGES OR OTHER LIABILITY, WHETHER IN AN ACTION OF CONTRACT,
- * TORT OR OTHERWISE, ARISING FROM, OUT OF OR IN CONNECTION WITH THE
- * SOFTWARE OR THE USE OR OTHER DEALINGS IN THE SOFTWARE.
- *
- *********************************************************************/
-
-#if __ZEPHYR__
-#include <libc_extensions.h>
-#endif
-
-=======
 /**
  * @file
  * @author Steve Karg
@@ -36,19 +5,13 @@
  * @brief A basic BACnet File Object implementation.
  * @copyright SPDX-License-Identifier: MIT
  */
->>>>>>> 2b58f5b1
 #include <stddef.h>
 #include <stdint.h>
 #include <stdio.h>
 #include <stdlib.h>
 #include <string.h>
-<<<<<<< HEAD
 #include <assert.h>
-#include "bacnet/config.h"
-#include "bacnet/basic/binding/address.h"
-=======
 /* BACnet Stack defines - first */
->>>>>>> 2b58f5b1
 #include "bacnet/bacdef.h"
 /* BACnet Stack API */
 #include "bacnet/bacapp.h"
@@ -379,13 +342,8 @@
  * @param  buffer_size - in bytes
  * @return  file size in bytes
  */
-<<<<<<< HEAD
-uint32_t bacfile_write(uint32_t object_instance, uint8_t *buffer,
+uint32_t bacfile_write(uint32_t object_instance, const uint8_t *buffer,
     uint32_t buffer_size)
-=======
-uint32_t bacfile_write(
-    uint32_t object_instance, const uint8_t *buffer, uint32_t buffer_size)
->>>>>>> 2b58f5b1
 {
     const char *pFilename = NULL;
     FILE *pFile = NULL;
@@ -1062,9 +1020,6 @@
     struct object_data *pObject = NULL;
     int index = 0;
 
-<<<<<<< HEAD
-    assert(Object_List);
-=======
     if (object_instance > BACNET_MAX_INSTANCE) {
         return BACNET_MAX_INSTANCE;
     } else if (object_instance == BACNET_MAX_INSTANCE) {
@@ -1075,7 +1030,6 @@
             the object identifier is a local matter.*/
         object_instance = Keylist_Next_Empty_Key(Object_List, 1);
     }
->>>>>>> 2b58f5b1
     pObject = Keylist_Data(Object_List, object_instance);
     if (!pObject) {
         pObject = calloc(1, sizeof(struct object_data));
