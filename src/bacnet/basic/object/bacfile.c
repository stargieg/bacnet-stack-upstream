/**************************************************************************
 *
 * Copyright (C) 2005 Steve Karg <skarg@users.sourceforge.net>
 *
 * Permission is hereby granted, free of charge, to any person obtaining
 * a copy of this software and associated documentation files (the
 * "Software"), to deal in the Software without restriction, including
 * without limitation the rights to use, copy, modify, merge, publish,
 * distribute, sublicense, and/or sell copies of the Software, and to
 * permit persons to whom the Software is furnished to do so, subject to
 * the following conditions:
 *
 * The above copyright notice and this permission notice shall be included
 * in all copies or substantial portions of the Software.
 *
 * THE SOFTWARE IS PROVIDED "AS IS", WITHOUT WARRANTY OF ANY KIND,
 * EXPRESS OR IMPLIED, INCLUDING BUT NOT LIMITED TO THE WARRANTIES OF
 * MERCHANTABILITY, FITNESS FOR A PARTICULAR PURPOSE AND NONINFRINGEMENT.
 * IN NO EVENT SHALL THE AUTHORS OR COPYRIGHT HOLDERS BE LIABLE FOR ANY
 * CLAIM, DAMAGES OR OTHER LIABILITY, WHETHER IN AN ACTION OF CONTRACT,
 * TORT OR OTHERWISE, ARISING FROM, OUT OF OR IN CONNECTION WITH THE
 * SOFTWARE OR THE USE OR OTHER DEALINGS IN THE SOFTWARE.
 *
 *********************************************************************/

#if __ZEPHYR__
#include <libc_extensions.h>
#endif

#include <stddef.h>
#include <stdint.h>
#include <stdio.h>
#include <stdlib.h>
#include <string.h>
<<<<<<< HEAD
#include <assert.h>
#include "bacnet/config.h"
#include "bacnet/basic/binding/address.h"
=======
/* BACnet Stack defines - first */
>>>>>>> 600508c3
#include "bacnet/bacdef.h"
/* BACnet Stack API */
#include "bacnet/bacapp.h"
#include "bacnet/bacdcode.h"
#include "bacnet/datetime.h"
#include "bacnet/npdu.h"
#include "bacnet/apdu.h"
#include "bacnet/arf.h"
#include "bacnet/awf.h"
#include "bacnet/rp.h"
#include "bacnet/wp.h"
#include "bacnet/datalink/datalink.h"
#include "bacnet/basic/binding/address.h"
#include "bacnet/basic/object/bacfile.h"
#include "bacnet/basic/services.h"
#include "bacnet/basic/sys/keylist.h"
#include "bacnet/basic/tsm/tsm.h"

#ifndef FILE_RECORD_SIZE
#define FILE_RECORD_SIZE MAX_OCTET_STRING_BYTES
#endif
struct object_data {
    char *Object_Name;
    char *Pathname;
    BACNET_DATE_TIME Modification_Date;
    char *File_Type;
    bool File_Access_Stream:1;
    bool Read_Only : 1;
    bool Archive : 1;
};
/* Key List for storing the object data sorted by instance number  */
static OS_Keylist Object_List;
/* common object type */
static const BACNET_OBJECT_TYPE Object_Type = OBJECT_FILE;
/* These three arrays are used by the ReadPropertyMultiple handler */
static const int bacfile_Properties_Required[] = { PROP_OBJECT_IDENTIFIER,
    PROP_OBJECT_NAME, PROP_OBJECT_TYPE, PROP_FILE_TYPE, PROP_FILE_SIZE,
    PROP_MODIFICATION_DATE, PROP_ARCHIVE, PROP_READ_ONLY,
    PROP_FILE_ACCESS_METHOD, -1 };

static const int bacfile_Properties_Optional[] = { PROP_DESCRIPTION, -1 };

static const int bacfile_Properties_Proprietary[] = { -1 };

/**
 * @brief Returns the list of required, optional, and proprietary properties.
 * Used by ReadPropertyMultiple service.
 * @param pRequired - pointer to list of int terminated by -1, of
 * BACnet required properties for this object.
 * @param pOptional - pointer to list of int terminated by -1, of
 * BACnet optional properties for this object.
 * @param pProprietary - pointer to list of int terminated by -1, of
 * BACnet proprietary properties for this object.
 */
void BACfile_Property_Lists(
    const int **pRequired, const int **pOptional, const int **pProprietary)
{
    if (pRequired) {
        *pRequired = bacfile_Properties_Required;
    }
    if (pOptional) {
        *pOptional = bacfile_Properties_Optional;
    }
    if (pProprietary) {
        *pProprietary = bacfile_Properties_Proprietary;
    }

    return;
}

/**
 * @brief duplicate a string (replacement for POSIX strdup)
 * @param  s - string to duplicate
 * @return a pointer to a new string on success, or a null pointer
 */
static char *bacfile_strdup(const char *s) {
    size_t size = strlen(s) + 1;
    char *p = malloc(size);
    if (p != NULL) {
        memcpy(p, s, size);
    }
    return p;
}

/**
 * @brief For a given object instance-number, returns the pathname
 * @param  object_instance - object-instance number of the object
 * @return  internal file system path and name, or NULL if not set
 */
const char *bacfile_pathname(uint32_t object_instance)
{
    struct object_data *pObject;
    const char *pathname = NULL;

    assert(Object_List);
    pObject = Keylist_Data(Object_List, object_instance);
    if (pObject) {
        pathname = pObject->Pathname;
    }

    return pathname;
}

/**
 * @brief For a given object instance-number, sets the pathname
 * @param  object_instance - object-instance number of the object
 * @param  pathname - internal file system path and name
 */
void bacfile_pathname_set(uint32_t object_instance, const char *pathname)
{
    struct object_data *pObject;

    assert(Object_List);
    pObject = Keylist_Data(Object_List, object_instance);
    if (pObject) {
        if (pObject->Pathname) {
            free(pObject->Pathname);
        }
        pObject->Pathname = bacfile_strdup(pathname);
    }
}

/**
 * @brief For a given pathname, gets the object instance-number
 * @param pathname - internal file system path and name
 * @return object-instance number of the object,
 *  or #BACNET_MAX_INSTANCE if not found
 */
uint32_t bacfile_pathname_instance(
        const char *pathname)
{
    struct object_data *pObject;
    int count = 0;
    int index = 0;
    KEY key = BACNET_MAX_INSTANCE;

    assert(Object_List);
    count = Keylist_Count(Object_List);
    while (count) {
        pObject = Keylist_Data_Index(Object_List, index);
        if (strcmp(pathname, pObject->Pathname) == 0) {
            Keylist_Index_Key(Object_List, index, &key);
            break;
        }
        count--;
        index++;
    }

    return key;
}

/**
 * For a given object instance-number, loads the object-name into
 * a characterstring. Note that the object name must be unique
 * within this device.
 *
 * @param  object_instance - object-instance number of the object
 * @param  object_name - holds the object-name retrieved
 *
 * @return  true if object-name was retrieved
 */
bool bacfile_object_name(
    uint32_t object_instance, BACNET_CHARACTER_STRING *object_name)
{
    bool status = false;
    struct object_data *pObject;
    char name_text[32];

    assert(Object_List);
    pObject = Keylist_Data(Object_List, object_instance);
    if (pObject) {
        if (pObject->Object_Name) {
            status = characterstring_init_ansi(object_name,
                pObject->Object_Name);
        } else {
            snprintf(name_text, sizeof(name_text), "FILE %u",
                object_instance);
            status = characterstring_init_ansi(object_name, name_text);
        }
    }

    return status;
}

/**
 * For a given object instance-number, sets the object-name
 * Note that the object name must be unique within this device.
 *
 * @param  object_instance - object-instance number of the object
 * @param  new_name - holds the object-name to be set
 *
 * @return  true if object-name was set
 */
bool bacfile_object_name_set(uint32_t object_instance, char *new_name)
{
    bool status = false; /* return value */
    struct object_data *pObject;

    assert(Object_List);
    pObject = Keylist_Data(Object_List, object_instance);
    if (pObject && new_name) {
        status = true;
        pObject->Object_Name = new_name;
    }

    return status;
}

/**
 * @brief Determines if a given object instance is valid
 * @param  object_instance - object-instance number of the object
 * @return  true if the instance is valid, and false if not
 */
bool bacfile_valid_instance(uint32_t object_instance)
{
    struct object_data *pObject;

    assert(Object_List);
    pObject = Keylist_Data(Object_List, object_instance);
    if (pObject) {
        return true;
    }

    return false;
}

/**
 * @brief Determines the number of objects
 * @return  Number of objects
 */
uint32_t bacfile_count(void)
{
    return Keylist_Count(Object_List);
}

/**
 * @brief Determines the object instance-number for a given 0..N index
 * of objects where N is the object count
 * @param  find_index - 0..N value
 * @return  object instance-number for the given index
 */
uint32_t bacfile_index_to_instance(unsigned find_index)
{
    KEY key = UINT32_MAX;

    Keylist_Index_Key(Object_List, find_index, &key);

    return key;
}

/**
 * @brief Determines the file size for a given file
 * @param  pFile - file handle
 * @return  file size in bytes, or 0 if not found
 */
static long fsize(FILE *pFile)
{
    long size = 0;
    long origin = 0;

    if (pFile) {
        origin = ftell(pFile);
        fseek(pFile, 0L, SEEK_END);
        size = ftell(pFile);
        fseek(pFile, origin, SEEK_SET);
    }
    return (size);
}

/**
 * @brief Read the entire file into a buffer
 * @param  object_instance - object-instance number of the object
 * @param  buffer - data store from the file
 * @param  buffer_size - in bytes
 * @return  file size in bytes
 */
uint32_t bacfile_read(uint32_t object_instance, uint8_t *buffer,
    uint32_t buffer_size)
{
    const char *pFilename = NULL;
    FILE *pFile = NULL;
    long file_size = 0;

    pFilename = bacfile_pathname(object_instance);
    if (pFilename) {
        pFile = fopen(pFilename, "rb");
        if (pFile) {
            file_size = fsize(pFile);
            if (buffer && (buffer_size >= file_size)) {
                if (fread(buffer, file_size, 1, pFile) == 0) {
                    file_size = 0;
                }
            }
            fclose(pFile);
        }
    }

    return (uint32_t)file_size;
}

/**
 * @brief Write the entire file from a buffer
 * @param  object_instance - object-instance number of the object
 * @param  buffer - data store for the file
 * @param  buffer_size - in bytes
 * @return  file size in bytes
 */
uint32_t bacfile_write(uint32_t object_instance, uint8_t *buffer,
    uint32_t buffer_size)
{
    const char *pFilename = NULL;
    FILE *pFile = NULL;
    long file_size = 0;

    pFilename = bacfile_pathname(object_instance);
    if (pFilename) {
        /* open the file as a clean slate when starting at 0 */
        pFile = fopen(pFilename, "wb");
        if (pFile) {
            if (fwrite(buffer, buffer_size, 1, pFile) == 1) {
                file_size = buffer_size;
            }
            fclose(pFile);
        }
    }

    return (uint32_t)file_size;
}

/**
 * @brief Determines the file size for a given file
 * @param  pFile - file handle
 * @return  file size in bytes, or 0 if not found
 */
BACNET_UNSIGNED_INTEGER bacfile_file_size(uint32_t object_instance)
{
    const char *pFilename = NULL;
    FILE *pFile = NULL;
    long file_position = 0;
    BACNET_UNSIGNED_INTEGER file_size = 0;

    pFilename = bacfile_pathname(object_instance);
    if (pFilename) {
        pFile = fopen(pFilename, "rb");
        if (pFile) {
            file_position = fsize(pFile);
            if (file_position >= 0) {
                file_size = (BACNET_UNSIGNED_INTEGER)file_position;
            }
            fclose(pFile);
        }
    }

    return file_size;
}

/**
 * @brief Sets the file size property value
 * @param object_instance - object-instance number of the object
 * @param file_size - value of the file size property
 * @return true if file size is writable
 */
bool bacfile_file_size_set(
    uint32_t object_instance,
    BACNET_UNSIGNED_INTEGER file_size)
{
    bool status = false;
    struct object_data *pObject;

    assert(Object_List);
    pObject = Keylist_Data(Object_List, object_instance);
    if (pObject) {
        if (pObject->File_Access_Stream) {
            (void)file_size;
            /* FIXME: add clever POSIX file stuff here */
        }
    }

    return status;
}


/**
 * @brief Determines the file size property value
 * @param object_instance - object-instance number of the object
 * @return value of the file size property
 */
const char * bacfile_file_type(
    uint32_t object_instance)
{
    struct object_data *pObject;
    const char * mime_type = "application/octet-stream";

    assert(Object_List);
    pObject = Keylist_Data(Object_List, object_instance);
    if (pObject) {
        if (pObject->File_Type) {
            mime_type = pObject->File_Type;
        }
    }

    return mime_type;
}

/**
 * @brief Sets the file type (MIME) property value
 * @param object_instance - object-instance number of the object
 * @param mime_type - value of the file type property
 */
void bacfile_file_type_set(
    uint32_t object_instance,
    const char *mime_type)
{
    struct object_data *pObject;

    assert(Object_List);
    pObject = Keylist_Data(Object_List, object_instance);
    if (pObject) {
        if (pObject->File_Type) {
            if (strcmp(pObject->File_Type, mime_type) != 0) {
                free(pObject->File_Type);
                pObject->File_Type = bacfile_strdup(mime_type);
            }
        } else {
            pObject->File_Type = bacfile_strdup(mime_type);
        }
    }
}

/**
 * @brief For a given object instance-number, return the flag
 * @note 12.13.8 Archive
 *  This property, of type BOOLEAN, indicates whether the File
 *  object has been saved for historical or backup purposes. This
 *  property shall be logical TRUE only if no changes have been
 *  made to the file data by internal processes or through File
 *  Access Services since the last time the object was archived.
 * @param  object_instance - object-instance number of the object
 * @return  true if the property is true
 */
bool bacfile_archive(
    uint32_t object_instance)
{
    bool status = false;
    struct object_data *pObject;

    assert(Object_List);
    pObject = Keylist_Data(Object_List, object_instance);
    if (pObject) {
        status = pObject->Archive;
    }

    return status;
}

/**
 * @brief For a given object instance-number, return the flag
 * @note 12.13.8 Archive
 *  This property, of type BOOLEAN, indicates whether the File
 *  object has been saved for historical or backup purposes. This
 *  property shall be logical TRUE only if no changes have been
 *  made to the file data by internal processes or through File
 *  Access Services since the last time the object was archived.
 * @param  object_instance - object-instance number of the object
 * @return  true if the property is true
 */
bool bacfile_archive_set(
    uint32_t object_instance, bool archive)
{
    bool status = false;
    struct object_data *pObject;

    assert(Object_List);
    pObject = Keylist_Data(Object_List, object_instance);
    if (pObject) {
        pObject->Archive = archive;
        status = true;
    }

    return status;
}

/**
 * @brief For a given object instance-number, return the flag
 * @param  object_instance - object-instance number of the object
 * @return  true if the property is true
 */
bool bacfile_read_only(
    uint32_t object_instance)
{
    bool status = false;
    struct object_data *pObject;

    assert(Object_List);
    pObject = Keylist_Data(Object_List, object_instance);
    if (pObject) {
        status = pObject->Read_Only;
    }

    return status;
}

/**
 * @brief Sets the file archive property value
 * @param object_instance - object-instance number of the object
 * @param archive - value of the file archive property
 * @return true if the file exists and read-only is writeable
 */
bool bacfile_read_only_set(
    uint32_t object_instance,
    bool read_only)
{
    bool status = false;
    struct object_data *pObject;

    assert(Object_List);
    pObject = Keylist_Data(Object_List, object_instance);
    if (pObject) {
        pObject->Read_Only = read_only;
        status = true;
    }

    return status;
}

/**
 * @brief For a given object instance-number, return the flag
 * @param  object_instance - object-instance number of the object
 * @return  true if the property is true
 */
void bacfile_modification_date(
    uint32_t object_instance, BACNET_DATE_TIME *bdatetime)
{
    struct object_data *pObject;

    assert(Object_List);
    pObject = Keylist_Data(Object_List, object_instance);
    if (pObject) {
        datetime_copy(bdatetime, &pObject->Modification_Date);
    }
}

/**
 * @brief For a given object instance-number, return the flag
 * @param  object_instance - object-instance number of the object
 * @return  true if the property is true
 */
bool bacfile_file_access_stream(
    uint32_t object_instance)
{
    bool status = false;
    struct object_data *pObject;

    assert(Object_List);
    pObject = Keylist_Data(Object_List, object_instance);
    if (pObject) {
        status = pObject->File_Access_Stream;
    }

    return status;
}

/**
 * @brief Sets the file access property value
 * @param object_instance - object-instance number of the object
 * @param access - value of the property
 * @return true if the file exists and property is writeable
 */
bool bacfile_file_access_stream_set(
    uint32_t object_instance,
    bool access)
{
    bool status = false;
    struct object_data *pObject;

    assert(Object_List);
    pObject = Keylist_Data(Object_List, object_instance);
    if (pObject) {
        pObject->File_Access_Stream = access;
        status = true;
    }

    return status;
}

/**
 * @brief ReadProperty handler for this object.  For the given ReadProperty
 * data, the application_data is loaded or the error flags are set.
 * @param  rpdata - BACNET_READ_PROPERTY_DATA data, including
 * requested data and space for the reply, or error response.
 * @return number of APDU bytes in the response, or
 * BACNET_STATUS_ERROR on error.
 */
int bacfile_read_property(BACNET_READ_PROPERTY_DATA *rpdata)
{
    int apdu_len = 0; /* return value */
    BACNET_CHARACTER_STRING char_string;
    BACNET_DATE_TIME bdatetime;
    uint8_t *apdu = NULL;

    if ((rpdata == NULL) || (rpdata->application_data == NULL) ||
        (rpdata->application_data_len == 0)) {
        return 0;
    }
    apdu = rpdata->application_data;
    switch (rpdata->object_property) {
        case PROP_OBJECT_IDENTIFIER:
            apdu_len = encode_application_object_id(
                &apdu[0], OBJECT_FILE, rpdata->object_instance);
            break;
        case PROP_OBJECT_NAME:
            bacfile_object_name(rpdata->object_instance, &char_string);
            apdu_len =
                encode_application_character_string(&apdu[0], &char_string);
            break;
        case PROP_OBJECT_TYPE:
            apdu_len =
                encode_application_enumerated(&apdu[0], Object_Type);
            break;
        case PROP_DESCRIPTION:
            characterstring_init_ansi(
                &char_string, bacfile_pathname(rpdata->object_instance));
            apdu_len =
                encode_application_character_string(&apdu[0], &char_string);
            break;
        case PROP_FILE_TYPE:
            characterstring_init_ansi(&char_string,
                bacfile_file_type(rpdata->object_instance));
            apdu_len =
                encode_application_character_string(&apdu[0], &char_string);
            break;
        case PROP_FILE_SIZE:
            apdu_len = encode_application_unsigned(
                &apdu[0], bacfile_file_size(rpdata->object_instance));
            break;
        case PROP_MODIFICATION_DATE:
            bacfile_modification_date(rpdata->object_instance, &bdatetime);
            apdu_len = bacapp_encode_datetime(apdu, &bdatetime);
            break;
        case PROP_ARCHIVE:
            apdu_len = encode_application_boolean(&apdu[0],
                bacfile_archive(rpdata->object_instance));
            break;
        case PROP_READ_ONLY:
            apdu_len = encode_application_boolean(&apdu[0],
                bacfile_read_only(rpdata->object_instance));
            break;
        case PROP_FILE_ACCESS_METHOD:
            if (bacfile_file_access_stream(rpdata->object_instance)) {
                apdu_len = encode_application_enumerated(
                    &apdu[0], FILE_STREAM_ACCESS);
            } else {
                apdu_len = encode_application_enumerated(
                    &apdu[0], FILE_RECORD_ACCESS);
            }
            break;
        default:
            rpdata->error_class = ERROR_CLASS_PROPERTY;
            rpdata->error_code = ERROR_CODE_UNKNOWN_PROPERTY;
            apdu_len = BACNET_STATUS_ERROR;
            break;
    }

    return apdu_len;
}

/**
 * @brief WriteProperty handler for this object.  For the given WriteProperty
 * data, the application_data is loaded or the error flags are set.
 * @param  wp_data - BACNET_WRITE_PROPERTY_DATA data, including
 * requested data and space for the reply, or error response.
 * @return false if an error is loaded, true if no errors
 */
bool bacfile_write_property(BACNET_WRITE_PROPERTY_DATA *wp_data)
{
    bool status = false; /* return value */
    int len = 0;
    BACNET_APPLICATION_DATA_VALUE value;

    if (!bacfile_valid_instance(wp_data->object_instance)) {
        wp_data->error_class = ERROR_CLASS_OBJECT;
        wp_data->error_code = ERROR_CODE_UNKNOWN_OBJECT;
        return false;
    }
    /*  only array properties can have array options */
    if (wp_data->array_index != BACNET_ARRAY_ALL) {
        wp_data->error_class = ERROR_CLASS_PROPERTY;
        wp_data->error_code = ERROR_CODE_PROPERTY_IS_NOT_AN_ARRAY;
        return false;
    }
    /* decode the some of the request */
    len = bacapp_decode_application_data(
        wp_data->application_data, wp_data->application_data_len, &value);
    if (len < 0) {
        /* error while decoding - a value larger than we can handle */
        wp_data->error_class = ERROR_CLASS_PROPERTY;
        wp_data->error_code = ERROR_CODE_VALUE_OUT_OF_RANGE;
        return false;
    }
    /* FIXME: len < application_data_len: more data? */
    switch (wp_data->object_property) {
        case PROP_ARCHIVE:
            status = write_property_type_valid(
                wp_data, &value, BACNET_APPLICATION_TAG_BOOLEAN);
            if (status) {
                status = bacfile_archive_set(
                    wp_data->object_instance, value.type.Boolean);
            }
            break;
        case PROP_FILE_SIZE:
            /* If the file size can be changed by writing to the file,
               and File_Access_Method is STREAM_ACCESS, then this property
               shall be writable. */
            status = write_property_type_valid(
                wp_data, &value, BACNET_APPLICATION_TAG_UNSIGNED_INT);
            if (status) {
                status =
                    bacfile_file_size_set(wp_data->object_instance,
                    value.type.Unsigned_Int);
                if (!status) {
                    wp_data->error_class = ERROR_CLASS_PROPERTY;
                    wp_data->error_code = ERROR_CODE_WRITE_ACCESS_DENIED;
                }
            }
            break;
        case PROP_OBJECT_IDENTIFIER:
        case PROP_OBJECT_NAME:
        case PROP_OBJECT_TYPE:
        case PROP_DESCRIPTION:
        case PROP_FILE_TYPE:
        case PROP_MODIFICATION_DATE:
        case PROP_READ_ONLY:
        case PROP_FILE_ACCESS_METHOD:
            wp_data->error_class = ERROR_CLASS_PROPERTY;
            wp_data->error_code = ERROR_CODE_WRITE_ACCESS_DENIED;
            break;
        default:
            wp_data->error_class = ERROR_CLASS_PROPERTY;
            wp_data->error_code = ERROR_CODE_UNKNOWN_PROPERTY;
            break;
    }

    return status;
}

#if MAX_TSM_TRANSACTIONS
/* this is one way to match up the invoke ID with */
/* the file ID from the AtomicReadFile request. */
/* Another way would be to store the */
/* invokeID and file instance in a list or table */
/* when the request was sent */
uint32_t bacfile_instance_from_tsm(uint8_t invokeID)
{
    BACNET_NPDU_DATA npdu_data = { 0 }; /* dummy for getting npdu length */
    BACNET_CONFIRMED_SERVICE_DATA service_data = { 0 };
    uint8_t service_choice = 0;
    uint8_t *service_request = NULL;
    uint16_t service_request_len = 0;
    BACNET_ADDRESS dest; /* where the original packet was destined */
    uint8_t apdu[MAX_PDU] = { 0 }; /* original APDU packet */
    uint16_t apdu_len = 0; /* original APDU packet length */
    int len = 0; /* apdu header length */
    BACNET_ATOMIC_READ_FILE_DATA data = { 0 };
    uint32_t object_instance = BACNET_MAX_INSTANCE + 1; /* return value */
    bool found = false;

    found = tsm_get_transaction_pdu(
        invokeID, &dest, &npdu_data, &apdu[0], &apdu_len);
    if (found) {
        if (!npdu_data.network_layer_message &&
            npdu_data.data_expecting_reply &&
            ((apdu[0] & 0xF0) == PDU_TYPE_CONFIRMED_SERVICE_REQUEST)) {
            len = apdu_decode_confirmed_service_request(&apdu[0], apdu_len,
                &service_data, &service_choice, &service_request,
                &service_request_len);
            if ((len > 0) &&
                (service_choice == SERVICE_CONFIRMED_ATOMIC_READ_FILE)) {
                len = arf_decode_service_request(
                    service_request, service_request_len, &data);
                if (len > 0) {
                    if (data.object_type == OBJECT_FILE) {
                        object_instance = data.object_instance;
                    }
                }
            }
        }
    }

    return object_instance;
}
#endif

bool bacfile_read_stream_data(BACNET_ATOMIC_READ_FILE_DATA *data)
{
    const char *pFilename = NULL;
    bool found = false;
    FILE *pFile = NULL;
    size_t len = 0;

    pFilename = bacfile_pathname(data->object_instance);
    if (pFilename) {
        found = true;
        pFile = fopen(pFilename, "rb");
        if (pFile) {
            (void)fseek(pFile, data->type.stream.fileStartPosition, SEEK_SET);
            len = fread(octetstring_value(&data->fileData[0]), 1,
                data->type.stream.requestedOctetCount, pFile);
            if (len < data->type.stream.requestedOctetCount) {
                data->endOfFile = true;
            } else {
                data->endOfFile = false;
            }
            octetstring_truncate(&data->fileData[0], len);
            fclose(pFile);
        } else {
            octetstring_truncate(&data->fileData[0], 0);
            data->endOfFile = true;
        }
    } else {
        octetstring_truncate(&data->fileData[0], 0);
        data->endOfFile = true;
    }

    return found;
}

bool bacfile_write_stream_data(BACNET_ATOMIC_WRITE_FILE_DATA *data)
{
    const char *pFilename = NULL;
    bool found = false;
    FILE *pFile = NULL;

    pFilename = bacfile_pathname(data->object_instance);
    if (pFilename) {
        found = true;
        if (data->type.stream.fileStartPosition == 0) {
            /* open the file as a clean slate when starting at 0 */
            pFile = fopen(pFilename, "wb");
        } else if (data->type.stream.fileStartPosition == -1) {
            /* If 'File Start Position' parameter has the special
               value -1, then the write operation shall be treated
               as an append to the current end of file. */
            pFile = fopen(pFilename, "ab+");
        } else {
            /* open for update */
            pFile = fopen(pFilename, "rb+");
        }
        if (pFile) {
            if (data->type.stream.fileStartPosition != -1) {
                (void)fseek(
                    pFile, data->type.stream.fileStartPosition, SEEK_SET);
            }
            if (fwrite(octetstring_value(&data->fileData[0]),
                    octetstring_length(&data->fileData[0]), 1, pFile) != 1) {
                /* do something if it fails? */
            }
            fclose(pFile);
        }
    }

    return found;
}

bool bacfile_write_record_data(BACNET_ATOMIC_WRITE_FILE_DATA *data)
{
    const char *pFilename = NULL;
    bool found = false;
    FILE *pFile = NULL;
    uint32_t i = 0;
    char dummy_data[FILE_RECORD_SIZE];
    char *pData = NULL;

    pFilename = bacfile_pathname(data->object_instance);
    if (pFilename) {
        found = true;
        if (data->type.record.fileStartRecord == 0) {
            /* open the file as a clean slate when starting at 0 */
            pFile = fopen(pFilename, "wb");
        } else if (data->type.record.fileStartRecord == -1) {
            /* If 'File Start Record' parameter has the special
               value -1, then the write operation shall be treated
               as an append to the current end of file. */
            pFile = fopen(pFilename, "ab+");
        } else {
            /* open for update */
            pFile = fopen(pFilename, "rb+");
        }
        if (pFile) {
            if ((data->type.record.fileStartRecord != -1) &&
                (data->type.record.fileStartRecord > 0)) {
                for (i = 0; i < (uint32_t)data->type.record.fileStartRecord;
                     i++) {
                    pData = fgets(&dummy_data[0], sizeof(dummy_data), pFile);
                    if ((pData == NULL) || feof(pFile)) {
                        break;
                    }
                }
            }
            for (i = 0; i < data->type.record.returnedRecordCount; i++) {
                if (fwrite(octetstring_value(&data->fileData[i]),
                        octetstring_length(&data->fileData[i]), 1,
                        pFile) != 1) {
                    /* do something if it fails? */
                }
            }
            fclose(pFile);
        }
    }

    return found;
}

bool bacfile_read_ack_stream_data(
    uint32_t instance, BACNET_ATOMIC_READ_FILE_DATA *data)
{
    bool found = false;
    FILE *pFile = NULL;
    const char *pFilename = NULL;

    pFilename = bacfile_pathname(instance);
    if (pFilename) {
        found = true;
        pFile = fopen(pFilename, "rb+");
        if (pFile) {
            (void)fseek(pFile, data->type.stream.fileStartPosition, SEEK_SET);
            if (fwrite(octetstring_value(&data->fileData[0]),
                    octetstring_length(&data->fileData[0]), 1, pFile) != 1) {
#if PRINT_ENABLED
                fprintf(stderr, "Failed to write to %s (%lu)!\n", pFilename,
                    (unsigned long)instance);
#endif
            }
            fclose(pFile);
        }
    }

    return found;
}

bool bacfile_read_ack_record_data(
    uint32_t instance, BACNET_ATOMIC_READ_FILE_DATA *data)
{
    bool found = false;
    FILE *pFile = NULL;
    const char *pFilename = NULL;
    uint32_t i = 0;
    char dummy_data[MAX_OCTET_STRING_BYTES] = { 0 };
    char *pData = NULL;

    pFilename = bacfile_pathname(instance);
    if (pFilename) {
        found = true;
        pFile = fopen(pFilename, "rb+");
        if (pFile) {
            if (data->type.record.fileStartRecord > 0) {
                for (i = 0; i < (uint32_t)data->type.record.fileStartRecord;
                     i++) {
                    pData = fgets(&dummy_data[0], sizeof(dummy_data), pFile);
                    if ((pData == NULL) || feof(pFile)) {
                        break;
                    }
                }
            }
            for (i = 0; i < data->type.record.RecordCount; i++) {
                if (fwrite(octetstring_value(&data->fileData[i]),
                        octetstring_length(&data->fileData[i]), 1,
                        pFile) != 1) {
#if PRINT_ENABLED
                    fprintf(stderr, "Failed to write to %s (%lu)!\n", pFilename,
                        (unsigned long)instance);
#endif
                }
            }
            fclose(pFile);
        }
    }

    return found;
}


/**
 * @brief Creates a File object
 * @param object_instance - object-instance number of the object
 * @return the object-instance that was created, or BACNET_MAX_INSTANCE
 */
uint32_t bacfile_create(uint32_t object_instance)
{
    struct object_data *pObject = NULL;
    int index = 0;

    if (object_instance > BACNET_MAX_INSTANCE) {
        return BACNET_MAX_INSTANCE;
    } else if (object_instance == BACNET_MAX_INSTANCE) {
        /* wildcard instance */
        /* the Object_Identifier property of the newly created object
            shall be initialized to a value that is unique within the
            responding BACnet-user device. The method used to generate
            the object identifier is a local matter.*/
        object_instance = Keylist_Next_Empty_Key(Object_List, 1);
    }
    pObject = Keylist_Data(Object_List, object_instance);
    if (!pObject) {
        pObject = calloc(1, sizeof(struct object_data));
        if (pObject) {
            pObject->Object_Name = NULL;
            pObject->Pathname = NULL;
            /* April Fool's Day */
            datetime_set_values(&pObject->Modification_Date,
                2006, 4, 1, 7, 0, 3, 1);
            pObject->Read_Only = false;
            pObject->Archive = false;
            pObject->File_Access_Stream = true;
            /* add to list */
            index = Keylist_Data_Add(Object_List, object_instance, pObject);
            if (index < 0) {
                free(pObject);
                return BACNET_MAX_INSTANCE;
            }
        } else {
            return BACNET_MAX_INSTANCE;
        }
    }

    return object_instance;
}

/**
 * @brief Deletes an object
 * @param object_instance - object-instance number of the object
 * @return true if the object-instance was deleted
 */
bool bacfile_delete(uint32_t object_instance)
{
    bool status = false;
    struct object_data *pObject = NULL;

    assert(Object_List);
    pObject = Keylist_Data_Delete(Object_List, object_instance);
    if (pObject) {
        free(pObject);
        status = true;
    }

    return status;
}

/**
 * @brief Deletes all the objects and their data
 */
void bacfile_cleanup(void)
{
    struct object_data *pObject;

    if (Object_List) {
        do {
            pObject = Keylist_Data_Pop(Object_List);
            if (pObject) {
                free(pObject->Pathname);
                free(pObject);
            }
        } while (pObject);
        Keylist_Delete(Object_List);
        Object_List = NULL;
    }
}

/**
 * @brief Initializes the object data
 */
void bacfile_init(void)
{
    if (!Object_List) {
        Object_List = Keylist_Create();
    }
}<|MERGE_RESOLUTION|>--- conflicted
+++ resolved
@@ -32,13 +32,7 @@
 #include <stdio.h>
 #include <stdlib.h>
 #include <string.h>
-<<<<<<< HEAD
-#include <assert.h>
-#include "bacnet/config.h"
-#include "bacnet/basic/binding/address.h"
-=======
 /* BACnet Stack defines - first */
->>>>>>> 600508c3
 #include "bacnet/bacdef.h"
 /* BACnet Stack API */
 #include "bacnet/bacapp.h"
