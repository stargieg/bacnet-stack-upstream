--- conflicted
+++ resolved
@@ -379,16 +379,10 @@
         bool flag);
     BACNET_STACK_EXPORT
     void Network_Port_Changes_Pending_Activate(
-<<<<<<< HEAD
-        uint32_t object_instance);
-    void Network_Port_Changes_Pending_Discard(
-     uint32_t object_instance);
-=======
         uint32_t instance);
     BACNET_STACK_EXPORT
     void Network_Port_Changes_Pending_Discard(
         uint32_t instance);
->>>>>>> 770be706
 
     BACNET_STACK_EXPORT
     bool Network_Port_Valid_Instance(
