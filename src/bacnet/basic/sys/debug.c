/*####COPYRIGHTBEGIN####
 -------------------------------------------
 Copyright (C) 2008 Steve Karg

 This program is free software; you can redistribute it and/or
 modify it under the terms of the GNU General Public License
 as published by the Free Software Foundation; either version 2
 of the License, or (at your option) any later version.

 This program is distributed in the hope that it will be useful,
 but WITHOUT ANY WARRANTY; without even the implied warranty of
 MERCHANTABILITY or FITNESS FOR A PARTICULAR PURPOSE.  See the
 GNU General Public License for more details.

 You should have received a copy of the GNU General Public License
 along with this program; if not, write to:
 The Free Software Foundation, Inc.
 59 Temple Place - Suite 330
 Boston, MA  02111-1307, USA.

 As a special exception, if other files instantiate templates or
 use macros or inline functions from this file, or you compile
 this file and link it with other works to produce a work based
 on this file, this file does not by itself cause the resulting
 work to be covered by the GNU General Public License. However
 the source code for this file must still be made available in
 accordance with section (3) of the GNU General Public License.

 This exception does not invalidate any other reasons why a work
 based on this file might be covered by the GNU General Public
 License.
 -------------------------------------------
####COPYRIGHTEND####*/

#include <stdint.h> /* for standard integer types uint8_t etc. */
#include <stdbool.h> /* for the standard bool type. */
#include <stdio.h> /* Standard I/O */
#include <stdlib.h> /* Standard Library */
#include <stdarg.h>
#if DEBUG_ENABLED
#include <string.h>
#include <ctype.h>
#endif
#include "bacnet/basic/sys/debug.h"
#if DEBUG_PRINTF_WITH_TIMESTAMP
#include "bacnet/datetime.h"
#endif
/** @file debug.c  Debug print function */

<<<<<<< HEAD
#if DEBUG_ENABLED
#if DEBUG_PRINTF_WITH_TIMESTAMP
void debug_printf(const char *format, ...)
{
    va_list ap;
    char stamp_str[64];
    char buf[1024];
    BACNET_DATE date;
    BACNET_TIME time;
    datetime_local(&date, &time, NULL, NULL);
    sprintf(stamp_str, "[%02d:%02d:%02d.%03d ms]: ", time.hour, time.min,
        time.sec, time.hundredths * 10);

    va_start(ap, format);
    vsprintf(buf, format, ap);
    va_end(ap);
    printf("%s%s", stamp_str, buf);
    fflush(stdout);
    return;
}
#else
=======
#if DEBUG_PRINTF_WITH_TIMESTAMP
/**
 * @brief Print timestamp with a printf string
 * @param format - printf format string
 * @param ... - variable arguments
 * @note This function is only available if
 *  DEBUG_PRINTF_WITH_TIMESTAMP is non-zero
 *  and DEBUG_ENABLED is non-zero
 */
>>>>>>> 770be706
void debug_printf(const char *format, ...)
{
#if DEBUG_ENABLED
    va_list ap;
    char stamp_str[64];
    char buf[1024];
    BACNET_DATE date;
    BACNET_TIME time;
    datetime_local(&date, &time, NULL, NULL);
    sprintf(stamp_str, "[%02d:%02d:%02d.%03d]: ", time.hour, time.min,
        time.sec, time.hundredths * 10);

    va_start(ap, format);
    vsprintf(buf, format, ap);
    va_end(ap);
    printf("%s%s", stamp_str, buf);
    fflush(stdout);
#else
    (void)format;
#endif
}
#endif
void debug_dump_buffer(const char *message, const uint8_t *buffer, size_t len)
{
    int i;
    printf("%s [%d bytes] ", message, (int)len);
    if (len > 0)
        printf(" %02x", buffer[0]);
    for (i = 1; i < len; ++i)
        printf(":%02x", buffer[i]);
    printf("\n");
    fflush(stdout);
}
#else
/**
 * @brief Print with a printf string
 * @param format - printf format string
 * @param ... - variable arguments
 * @note This function is only available if
 * DEBUG_ENABLED is non-zero
 */
void debug_printf(const char *format, ...)
{
#if DEBUG_ENABLED
    va_list ap;

    va_start(ap, format);
    vfprintf(stdout, format, ap);
    va_end(ap);
    fflush(stdout);
#else
    (void)format;
#endif
}
void debug_dump_buffer(const char *message, const uint8_t *buffer, size_t len)
{
    (void)message;
    (void)buffer;
    (void)len;
}
#endif

/**
 * @brief print format with HEX dump of a buffer
 * @param offset - starting address to print to the left side
 * @param buffer - buffer from which to print hex from
 * @param buffer_length - number of bytes from the buffer to print
 * @param format - printf format string
 * @param ... - variable arguments
 * @note This function is only available if DEBUG_ENABLED is non-zero
 */
void debug_printf_hex(
    uint32_t offset,
    const uint8_t *buffer,
    size_t buffer_length,
    const char *format, ...)
{
#if DEBUG_ENABLED
    size_t i = 0;
    bool new_line = true;
    char line[16+1] = {0};
    size_t remainder = 0;
    va_list ap;

    va_start(ap, format);
    vfprintf(stdout, format, ap);
    va_end(ap);
    /* print the buffer after the formatted text */
    if (buffer && buffer_length) {
        for (i = 0; i < buffer_length; i++) {
            if (new_line) {
                new_line = false;
                printf("%08x  ", (unsigned int)(offset+i));
                memset(line, '.', sizeof(line)-1);
            }
            printf("%02x ", buffer[i]);
            if (isprint(buffer[i])) {
                line[i%16] = buffer[i];
            }
            if ((i != 0) && (!((i+1)%16))) {
                printf(" %s\n", line);
                new_line = true;
            }
        }
        remainder = buffer_length%16;
        if (remainder) {
            for (i = 0; i < (16-remainder); i++) {
                printf("   ");
            }
            printf(" %s\n", line);
        }
    }
    fflush(stdout);
#else
    (void)offset;
    (void)buffer;
    (void)buffer_length;
    (void)format;
#endif
}

/**
 * @brief Print with a printf string
 * @param format - printf format string
 * @param ... - variable arguments
 * @note This function is only available if
 * PRINT_ENABLED is non-zero
 * @return number of characters printed
 */
int debug_aprintf(const char *format, ...)
{
    int length = 0;
#if PRINT_ENABLED
    va_list ap;

    va_start(ap, format);
    length = vfprintf(stdout, format, ap);
    va_end(ap);
    fflush(stdout);
#else
    (void)format;
#endif
    return length;
}

/**
 * @brief Print with a printf string
 * @param stream - file stream to print to
 * @param format - printf format string
 * @param ... - variable arguments
 * @note This function is only available if
 * PRINT_ENABLED is non-zero
 * @return number of characters printed
 */
int debug_fprintf(FILE *stream, const char *format, ...)
{
    int length = 0;
#if PRINT_ENABLED
    va_list ap;

    va_start(ap, format);
    length = vfprintf(stream, format, ap);
    va_end(ap);
    fflush(stream);
#else
    (void)format;
#endif
    return length;
}

/**
 * @brief Print with a perror string
 * @param format - printf format string
 * @param ... - variable arguments
 * @note This function is only available if
 * PRINT_ENABLED is non-zero
*/
void debug_perror(const char *format, ...)
{
#if PRINT_ENABLED
    va_list ap;

    va_start(ap, format);
    vfprintf(stderr, format, ap);
    va_end(ap);
    fflush(stderr);
#else
    (void)format;
#endif
}

/**
 * @brief Print with a printf string that does nothing
 * @param format - printf format string
 * @param ... - variable arguments
 * @note useful when used with defines such as PRINTF
 */
void debug_printf_disabled(const char *format, ...)
{
    (void)format;
<<<<<<< HEAD
}
#endif

void debug_printf_disabled(const char *format, ...)
{
    (void)format;
}
=======
}
>>>>>>> 770be706
<|MERGE_RESOLUTION|>--- conflicted
+++ resolved
@@ -47,29 +47,6 @@
 #endif
 /** @file debug.c  Debug print function */
 
-<<<<<<< HEAD
-#if DEBUG_ENABLED
-#if DEBUG_PRINTF_WITH_TIMESTAMP
-void debug_printf(const char *format, ...)
-{
-    va_list ap;
-    char stamp_str[64];
-    char buf[1024];
-    BACNET_DATE date;
-    BACNET_TIME time;
-    datetime_local(&date, &time, NULL, NULL);
-    sprintf(stamp_str, "[%02d:%02d:%02d.%03d ms]: ", time.hour, time.min,
-        time.sec, time.hundredths * 10);
-
-    va_start(ap, format);
-    vsprintf(buf, format, ap);
-    va_end(ap);
-    printf("%s%s", stamp_str, buf);
-    fflush(stdout);
-    return;
-}
-#else
-=======
 #if DEBUG_PRINTF_WITH_TIMESTAMP
 /**
  * @brief Print timestamp with a printf string
@@ -79,7 +56,6 @@
  *  DEBUG_PRINTF_WITH_TIMESTAMP is non-zero
  *  and DEBUG_ENABLED is non-zero
  */
->>>>>>> 770be706
 void debug_printf(const char *format, ...)
 {
 #if DEBUG_ENABLED
@@ -101,18 +77,6 @@
     (void)format;
 #endif
 }
-#endif
-void debug_dump_buffer(const char *message, const uint8_t *buffer, size_t len)
-{
-    int i;
-    printf("%s [%d bytes] ", message, (int)len);
-    if (len > 0)
-        printf(" %02x", buffer[0]);
-    for (i = 1; i < len; ++i)
-        printf(":%02x", buffer[i]);
-    printf("\n");
-    fflush(stdout);
-}
 #else
 /**
  * @brief Print with a printf string
@@ -133,12 +97,6 @@
 #else
     (void)format;
 #endif
-}
-void debug_dump_buffer(const char *message, const uint8_t *buffer, size_t len)
-{
-    (void)message;
-    (void)buffer;
-    (void)len;
 }
 #endif
 
@@ -280,14 +238,4 @@
 void debug_printf_disabled(const char *format, ...)
 {
     (void)format;
-<<<<<<< HEAD
-}
-#endif
-
-void debug_printf_disabled(const char *format, ...)
-{
-    (void)format;
-}
-=======
-}
->>>>>>> 770be706
+}