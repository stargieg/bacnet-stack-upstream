/**
 * @file
 * @brief API for debug print function
 * @author Steve Karg <skarg@users.sourceforge.net>
 * @date 2008
 * @copyright SPDX-License-Identifier: MIT
 */
#ifndef BACNET_SYS_DEBUG_H
#define BACNET_SYS_DEBUG_H
#include <stdint.h>
#include <stdbool.h>
#include <stdio.h>
/* BACnet Stack defines - first */
#include "bacnet/bacdef.h"

#ifndef DEBUG_ENABLED
#define DEBUG_ENABLED 0
#endif

#ifndef DEBUG_PRINTF_WITH_TIMESTAMP
#define DEBUG_PRINTF_WITH_TIMESTAMP 0
#endif

#ifdef __cplusplus
extern "C" {
#endif /* __cplusplus */

<<<<<<< HEAD
    BACNET_STACK_EXPORT
    void debug_printf(
        const char *format,
        ...);
    BACNET_STACK_EXPORT
    int debug_aprintf(
        const char *format,
        ...);
    BACNET_STACK_EXPORT
    int debug_fprintf(
        FILE *stream,
        const char *format,
        ...);
    BACNET_STACK_EXPORT
    void debug_perror(
        const char *format,
        ...);
    BACNET_STACK_EXPORT
    void debug_printf_disabled(
        const char *format,
        ...);
#if DEBUG_ENABLED
    /* Nothing more here */
#else
    /* If your compiler supports it, this is more compact:
       inline void debug_printf(
       const char *format,
       ...) {
       format = format;
       }
     */
#endif
=======
BACNET_STACK_EXPORT
void debug_printf(const char *format, ...);
BACNET_STACK_EXPORT
int debug_aprintf(const char *format, ...);
BACNET_STACK_EXPORT
int debug_fprintf(FILE *stream, const char *format, ...);
BACNET_STACK_EXPORT
void debug_perror(const char *format, ...);
BACNET_STACK_EXPORT
void debug_printf_hex(
    uint32_t offset,
    const uint8_t *buffer,
    size_t buffer_length,
    const char *format,
    ...);

BACNET_STACK_EXPORT
void debug_printf_disabled(const char *format, ...);

>>>>>>> 2b58f5b1
#ifdef __cplusplus
}
#endif /* __cplusplus */
#endif<|MERGE_RESOLUTION|>--- conflicted
+++ resolved
@@ -21,44 +21,14 @@
 #define DEBUG_PRINTF_WITH_TIMESTAMP 0
 #endif
 
+#ifndef DEBUG_PRINTF_WITH_TIMESTAMP
+#define DEBUG_PRINTF_WITH_TIMESTAMP 0
+#endif
+
 #ifdef __cplusplus
 extern "C" {
 #endif /* __cplusplus */
 
-<<<<<<< HEAD
-    BACNET_STACK_EXPORT
-    void debug_printf(
-        const char *format,
-        ...);
-    BACNET_STACK_EXPORT
-    int debug_aprintf(
-        const char *format,
-        ...);
-    BACNET_STACK_EXPORT
-    int debug_fprintf(
-        FILE *stream,
-        const char *format,
-        ...);
-    BACNET_STACK_EXPORT
-    void debug_perror(
-        const char *format,
-        ...);
-    BACNET_STACK_EXPORT
-    void debug_printf_disabled(
-        const char *format,
-        ...);
-#if DEBUG_ENABLED
-    /* Nothing more here */
-#else
-    /* If your compiler supports it, this is more compact:
-       inline void debug_printf(
-       const char *format,
-       ...) {
-       format = format;
-       }
-     */
-#endif
-=======
 BACNET_STACK_EXPORT
 void debug_printf(const char *format, ...);
 BACNET_STACK_EXPORT
@@ -78,7 +48,6 @@
 BACNET_STACK_EXPORT
 void debug_printf_disabled(const char *format, ...);
 
->>>>>>> 2b58f5b1
 #ifdef __cplusplus
 }
 #endif /* __cplusplus */
