--- conflicted
+++ resolved
@@ -70,34 +70,6 @@
 extern "C" {
 #endif /* __cplusplus */
 
-<<<<<<< HEAD
-    BACNET_STACK_EXPORT
-    int host_n_port_encode(
-        uint8_t * apdu,
-        BACNET_HOST_N_PORT *address);
-    BACNET_STACK_EXPORT
-    int host_n_port_context_encode(
-        uint8_t * apdu,
-        uint8_t tag_number,
-        BACNET_HOST_N_PORT *address);
-    BACNET_STACK_EXPORT
-    int host_n_port_decode(uint8_t *apdu,
-        uint16_t apdu_len,
-        BACNET_ERROR_CODE *error_code,
-        BACNET_HOST_N_PORT *address);
-    BACNET_STACK_EXPORT
-        int host_n_port_context_decode(uint8_t *apdu,
-        uint8_t tag_number,
-        BACNET_HOST_N_PORT *address);
-    BACNET_STACK_EXPORT
-    bool host_n_port_copy(
-        BACNET_HOST_N_PORT * dst,
-        BACNET_HOST_N_PORT * src);
-    BACNET_STACK_EXPORT
-    bool host_n_port_same(
-        BACNET_HOST_N_PORT * dst,
-        BACNET_HOST_N_PORT * src);
-=======
 BACNET_STACK_EXPORT
 int host_n_port_address_encode(
     uint8_t *apdu, const BACNET_HOST_N_PORT *address);
@@ -190,7 +162,6 @@
 BACNET_STACK_EXPORT
 int bacnet_fdt_entry_to_ascii(
     char *str, size_t str_size, const BACNET_FDT_ENTRY *value);
->>>>>>> 2b58f5b1
 
 #ifdef __cplusplus
 }
