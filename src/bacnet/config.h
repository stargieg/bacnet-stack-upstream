/**
 * @file
 * @brief Default configuration for BACnet Stack library
 * @author Steve Karg <skarg@users.sourceforge.net>
 * @date 2004
 * @copyright SPDX-License-Identifier: MIT
 */
#ifndef BACNET_CONFIG_H_
#define BACNET_CONFIG_H_

/**
 * @note configurations are default to values used in the example apps build.
 * Use a local copy named "bacnet-config.h" with settings configured for
 * the product specific needs for code space reductions in your device.
 * Alternately, use a compiler and linker to override these defines.
 */
#if defined(BACNET_CONFIG_H)
#include "bacnet-config.h"
#endif

/* Note: these defines can be defined in your makefile or project
   or here or not defined and defaults will be used */

/* Declare a physical layers using your compiler define. See
   datalink.h for possible defines. */

/* For backward compatibility for old BACDL_ALL */
#if defined(BACDL_ALL)
#define BACDL_ETHERNET
#define BACDL_ARCNET
#define BACDL_MSTP
#define BACDL_BIP
#define BACDL_BIP6
#define BACDL_BSC
#endif

#if defined(BACDL_ETHERNET)
#define BACDL_SOME_DATALINK_ENABLED 1
#endif

#if defined(BACDL_ARCNET)
#if defined(BACDL_SOME_DATALINK_ENABLED)
#define BACDL_MULTIPLE 1
#endif
#define BACDL_SOME_DATALINK_ENABLED 1
#endif

#if defined(BACDL_MSTP)
#if defined(BACDL_SOME_DATALINK_ENABLED)
#define BACDL_MULTIPLE 1
#endif
#define BACDL_SOME_DATALINK_ENABLED 1
#endif

#if defined(BACDL_BIP)
#if defined(BACDL_SOME_DATALINK_ENABLED)
#define BACDL_MULTIPLE 1
#endif
#define BACDL_SOME_DATALINK_ENABLED 1
#endif

#if defined(BACDL_BIP6)
#if defined(BACDL_SOME_DATALINK_ENABLED)
#define BACDL_MULTIPLE 1
#endif
#define BACDL_SOME_DATALINK_ENABLED 1
#endif

#if defined(BACDL_BSC)
#if defined(BACDL_SOME_DATALINK_ENABLED)
#define BACDL_MULTIPLE 1
#endif
#define BACDL_SOME_DATALINK_ENABLED 1
#endif

#if defined(BACDL_CUSTOM)
#if defined(BACDL_SOME_DATALINK_ENABLED)
#define BACDL_MULTIPLE 1
#endif
#endif

#if defined(BACDL_SOME_DATALINK_ENABLED) && defined(BACDL_NONE)
#error "BACDL_NONE is not compatible with other BACDL_ defines"
#elif !defined(BACDL_SOME_DATALINK_ENABLED) && !defined(BACDL_NONE) && \
    !defined(BACDL_TEST)
/* If none of the datalink is enabled let's default to BIP. */
#define BACDL_BIP
#endif

/* optional configuration for BACnet/IP datalink layer */
#if (defined(BACDL_BIP))
#if !defined(BBMD_ENABLED)
#define BBMD_ENABLED 1
#endif
#if !defined(BBMD_CLIENT_ENABLED)
#define BBMD_CLIENT_ENABLED 1
#endif
#endif

/* optional configuration for BACnet/IPv6 datalink layer */
#if defined(BACDL_BIP6)
#if !defined(BBMD6_ENABLED)
#define BBMD6_ENABLED 0
#endif
#endif

/* Enable the Gateway (Routing) functionality here, if desired. */
#if !defined(MAX_NUM_DEVICES)
#ifdef BAC_ROUTING
#define MAX_NUM_DEVICES 32 /* Eg, Gateway + 31 remote devices */
#else
#define MAX_NUM_DEVICES 1 /* Just the one normal BACnet Device Object */
#endif
#endif

/* Define your Vendor Identifier assigned by ASHRAE */
#if !defined(BACNET_VENDOR_ID)
#define BACNET_VENDOR_ID 260
#endif
#if !defined(BACNET_VENDOR_NAME)
#define BACNET_VENDOR_NAME "BACnet Stack at SourceForge"
#endif

/* Max number of bytes in an APDU. */
/* Typical sizes are 50, 128, 206, 480, 1024, and 1476 octets */
/* This is used in constructing messages and to tell others our limits */
/* 50 is the minimum; adjust to your memory and physical layer constraints */
/* Lon=206, MS/TP=480 or 1476, ARCNET=480, Ethernet=1476, BACnet/IP=1476 */
#if !defined(MAX_APDU)
/* #define MAX_APDU 50 */
/* #define MAX_APDU 1476 */
#if defined(BACDL_BIP)
#define MAX_APDU 1476
/* Enable this IP for testing readrange so you get the More Follows flag set */
/* #define MAX_APDU 128 */
#elif defined(BACDL_BIP6)
#define MAX_APDU 1476
#elif defined(BACDL_MSTP) && !defined(BACNET_SECURITY)
/* note: MS/TP extended frames can be up to 1476 bytes */
#define MAX_APDU 1476
#elif defined(BACDL_ETHERNET) && !defined(BACNET_SECURITY)
#define MAX_APDU 1476
#elif defined(BACDL_ETHERNET) && defined(BACNET_SECURITY)
#define MAX_APDU 1420
#elif !defined(BACNET_SECURITY)
#define MAX_APDU 480
#elif defined(BACDL_MSTP) && defined(BACNET_SECURITY)
/* TODO: Is this really 412 or should it be 480? */
#define MAX_APDU 412
#else
#define MAX_APDU 412
#endif
#endif

#if defined(BACDL_BSC)
#ifndef SC_NETPORT_BVLC_MAX
#define SC_NETPORT_BVLC_MAX 1500
#endif
#ifndef SC_NETPORT_NPDU_MAX
#define SC_NETPORT_NPDU_MAX 1500
#endif
#ifndef SC_NETPORT_CONNECT_TIMEOUT
#define SC_NETPORT_CONNECT_TIMEOUT 5
#endif
#ifndef SC_NETPORT_HEARTBEAT_TIMEOUT
#define SC_NETPORT_HEARTBEAT_TIMEOUT 60
#endif
#ifndef SC_NETPORT_DISCONNECT_TIMEOUT
#define SC_NETPORT_DISCONNECT_TIMEOUT 150
#endif
#ifndef SC_NETPORT_RECONNECT_TIME
#define SC_NETPORT_RECONNECT_TIME 2
#endif
#endif

/* for confirmed messages, this is the number of transactions */
/* that we hold in a queue waiting for timeout. */
/* Configure to zero if you don't want any confirmed messages */
/* Configure from 1..255 for number of outstanding confirmed */
/* requests available. */
#if !defined(MAX_TSM_TRANSACTIONS)
#define MAX_TSM_TRANSACTIONS 255
#endif
/* The address cache is used for binding to BACnet devices */
/* The number of entries corresponds to the number of */
/* devices that might respond to an I-Am on the network. */
/* If your device is a simple server and does not need to bind, */
/* then you don't need to use this. */
#if !defined(MAX_ADDRESS_CACHE)
#define MAX_ADDRESS_CACHE 255
#endif

/* some modules have debugging enabled using PRINT_ENABLED */
#if !defined(PRINT_ENABLED)
#define PRINT_ENABLED 0
#endif

/* BACAPP decodes WriteProperty service requests
   Choose the datatypes that your application supports */
/* clang-format off */
#if !( \
    defined(BACAPP_ALL) || \
    defined(BACAPP_MINIMAL) || \
    defined(BACAPP_NULL) || \
    defined(BACAPP_BOOLEAN) || \
    defined(BACAPP_UNSIGNED) || \
    defined(BACAPP_SIGNED) || \
    defined(BACAPP_REAL) || \
    defined(BACAPP_DOUBLE) || \
    defined(BACAPP_OCTET_STRING) || \
    defined(BACAPP_CHARACTER_STRING) || \
    defined(BACAPP_BIT_STRING) || \
    defined(BACAPP_ENUMERATED) || \
    defined(BACAPP_DATE) || \
    defined(BACAPP_TIME) || \
    defined(BACAPP_OBJECT_ID) || \
    defined(BACAPP_DATETIME) || \
    defined(BACAPP_DATERANGE) || \
    defined(BACAPP_LIGHTING_COMMAND) || \
    defined(BACAPP_XY_COLOR) || \
    defined(BACAPP_COLOR_COMMAND) || \
    defined(BACAPP_WEEKLY_SCHEDULE) || \
    defined(BACAPP_CALENDAR_ENTRY) || \
    defined(BACAPP_SPECIAL_EVENT) || \
    defined(BACAPP_HOST_N_PORT) || \
    defined(BACAPP_DEVICE_OBJECT_PROPERTY_REFERENCE) || \
    defined(BACAPP_DEVICE_OBJECT_REFERENCE) || \
    defined(BACAPP_OBJECT_PROPERTY_REFERENCE) || \
    defined(BACAPP_DESTINATION) || \
    defined(BACAPP_BDT_ENTRY) || \
    defined(BACAPP_FDT_ENTRY) || \
    defined(BACAPP_ACTION_COMMAND) || \
    defined(BACAPP_SCALE) || \
    defined(BACAPP_SHED_LEVEL) || \
    defined(BACAPP_ACCESS_RULE) || \
<<<<<<< HEAD
    defined(BACAPP_SECURE_CONNECT) || \
=======
    defined(BACAPP_CHANNEL_VALUE) || \
>>>>>>> 3329dff3
    defined(BACAPP_TYPES_EXTRA))
#define BACAPP_ALL
#endif
/* clang-format on */

#if defined(BACAPP_ALL)
#define BACAPP_MINIMAL
#define BACAPP_TYPES_EXTRA
#endif

#if defined(BACAPP_MINIMAL)
#define BACAPP_NULL
#define BACAPP_BOOLEAN
#define BACAPP_UNSIGNED
#define BACAPP_SIGNED
#define BACAPP_REAL
#define BACAPP_CHARACTER_STRING
#define BACAPP_OCTET_STRING
#define BACAPP_BIT_STRING
#define BACAPP_ENUMERATED
#define BACAPP_DATE
#define BACAPP_TIME
#define BACAPP_OBJECT_ID
#endif

#if defined(BACAPP_TYPES_EXTRA)
#define BACAPP_DOUBLE
#define BACAPP_TIMESTAMP
#define BACAPP_DATETIME
#define BACAPP_DATERANGE
#define BACAPP_LIGHTING_COMMAND
#define BACAPP_XY_COLOR
#define BACAPP_COLOR_COMMAND
#define BACAPP_WEEKLY_SCHEDULE
#define BACAPP_CALENDAR_ENTRY
#define BACAPP_SPECIAL_EVENT
#define BACAPP_HOST_N_PORT
#define BACAPP_DEVICE_OBJECT_PROPERTY_REFERENCE
#define BACAPP_DEVICE_OBJECT_REFERENCE
#define BACAPP_OBJECT_PROPERTY_REFERENCE
#define BACAPP_DESTINATION
#define BACAPP_BDT_ENTRY
#define BACAPP_FDT_ENTRY
#define BACAPP_ACTION_COMMAND
#define BACAPP_SCALE
#define BACAPP_SHED_LEVEL
#define BACAPP_ACCESS_RULE
<<<<<<< HEAD
#define BACAPP_SECURE_CONNECT
=======
#define BACAPP_CHANNEL_VALUE
>>>>>>> 3329dff3
#endif

/* clang-format off */
#if defined(BACAPP_DOUBLE) || \
    defined(BACAPP_DATETIME) || \
    defined(BACAPP_DATERANGE) || \
    defined(BACAPP_LIGHTING_COMMAND) || \
    defined(BACAPP_XY_COLOR) || \
    defined(BACAPP_COLOR_COMMAND) || \
    defined(BACAPP_WEEKLY_SCHEDULE) || \
    defined(BACAPP_CALENDAR_ENTRY) || \
    defined(BACAPP_SPECIAL_EVENT) || \
    defined(BACAPP_HOST_N_PORT) || \
    defined(BACAPP_DEVICE_OBJECT_PROPERTY_REFERENCE) || \
    defined(BACAPP_DEVICE_OBJECT_REFERENCE) || \
    defined(BACAPP_OBJECT_PROPERTY_REFERENCE) || \
    defined(BACAPP_DESTINATION) || \
    defined(BACAPP_SECURE_CONNECT) || \
    defined(BACAPP_BDT_ENTRY) || \
    defined(BACAPP_FDT_ENTRY) || \
    defined(BACAPP_ACTION_COMMAND) || \
    defined(BACAPP_SCALE) || \
    defined(BACAPP_SHED_LEVEL) || \
    defined(BACAPP_ACCESS_RULE) || \
    defined(BACAPP_CHANNEL_VALUE)
#define BACAPP_COMPLEX_TYPES
#endif
/* clang-format on */

/*
** Set the maximum vector type sizes
*/
#ifndef MAX_BITSTRING_BYTES
#define MAX_BITSTRING_BYTES (15)
#endif

#ifndef MAX_CHARACTER_STRING_BYTES
#define MAX_CHARACTER_STRING_BYTES (MAX_APDU - 6)
#endif

#ifndef MAX_OCTET_STRING_BYTES
#define MAX_OCTET_STRING_BYTES (MAX_APDU - 6)
#endif

/**
 * @note Control the selection of services etc to enable code size reduction
 * for those compiler suites which do not handle removing of unused functions
 * in modules so well.
 *
 * We will start with the A type services code first as these are least likely
 * to be required in embedded systems using the stack.
 */
#ifndef BACNET_SVC_SERVER
/* default to client-server device for the example apps to build. */
#define BACNET_SVC_SERVER 0
#endif

#if (BACNET_SVC_SERVER == 0)
/* client-server device */
#define BACNET_SVC_I_HAVE_A 1
#define BACNET_SVC_WP_A 1
#define BACNET_SVC_RP_A 1
#define BACNET_SVC_RPM_A 1
#define BACNET_SVC_DCC_A 1
#define BACNET_SVC_RD_A 1
#define BACNET_SVC_TS_A 1
#define BACNET_USE_OCTETSTRING 1
#define BACNET_USE_DOUBLE 1
#define BACNET_USE_SIGNED 1
#endif

/* Do them one by one */
#ifndef BACNET_SVC_I_HAVE_A /* Do we send I_Have requests? */
#define BACNET_SVC_I_HAVE_A 0
#endif

#ifndef BACNET_SVC_WP_A /* Do we send WriteProperty requests? */
#define BACNET_SVC_WP_A 0
#endif

#ifndef BACNET_SVC_RP_A /* Do we send ReadProperty requests? */
#define BACNET_SVC_RP_A 0
#endif

#ifndef BACNET_SVC_RPM_A /* Do we send ReadPropertyMultiple requests? */
#define BACNET_SVC_RPM_A 0
#endif

#ifndef BACNET_SVC_DCC_A /* Do we send DeviceCommunicationControl requests? */
#define BACNET_SVC_DCC_A 0
#endif

#ifndef BACNET_SVC_RD_A /* Do we send ReinitialiseDevice requests? */
#define BACNET_SVC_RD_A 0
#endif

#ifndef BACNET_USE_OCTETSTRING /* Do we need any octet strings? */
#define BACNET_USE_OCTETSTRING 0
#endif

#ifndef BACNET_USE_DOUBLE /* Do we need any doubles? */
#define BACNET_USE_DOUBLE 0
#endif

#ifndef BACNET_USE_SIGNED /* Do we need any signed integers */
#define BACNET_USE_SIGNED 0
#endif

#endif<|MERGE_RESOLUTION|>--- conflicted
+++ resolved
@@ -233,11 +233,8 @@
     defined(BACAPP_SCALE) || \
     defined(BACAPP_SHED_LEVEL) || \
     defined(BACAPP_ACCESS_RULE) || \
-<<<<<<< HEAD
+    defined(BACAPP_CHANNEL_VALUE) || \
     defined(BACAPP_SECURE_CONNECT) || \
-=======
-    defined(BACAPP_CHANNEL_VALUE) || \
->>>>>>> 3329dff3
     defined(BACAPP_TYPES_EXTRA))
 #define BACAPP_ALL
 #endif
@@ -285,11 +282,8 @@
 #define BACAPP_SCALE
 #define BACAPP_SHED_LEVEL
 #define BACAPP_ACCESS_RULE
-<<<<<<< HEAD
+#define BACAPP_CHANNEL_VALUE
 #define BACAPP_SECURE_CONNECT
-=======
-#define BACAPP_CHANNEL_VALUE
->>>>>>> 3329dff3
 #endif
 
 /* clang-format off */
