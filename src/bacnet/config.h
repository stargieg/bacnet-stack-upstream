--- conflicted
+++ resolved
@@ -21,14 +21,6 @@
 /* Note: these defines can be defined in your makefile or project
    or here or not defined and defaults will be used */
 
-<<<<<<< HEAD
-/* declare a single physical layer using your compiler define.
-   see datalink.h for possible defines. */
-#if !(defined(BACDL_ETHERNET) || defined(BACDL_ARCNET) || \
-    defined(BACDL_MSTP) || defined(BACDL_BIP) || defined(BACDL_BIP6) || \
-    defined(BACDL_TEST) || defined(BACDL_ALL) || defined(BACDL_NONE) || \
-    defined(BACDL_CUSTOM) || defined(BACDL_BSC))
-=======
 /* Declare a physical layers using your compiler define. See
    datalink.h for possible defines. */
 
@@ -39,6 +31,7 @@
 #define BACDL_MSTP
 #define BACDL_BIP
 #define BACDL_BIP6
+defined BACDL_BSC
 #endif
 
 #if defined(BACDL_ETHERNET)
@@ -67,6 +60,13 @@
 #endif
 
 #if defined(BACDL_BIP6)
+#if defined(BACDL_SOME_DATALINK_ENABLED)
+#define BACDL_MULTIPLE 1
+#endif
+#define BACDL_SOME_DATALINK_ENABLED 1
+#endif
+
+#if defined(BACDL_BSC)
 #if defined(BACDL_SOME_DATALINK_ENABLED)
 #define BACDL_MULTIPLE 1
 #endif
@@ -84,7 +84,6 @@
 #elif !defined(BACDL_SOME_DATALINK_ENABLED) && !defined(BACDL_NONE) && \
     !defined(BACDL_TEST)
 /* If none of the datalink is enabled let's default to BIP. */
->>>>>>> 2b58f5b1
 #define BACDL_BIP
 #endif
 
@@ -139,22 +138,16 @@
 #elif defined(BACDL_MSTP) && !defined(BACNET_SECURITY)
 /* note: MS/TP extended frames can be up to 1476 bytes */
 #define MAX_APDU 1476
-<<<<<<< HEAD
-#endif
-#elif defined(BACDL_BSC)
-#define MAX_APDU 1476
-#else
-#if defined(BACNET_SECURITY)
-=======
 #elif defined(BACDL_ETHERNET) && !defined(BACNET_SECURITY)
 #define MAX_APDU 1476
 #elif defined(BACDL_ETHERNET) && defined(BACNET_SECURITY)
 #define MAX_APDU 1420
 #elif !defined(BACNET_SECURITY)
 #define MAX_APDU 480
+#elif defined(BACDL_BSC)
+#define MAX_APDU 1476
 #elif defined(BACDL_MSTP) && defined(BACNET_SECURITY)
 /* TODO: Is this really 412 or should it be 480? */
->>>>>>> 2b58f5b1
 #define MAX_APDU 412
 #else
 #define MAX_APDU 412
